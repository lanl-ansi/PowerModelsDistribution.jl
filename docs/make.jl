--- conflicted
+++ resolved
@@ -37,11 +37,8 @@
             "The Engineering Data Model" => "tutorials/The Engineering Model.md",
             "Engineering Model: Helper Functions" => "tutorials/Engineering Model - Helper Functions.md",
             "Basics" => "tutorials/basic.md",
-<<<<<<< HEAD
             "Extending PowerModelsDistribution" => "tutorials/Extension Tutorial.md",
-=======
             "Explicit Neutral Models" => "tutorials/Explicit Neutral Models.md",
->>>>>>> f5445420
         ],
         "API Reference" => [
             "Base" => "reference/base.md",
