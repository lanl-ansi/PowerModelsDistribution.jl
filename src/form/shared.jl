# Three-phase specific constraints


"""
Creates Ohms constraints (yt post fix indicates that Y and T values are in rectangular form)
"""
function constraint_ohms_tp_yt_from(pm::GenericPowerModel{T}, n::Int, c::Int, f_bus, t_bus, f_idx, t_idx, g, b, g_fr, b_fr, tr, ti, tm) where T <: PMs.AbstractWRForms
    p_fr = var(pm, n, c, :p, f_idx)
    q_fr = var(pm, n, c, :q, f_idx)
    w    = var(pm, n, :w)
    wr   = var(pm, n, :wr)
    wi   = var(pm, n, :wi)

    @constraint(pm.model, p_fr ==  ( g_fr[c]+g[c,c]) * w[(f_bus, c)] +
                                sum( g[c,d] * wr[(f_bus, f_bus, c, d)] +
                                     b[c,d] * wi[(f_bus, f_bus, c, d)] for d in PMs.conductor_ids(pm) if d != c) +
                                sum(-g[c,d] * wr[(f_bus, t_bus, c, d)] +
                                    -b[c,d] * wi[(f_bus, t_bus, c, d)] for d in PMs.conductor_ids(pm)) )
    @constraint(pm.model, q_fr == -( b_fr[c]+b[c,c]) * w[(f_bus, c)] -
                                sum( b[c,d] * wr[(f_bus, f_bus, c, d)] -
                                     g[c,d] * wi[(f_bus, f_bus, c, d)] for d in PMs.conductor_ids(pm) if d != c) -
                                sum(-b[c,d] * wr[(f_bus, t_bus, c, d)] +
                                     g[c,d] * wi[(f_bus, t_bus, c, d)] for d in PMs.conductor_ids(pm)) )
end


"""
Creates Ohms constraints (yt post fix indicates that Y and T values are in rectangular form)
"""
function constraint_ohms_tp_yt_to(pm::GenericPowerModel{T}, n::Int, c::Int, f_bus, t_bus, f_idx, t_idx, g, b, g_to, b_to, tr, ti, tm) where T <: PMs.AbstractWRForms
    q_to = var(pm, n, c, :q, t_idx)
    p_to = var(pm, n, c, :p, t_idx)
    w    = var(pm, n, :w)
    wr   = var(pm, n, :wr)
    wi   = var(pm, n, :wi)

    @constraint(pm.model, p_to ==  ( g_to[c]+g[c,c]) * w[(t_bus, c)] +
                                sum( g[c,d] * wr[(t_bus, t_bus, c, d)] +
                                     b[c,d] *-wi[(t_bus, t_bus, c, d)] for d in PMs.conductor_ids(pm) if d != c) +
                                sum(-g[c,d] * wr[(f_bus, t_bus, c, d)] +
                                    -b[c,d] *-wi[(f_bus, t_bus, c, d)] for d in PMs.conductor_ids(pm)) )
    @constraint(pm.model, q_to == -( b_to[c]+b[c,c]) * w[(t_bus, c)] -
                                sum( b[c,d] * wr[(t_bus, t_bus, c, d)] -
                                     g[c,d] *-wi[(t_bus, t_bus, c, d)] for d in PMs.conductor_ids(pm) if d != c) -
                                sum(-b[c,d] * wr[(f_bus, t_bus, c, d)] +
                                     g[c,d] *-wi[(f_bus, t_bus, c, d)] for d in PMs.conductor_ids(pm)) )
end


"do nothing, no way to represent this in these variables"
<<<<<<< HEAD
function constraint_tp_theta_ref(pm::GenericPowerModel{T}, n::Int, h::Int, i, varef) where T <: PMs.AbstractWForms
end

function constraint_tp_voltage_magnitude_ref(pm::GenericPowerModel{T}, n::Int, h::Int, i, vmref) where T <: PMs.AbstractWForms
    w = var(pm, n, h, :w, i)
    @constraint(pm.model, w == vmref^2)
=======
function constraint_tp_theta_ref(pm::GenericPowerModel{T}, n::Int, c::Int, d) where T <: PMs.AbstractWForms
>>>>>>> 8bd1445f
end


"Creates phase angle constraints at reference buses"
<<<<<<< HEAD
function constraint_tp_theta_ref(pm::GenericPowerModel{T}, n::Int, h::Int, i, varef) where T <: PMs.AbstractPForms
    va = var(pm, n, h, :va, i)
    @constraint(pm.model, va == varef)
end

function constraint_tp_voltage_magnitude_ref(pm::GenericPowerModel{T}, n::Int, h::Int, i, vmref) where T <: PMs.AbstractPForms
    vm = var(pm, n, h, :vm, i)
    @constraint(pm.model, vm == vmref)
=======
function constraint_tp_theta_ref(pm::GenericPowerModel{T}, n::Int, c::Int, d) where T <: PMs.AbstractPForms
    va = var(pm, n, c, :va, d)
    nconductors = length(PMs.conductor_ids(pm))

    @constraint(pm.model, va == 2 * pi / nconductors * (c - 1))
>>>>>>> 8bd1445f
end<|MERGE_RESOLUTION|>--- conflicted
+++ resolved
@@ -48,34 +48,14 @@
 
 
 "do nothing, no way to represent this in these variables"
-<<<<<<< HEAD
-function constraint_tp_theta_ref(pm::GenericPowerModel{T}, n::Int, h::Int, i, varef) where T <: PMs.AbstractWForms
-end
-
-function constraint_tp_voltage_magnitude_ref(pm::GenericPowerModel{T}, n::Int, h::Int, i, vmref) where T <: PMs.AbstractWForms
-    w = var(pm, n, h, :w, i)
-    @constraint(pm.model, w == vmref^2)
-=======
 function constraint_tp_theta_ref(pm::GenericPowerModel{T}, n::Int, c::Int, d) where T <: PMs.AbstractWForms
->>>>>>> 8bd1445f
 end
 
 
 "Creates phase angle constraints at reference buses"
-<<<<<<< HEAD
-function constraint_tp_theta_ref(pm::GenericPowerModel{T}, n::Int, h::Int, i, varef) where T <: PMs.AbstractPForms
-    va = var(pm, n, h, :va, i)
-    @constraint(pm.model, va == varef)
-end
-
-function constraint_tp_voltage_magnitude_ref(pm::GenericPowerModel{T}, n::Int, h::Int, i, vmref) where T <: PMs.AbstractPForms
-    vm = var(pm, n, h, :vm, i)
-    @constraint(pm.model, vm == vmref)
-=======
 function constraint_tp_theta_ref(pm::GenericPowerModel{T}, n::Int, c::Int, d) where T <: PMs.AbstractPForms
     va = var(pm, n, c, :va, d)
     nconductors = length(PMs.conductor_ids(pm))
 
     @constraint(pm.model, va == 2 * pi / nconductors * (c - 1))
->>>>>>> 8bd1445f
 end