<<<<<<< HEAD
=======
import LinearAlgebra: diag
>>>>>>> 756b2117

"`vm[i] == vmref`"
function constraint_mc_voltage_magnitude_setpoint(pm::_PMs.AbstractWModels, n::Int, i::Int, vmref)
    w = _PMs.var(pm, n, :w, i)
    JuMP.@constraint(pm.model, w .== vmref.^2)
<<<<<<< HEAD
=======
end

""
function constraint_mc_power_balance_slack(pm::_PMs.AbstractWModels, nw::Int, i, bus_arcs, bus_arcs_sw, bus_arcs_trans, bus_gens, bus_storage, bus_pd, bus_qd, bus_gs, bus_bs)
    w    = _PMs.var(pm, nw, :w, i)
    p    = get(_PMs.var(pm, nw),    :p, Dict()); _PMs._check_var_keys(p, bus_arcs, "active power", "branch")
    q    = get(_PMs.var(pm, nw),    :q, Dict()); _PMs._check_var_keys(q, bus_arcs, "reactive power", "branch")
    pg   = get(_PMs.var(pm, nw),   :pg, Dict()); _PMs._check_var_keys(pg, bus_gens, "active power", "generator")
    qg   = get(_PMs.var(pm, nw),   :qg, Dict()); _PMs._check_var_keys(qg, bus_gens, "reactive power", "generator")
    ps   = get(_PMs.var(pm, nw),   :ps, Dict()); _PMs._check_var_keys(ps, bus_storage, "active power", "storage")
    qs   = get(_PMs.var(pm, nw),   :qs, Dict()); _PMs._check_var_keys(qs, bus_storage, "reactive power", "storage")
    psw  = get(_PMs.var(pm, nw),  :psw, Dict()); _PMs._check_var_keys(psw, bus_arcs_sw, "active power", "switch")
    qsw  = get(_PMs.var(pm, nw),  :qsw, Dict()); _PMs._check_var_keys(qsw, bus_arcs_sw, "reactive power", "switch")
    pt   = get(_PMs.var(pm, nw),   :pt, Dict()); _PMs._check_var_keys(pt, bus_arcs_trans, "active power", "transformer")
    qt   = get(_PMs.var(pm, nw),   :qt, Dict()); _PMs._check_var_keys(qt, bus_arcs_trans, "reactive power", "transformer")
    p_slack = _PMs.var(pm, nw, :p_slack, i)
    q_slack = _PMs.var(pm, nw, :q_slack, i)

    Gt = isempty(bus_gs) ? fill(0.0, ncnds, ncnds) : sum(values(bus_gs))
    Bt = isempty(bus_bs) ? fill(0.0, ncnds, ncnds) : sum(values(bus_bs))

    cstr_p = JuMP.@constraint(pm.model,
        sum(diag(P[a]) for a in bus_arcs)
        + sum(diag(Psw[a_sw]) for a_sw in bus_arcs_sw)
        + sum(diag(Pt[a_trans]) for a_trans in bus_arcs_trans)
        .==
        sum(pg[g] for g in bus_gens)
        - sum(ps[s] for s in bus_storage)
        - sum(pd for pd in values(bus_pd))
        - diag(Wr*G'+Wi*B')
        + p_slack
    )

    cstr_q = JuMP.@constraint(pm.model,
        sum(diag(Q[a]) for a in bus_arcs)
        + sum(diag(Qsw[a_sw]) for a_sw in bus_arcs_sw)
        + sum(diag(Qt[a_trans]) for a_trans in bus_arcs_trans)
        .==
        sum(qg[g] for g in bus_gens)
        - sum(qs[s] for s in bus_storage)
        - sum(qd for qd in values(bus_qd))
        - diag(-Wr*B'+Wi*G')
        + q_slack
    )

    if _PMs.report_duals(pm)
        _PMs.sol(pm, nw, :bus, i)[:lam_kcl_r] = cstr_p
        _PMs.sol(pm, nw, :bus, i)[:lam_kcl_i] = cstr_q
    end
>>>>>>> 756b2117
end

""
function constraint_mc_power_balance_slack(pm::_PMs.AbstractWModels, nw::Int, i, bus_arcs, bus_arcs_sw, bus_arcs_trans, bus_gens, bus_storage, bus_pd, bus_qd, bus_gs, bus_bs)
    w    = _PMs.var(pm, nw, :w, i)
    p    = get(_PMs.var(pm, nw),    :p, Dict()); _PMs._check_var_keys(p, bus_arcs, "active power", "branch")
    q    = get(_PMs.var(pm, nw),    :q, Dict()); _PMs._check_var_keys(q, bus_arcs, "reactive power", "branch")
    pg   = get(_PMs.var(pm, nw),   :pg, Dict()); _PMs._check_var_keys(pg, bus_gens, "active power", "generator")
    qg   = get(_PMs.var(pm, nw),   :qg, Dict()); _PMs._check_var_keys(qg, bus_gens, "reactive power", "generator")
    ps   = get(_PMs.var(pm, nw),   :ps, Dict()); _PMs._check_var_keys(ps, bus_storage, "active power", "storage")
    qs   = get(_PMs.var(pm, nw),   :qs, Dict()); _PMs._check_var_keys(qs, bus_storage, "reactive power", "storage")
    psw  = get(_PMs.var(pm, nw),  :psw, Dict()); _PMs._check_var_keys(psw, bus_arcs_sw, "active power", "switch")
    qsw  = get(_PMs.var(pm, nw),  :qsw, Dict()); _PMs._check_var_keys(qsw, bus_arcs_sw, "reactive power", "switch")
    pt   = get(_PMs.var(pm, nw),   :pt, Dict()); _PMs._check_var_keys(pt, bus_arcs_trans, "active power", "transformer")
    qt   = get(_PMs.var(pm, nw),   :qt, Dict()); _PMs._check_var_keys(qt, bus_arcs_trans, "reactive power", "transformer")
    p_slack = _PMs.var(pm, nw, :p_slack, i)
    q_slack = _PMs.var(pm, nw, :q_slack, i)

    cstr_p = []
    cstr_q = []

<<<<<<< HEAD
    for c in _PMs.conductor_ids(pm; nw=nw)
        cp = JuMP.@constraint(pm.model,
            sum(p[a][c] for a in bus_arcs)
            + sum(psw[a_sw][c] for a_sw in bus_arcs_sw)
            + sum(pt[a_trans][c] for a_trans in bus_arcs_trans)
            ==
            sum(pg[g][c] for g in bus_gens)
            - sum(ps[s][c] for s in bus_storage)
            - sum(pd[c] for pd in values(bus_pd))
            - sum(gs[c] for gs in values(bus_gs))*w[c]
            + p_slack[c]
        )
        push!(cstr_p, cp)
=======
>>>>>>> 756b2117

        cq = JuMP.@constraint(pm.model,
            sum(q[a][c] for a in bus_arcs)
            + sum(qsw[a_sw][c] for a_sw in bus_arcs_sw)
            + sum(qt[a_trans][c] for a_trans in bus_arcs_trans)
            ==
            sum(qg[g][c] for g in bus_gens)
            - sum(qs[s][c] for s in bus_storage)
            - sum(qd[c] for qd in values(bus_qd))
            + sum(bs[c] for bs in values(bus_bs))*w[c]
            + q_slack[c]
        )
        push!(cstr_q, cq)

<<<<<<< HEAD
    end

    if _PMs.report_duals(pm)
        _PMs.sol(pm, nw, :bus, i)[:lam_kcl_r] = cstr_p
        _PMs.sol(pm, nw, :bus, i)[:lam_kcl_i] = cstr_q
    end
end
=======
# "Creates Ohms constraints (yt post fix indicates that Y and T values are in rectangular form)"
# function constraint_mc_ohms_yt_from(pm::_PMs.AbstractWRModels, n::Int, f_bus, t_bus, f_idx, t_idx, g, b, g_fr, b_fr, tr, ti, tm)
#     for c in _PMs.conductor_ids(pm, n)
#         p_fr = _PMs.var(pm, n, :p, f_idx)[c]
#         q_fr = _PMs.var(pm, n, :q, f_idx)[c]
#         w    = _PMs.var(pm, n, :w)
#         wr   = _PMs.var(pm, n, :wr)
#         wi   = _PMs.var(pm, n, :wi)
#
#         #TODO extend to shunt matrices; this ignores the off-diagonals
#         JuMP.@constraint(pm.model, p_fr ==  ( g_fr[c,c]+g[c,c]) * w[f_bus][c] +
#                                     sum( g[c,d] * wr[(f_bus, f_bus, c, d)] +
#                                          b[c,d] * wi[(f_bus, f_bus, c, d)] for d in _PMs.conductor_ids(pm) if d != c) +
#                                     sum(-g[c,d] * wr[(f_bus, t_bus, c, d)] +
#                                         -b[c,d] * wi[(f_bus, t_bus, c, d)] for d in _PMs.conductor_ids(pm)) )
#         JuMP.@constraint(pm.model, q_fr == -( b_fr[c,c]+b[c,c]) * w[f_bus][c] -
#                                     sum( b[c,d] * wr[(f_bus, f_bus, c, d)] -
#                                          g[c,d] * wi[(f_bus, f_bus, c, d)] for d in _PMs.conductor_ids(pm) if d != c) -
#                                     sum(-b[c,d] * wr[(f_bus, t_bus, c, d)] +
#                                          g[c,d] * wi[(f_bus, t_bus, c, d)] for d in _PMs.conductor_ids(pm)) )
#         end
# end

>>>>>>> 756b2117

# "Creates Ohms constraints (yt post fix indicates that Y and T values are in rectangular form)"
# function constraint_mc_ohms_yt_to(pm::_PMs.AbstractWRModels, n::Int, f_bus, t_bus, f_idx, t_idx, g, b, g_to, b_to, tr, ti, tm)
#     for c in _PMs.conductor_ids(pm, n)
#         q_to = _PMs.var(pm, n, :q, t_idx)[c]
#         p_to = _PMs.var(pm, n, :p, t_idx)[c]
#         w    = _PMs.var(pm, n, :w)
#         wr   = _PMs.var(pm, n, :wr)
#         wi   = _PMs.var(pm, n, :wi)
#
#         #TODO extend to shunt matrices; this ignores the off-diagonals
#         JuMP.@constraint(pm.model, p_to ==  ( g_to[c,c]+g[c,c]) * w[t_bus][c] +
#                                     sum( g[c,d] * wr[(t_bus, t_bus, c, d)] +
#                                          b[c,d] *-wi[(t_bus, t_bus, c, d)] for d in _PMs.conductor_ids(pm) if d != c) +
#                                     sum(-g[c,d] * wr[(f_bus, t_bus, c, d)] +
#                                         -b[c,d] *-wi[(f_bus, t_bus, c, d)] for d in _PMs.conductor_ids(pm)) )
#         JuMP.@constraint(pm.model, q_to == -( b_to[c,c]+b[c,c]) * w[t_bus][c] -
#                                     sum( b[c,d] * wr[(t_bus, t_bus, c, d)] -
#                                          g[c,d] *-wi[(t_bus, t_bus, c, d)] for d in _PMs.conductor_ids(pm) if d != c) -
#                                     sum(-b[c,d] * wr[(f_bus, t_bus, c, d)] +
#                                          g[c,d] *-wi[(f_bus, t_bus, c, d)] for d in _PMs.conductor_ids(pm)) )
#     end
# end
#



# "Creates Ohms constraints (yt post fix indicates that Y and T values are in rectangular form)"
# function constraint_mc_ohms_yt_from(pm::_PMs.AbstractWRModels, n::Int, f_bus, t_bus, f_idx, t_idx, g, b, g_fr, b_fr, tr, ti, tm)
#     for c in _PMs.conductor_ids(pm, n)
#         p_fr = _PMs.var(pm, n, :p, f_idx)[c]
#         q_fr = _PMs.var(pm, n, :q, f_idx)[c]
#         w    = _PMs.var(pm, n, :w)
#         wr   = _PMs.var(pm, n, :wr)
#         wi   = _PMs.var(pm, n, :wi)
#
#         #TODO extend to shunt matrices; this ignores the off-diagonals
#         JuMP.@constraint(pm.model, p_fr ==  ( g_fr[c,c]+g[c,c]) * w[f_bus][c] +
#                                     sum( g[c,d] * wr[(f_bus, f_bus, c, d)] +
#                                          b[c,d] * wi[(f_bus, f_bus, c, d)] for d in _PMs.conductor_ids(pm) if d != c) +
#                                     sum(-g[c,d] * wr[(f_bus, t_bus, c, d)] +
#                                         -b[c,d] * wi[(f_bus, t_bus, c, d)] for d in _PMs.conductor_ids(pm)) )
#         JuMP.@constraint(pm.model, q_fr == -( b_fr[c,c]+b[c,c]) * w[f_bus][c] -
#                                     sum( b[c,d] * wr[(f_bus, f_bus, c, d)] -
#                                          g[c,d] * wi[(f_bus, f_bus, c, d)] for d in _PMs.conductor_ids(pm) if d != c) -
#                                     sum(-b[c,d] * wr[(f_bus, t_bus, c, d)] +
#                                          g[c,d] * wi[(f_bus, t_bus, c, d)] for d in _PMs.conductor_ids(pm)) )
#         end
# end


# "Creates Ohms constraints (yt post fix indicates that Y and T values are in rectangular form)"
# function constraint_mc_ohms_yt_to(pm::_PMs.AbstractWRModels, n::Int, f_bus, t_bus, f_idx, t_idx, g, b, g_to, b_to, tr, ti, tm)
#     for c in _PMs.conductor_ids(pm, n)
#         q_to = _PMs.var(pm, n, :q, t_idx)[c]
#         p_to = _PMs.var(pm, n, :p, t_idx)[c]
#         w    = _PMs.var(pm, n, :w)
#         wr   = _PMs.var(pm, n, :wr)
#         wi   = _PMs.var(pm, n, :wi)
#
#         #TODO extend to shunt matrices; this ignores the off-diagonals
#         JuMP.@constraint(pm.model, p_to ==  ( g_to[c,c]+g[c,c]) * w[t_bus][c] +
#                                     sum( g[c,d] * wr[(t_bus, t_bus, c, d)] +
#                                          b[c,d] *-wi[(t_bus, t_bus, c, d)] for d in _PMs.conductor_ids(pm) if d != c) +
#                                     sum(-g[c,d] * wr[(f_bus, t_bus, c, d)] +
#                                         -b[c,d] *-wi[(f_bus, t_bus, c, d)] for d in _PMs.conductor_ids(pm)) )
#         JuMP.@constraint(pm.model, q_to == -( b_to[c,c]+b[c,c]) * w[t_bus][c] -
#                                     sum( b[c,d] * wr[(t_bus, t_bus, c, d)] -
#                                          g[c,d] *-wi[(t_bus, t_bus, c, d)] for d in _PMs.conductor_ids(pm) if d != c) -
#                                     sum(-b[c,d] * wr[(f_bus, t_bus, c, d)] +
#                                          g[c,d] *-wi[(f_bus, t_bus, c, d)] for d in _PMs.conductor_ids(pm)) )
#     end
# end
#

"do nothing, no way to represent this in these variables"
function constraint_mc_theta_ref(pm::_PMs.AbstractWModels, n::Int, d::Int, va_ref)
end


"Creates phase angle constraints at reference buses"
function constraint_mc_theta_ref(pm::_PMs.AbstractPolarModels, n::Int, d::Int, va_ref)
    cnds = _PMs.conductor_ids(pm; nw=n)
    nconductors = length(cnds)

    va = _PMs.var(pm, n, :va, d)

    JuMP.@constraint(pm.model, va .== va_ref)
end


"""
For a variable tap transformer, fix the tap variables which are fixed. For
example, an OLTC where the third phase is fixed, will have tap variables for
all phases, but the third tap variable should be fixed.
"""
function constraint_mc_oltc_tap_fix(pm::_PMs.AbstractPowerModel, i::Int, fixed::MultiConductorVector, tm::MultiConductorVector; nw=pm.cnw)
    for (c,fixed) in enumerate(fixed)
        if fixed
            JuMP.@constraint(pm.model, _PMs.var(pm, nw, c, :tap)[i]==tm[c])
        end
    end
end


"KCL for load shed problem with transformers (AbstractWForms)"
function constraint_mc_power_balance_shed(pm::_PMs.AbstractWModels, nw::Int, i, bus_arcs, bus_arcs_sw, bus_arcs_trans, bus_gens, bus_storage, bus_pd, bus_qd, bus_gs, bus_bs)
    w    = _PMs.var(pm, nw, :w, i)
    p        = get(_PMs.var(pm, nw),    :p, Dict()); _PMs._check_var_keys(p, bus_arcs, "active power", "branch")
    q        = get(_PMs.var(pm, nw),    :q, Dict()); _PMs._check_var_keys(q, bus_arcs, "reactive power", "branch")
    pg       = get(_PMs.var(pm, nw),   :pg, Dict()); _PMs._check_var_keys(pg, bus_gens, "active power", "generator")
    qg       = get(_PMs.var(pm, nw),   :qg, Dict()); _PMs._check_var_keys(qg, bus_gens, "reactive power", "generator")
    ps       = get(_PMs.var(pm, nw),   :ps, Dict()); _PMs._check_var_keys(ps, bus_storage, "active power", "storage")
    qs       = get(_PMs.var(pm, nw),   :qs, Dict()); _PMs._check_var_keys(qs, bus_storage, "reactive power", "storage")
    psw      = get(_PMs.var(pm, nw),  :psw, Dict()); _PMs._check_var_keys(psw, bus_arcs_sw, "active power", "switch")
    qsw      = get(_PMs.var(pm, nw),  :qsw, Dict()); _PMs._check_var_keys(qsw, bus_arcs_sw, "reactive power", "switch")
    pt       = get(_PMs.var(pm, nw),   :pt, Dict()); _PMs._check_var_keys(pt, bus_arcs_trans, "active power", "transformer")
    qt       = get(_PMs.var(pm, nw),   :qt, Dict()); _PMs._check_var_keys(qt, bus_arcs_trans, "reactive power", "transformer")
    z_demand = _PMs.var(pm, nw, :z_demand)
    z_shunt  = _PMs.var(pm, nw, :z_shunt)

<<<<<<< HEAD
=======
    bus_GsBs = [(n,bus_gs[n], bus_bs[n]) for n in keys(bus_gs)]

>>>>>>> 756b2117
    cstr_p = JuMP.@constraint(pm.model,
        sum(p[a] for a in bus_arcs)
        + sum(psw[a_sw] for a_sw in bus_arcs_sw)
        + sum(pt[a_trans] for a_trans in bus_arcs_trans)
        .==
        sum(pg[g] for g in bus_gens)
        - sum(ps[s] for s in bus_storage)
        - sum(pd .*z_demand[n] for (n,pd) in bus_pd)
<<<<<<< HEAD
        - sum(gs*1.0^2 .*z_shunt[n] for (n,gs) in bus_gs)*w
=======
        - sum(z_shunt[n].*diag(Wr*Gt'+Wi*Bt') for (n,Gs,Bs) in bus_GsBs)
>>>>>>> 756b2117
    )
    cstr_q = JuMP.@constraint(pm.model,
        sum(q[a] for a in bus_arcs)
        + sum(qsw[a_sw] for a_sw in bus_arcs_sw)
        + sum(qt[a_trans] for a_trans in bus_arcs_trans)
        .==
        sum(qg[g] for g in bus_gens)
        - sum(qs[s] for s in bus_storage)
        - sum(qd.*z_demand[n] for (n,qd) in bus_qd)
<<<<<<< HEAD
        + sum(bs*1.0^2  .*z_shunt[n] for (n,bs) in bus_bs)*w
=======
        - diag(-Wr*Bt'+Wi*Gt')
        - sum(z_shunt[n].*diag(-Wr*Bt'+Wi*Gt') for (n,Gs,Bs) in bus_GsBs)
>>>>>>> 756b2117
    )

    if _PMs.report_duals(pm)
        _PMs.sol(pm, nw, :bus, i)[:lam_kcl_r] = cstr_p
        _PMs.sol(pm, nw, :bus, i)[:lam_kcl_i] = cstr_q
    end
end


# ""
# function constraint_mc_power_balance(pm::_PMs.AbstractWRModels, nw::Int, i, bus_arcs, bus_arcs_sw, bus_arcs_trans, bus_gens, bus_storage, bus_pd, bus_qd, bus_gs, bus_bs)
#     w = _PMs.var(pm, nw, :w, i)
#
#     p = get(_PMs.var(pm, nw), :p, Dict()); _PMs._check_var_keys(p, bus_arcs, "active power", "branch")
#     q = get(_PMs.var(pm, nw), :q, Dict()); _PMs._check_var_keys(q, bus_arcs, "reactive power", "branch")
#
#     psw  = get(_PMs.var(pm, nw),  :psw, Dict()); _PMs._check_var_keys(psw, bus_arcs_sw, "active power", "switch")
#     qsw  = get(_PMs.var(pm, nw),  :qsw, Dict()); _PMs._check_var_keys(qsw, bus_arcs_sw, "reactive power", "switch")
#     pt   = get(_PMs.var(pm, nw),   :pt, Dict()); _PMs._check_var_keys(pt, bus_arcs_trans, "active power", "transformer")
#     qt   = get(_PMs.var(pm, nw),   :qt, Dict()); _PMs._check_var_keys(qt, bus_arcs_trans, "reactive power", "transformer")
#
#     pg = get(_PMs.var(pm, nw), :pg, Dict()); _PMs._check_var_keys(pg, bus_gens, "active power", "generator")
#     qg = get(_PMs.var(pm, nw), :qg, Dict()); _PMs._check_var_keys(qg, bus_gens, "reactive power", "generator")
#     ps   = get(_PMs.var(pm, nw),   :ps, Dict()); _PMs._check_var_keys(ps, bus_storage, "active power", "storage")
#     qs   = get(_PMs.var(pm, nw),   :qs, Dict()); _PMs._check_var_keys(qs, bus_storage, "reactive power", "storage")
#
#     cstr_p = []
#     cstr_q = []
#
#     cstr_p = JuMP.@constraint(pm.model,
#         sum(p[a] for a in bus_arcs)
#         + sum(psw[a_sw] for a_sw in bus_arcs_sw)
#         + sum(pt[a_trans] for a_trans in bus_arcs_trans)
#         .==
#         sum(pg[g] for g in bus_gens)
#         - sum(ps[s] for s in bus_storage)
#         - sum(pd for pd in values(bus_pd))
#         - sum(gs for gs in values(bus_gs))*w
#     )
#
#     cstr_q = JuMP.@constraint(pm.model,
#         sum(q[a] for a in bus_arcs)
#         + sum(qsw[a_sw] for a_sw in bus_arcs_sw)
#         + sum(qt[a_trans] for a_trans in bus_arcs_trans)
#         .==
#         sum(qg[g] for g in bus_gens)
#         - sum(qs[s] for s in bus_storage)
#         - sum(qd for qd in values(bus_qd))
#         + sum(bs for bs in values(bus_bs))*w
#     )
#
#     if _PMs.report_duals(pm)
#         _PMs.sol(pm, nw, :bus, i)[:lam_kcl_r] = cstr_p
#         _PMs.sol(pm, nw, :bus, i)[:lam_kcl_i] = cstr_q
#     end
# end


""
function constraint_mc_power_balance(pm::_PMs.AbstractWModels, nw::Int, i, bus_arcs, bus_arcs_sw, bus_arcs_trans, bus_gens, bus_storage, bus_pd, bus_qd, bus_gs, bus_bs)
    Wr = _PMs.var(pm, nw, :Wr, i)
<<<<<<< HEAD
    # Wi = _PMs.var(pm, nw, :Wi, i)
=======
    Wi = _PMs.var(pm, nw, :Wi, i)
>>>>>>> 756b2117
    P = get(_PMs.var(pm, nw), :P, Dict()); _PMs._check_var_keys(P, bus_arcs, "active power", "branch")
    Q = get(_PMs.var(pm, nw), :Q, Dict()); _PMs._check_var_keys(Q, bus_arcs, "reactive power", "branch")
    Psw  = get(_PMs.var(pm, nw),  :Psw, Dict()); _PMs._check_var_keys(Psw, bus_arcs_sw, "active power", "switch")
    Qsw  = get(_PMs.var(pm, nw),  :Qsw, Dict()); _PMs._check_var_keys(Qsw, bus_arcs_sw, "reactive power", "switch")
    Pt   = get(_PMs.var(pm, nw),   :Pt, Dict()); _PMs._check_var_keys(Pt, bus_arcs_trans, "active power", "transformer")
    Qt   = get(_PMs.var(pm, nw),   :Qt, Dict()); _PMs._check_var_keys(Qt, bus_arcs_trans, "reactive power", "transformer")

    pg = get(_PMs.var(pm, nw), :pg, Dict()); _PMs._check_var_keys(pg, bus_gens, "active power", "generator")
    qg = get(_PMs.var(pm, nw), :qg, Dict()); _PMs._check_var_keys(qg, bus_gens, "reactive power", "generator")
    ps   = get(_PMs.var(pm, nw),   :ps, Dict()); _PMs._check_var_keys(ps, bus_storage, "active power", "storage")
    qs   = get(_PMs.var(pm, nw),   :qs, Dict()); _PMs._check_var_keys(qs, bus_storage, "reactive power", "storage")

<<<<<<< HEAD
    cstr_p = []
    cstr_q = []

    for c in _PMs.conductor_ids(pm; nw=nw)
        cp = JuMP.@constraint(pm.model,
            sum(P[a][c,c] for a in bus_arcs)
            + sum(Psw[a_sw][c,c] for a_sw in bus_arcs_sw)
            + sum(Pt[a_trans][c,c] for a_trans in bus_arcs_trans)
            ==
            sum(pg[g][c] for g in bus_gens)
            - sum(ps[s][c] for s in bus_storage)
            - sum(pd[c] for pd in values(bus_pd))
            - sum(gs[c] for gs in values(bus_gs))*Wr[c,c]
        )
        push!(cstr_p, cp)

        cq = JuMP.@constraint(pm.model,
            sum(Q[a][c,c] for a in bus_arcs)
            + sum(Qsw[a_sw][c,c] for a_sw in bus_arcs_sw)
            + sum(Qt[a_trans][c,c] for a_trans in bus_arcs_trans)
            ==
            sum(qg[g][c] for g in bus_gens)
            - sum(qs[s][c] for s in bus_storage)
            - sum(qd[c] for qd in values(bus_qd))
            + sum(bs[c] for bs in values(bus_bs))*Wr[c,c]
        )
        push!(cstr_q, cq)
    end
=======
    cnds = _PMs.conductor_ids(pm; nw=nw)
    ncnds = length(cnds)

    Gt = isempty(bus_gs) ? fill(0.0, ncnds, ncnds) : sum(values(bus_gs))
    Bt = isempty(bus_bs) ? fill(0.0, ncnds, ncnds) : sum(values(bus_bs))

    cstr_p = JuMP.@constraint(pm.model,
        sum(diag(P[a]) for a in bus_arcs)
        + sum(diag(Psw[a_sw]) for a_sw in bus_arcs_sw)
        + sum(diag(Pt[a_trans]) for a_trans in bus_arcs_trans)
        .==
        sum(pg[g] for g in bus_gens)
        - sum(ps[s] for s in bus_storage)
        - sum(pd for pd in values(bus_pd))
        - diag(Wr*Gt'+Wi*Bt')
    )

    cstr_q = JuMP.@constraint(pm.model,
        sum(diag(Q[a]) for a in bus_arcs)
        + sum(diag(Qsw[a_sw]) for a_sw in bus_arcs_sw)
        + sum(diag(Qt[a_trans]) for a_trans in bus_arcs_trans)
        .==
        sum(qg[g] for g in bus_gens)
        - sum(qs[s] for s in bus_storage)
        - sum(qd for qd in values(bus_qd))
        - diag(-Wr*Bt'+Wi*Gt')
    )
>>>>>>> 756b2117

    if _PMs.report_duals(pm)
        _PMs.sol(pm, nw, :bus, i)[:lam_kcl_r] = cstr_p
        _PMs.sol(pm, nw, :bus, i)[:lam_kcl_i] = cstr_q
    end
end


"delegate back to PowerModels"
function constraint_mc_ohms_yt_from(pm::_PMs.AbstractWModels, n::Int, c::Int, f_bus, t_bus, f_idx, t_idx, g, b, g_fr, b_fr, tr, ti, tm)
    _PMs.constraint_ohms_yt_from(pm, n, c, f_bus, t_bus, f_idx, t_idx, g, b, g_fr, b_fr, tr, ti, tm)
end


"delegate back to PowerModels"
function constraint_mc_ohms_yt_to(pm::_PMs.AbstractWModels, n::Int, c::Int, f_bus, t_bus, f_idx, t_idx, g, b, g_to, b_to, tr, ti, tm)
    _PMs.constraint_ohms_yt_to(pm, n, c, f_bus, t_bus, f_idx, t_idx, g, b, g_to, b_to, tr, ti, tm)
end


"on/off bus voltage constraint for relaxed forms"
function constraint_mc_bus_voltage_on_off(pm::_PMs.AbstractWModels, n::Int; kwargs...)
    for (i, bus) in _PMs.ref(pm, n, :bus)
        constraint_mc_voltage_magnitude_sqr_on_off(pm, i, nw=n)
    end
end


function constraint_mc_voltage_angle_difference(pm::_PMs.AbstractPolarModels, n::Int, f_idx, angmin, angmax)
    i, f_bus, t_bus = f_idx

    va_fr = _PMs.var(pm, n, :va, f_bus)
    va_to = _PMs.var(pm, n, :va, t_bus)

    for c in _PMs.conductor_ids(pm; nw=n)
        JuMP.@constraint(pm.model, va_fr[c] - va_to[c] <= angmax[c])
        JuMP.@constraint(pm.model, va_fr[c] - va_to[c] >= angmin[c])
    end
end


""
function constraint_mc_voltage_angle_difference(pm::_PMs.AbstractWModels, n::Int, f_idx, angmin, angmax)
    i, f_bus, t_bus = f_idx

    ncnds = length(_PMs.conductor_ids(pm, n))

    w_fr = _PMs.var(pm, n, :w, f_bus)
    w_to = _PMs.var(pm, n, :w, t_bus)
    wr   = [_PMs.var(pm, n, :wr)[(f_bus, t_bus, c, c)] for c in 1:ncnds]
    wi   = [_PMs.var(pm, n, :wi)[(f_bus, t_bus, c, c)] for c in 1:ncnds]

    JuMP.@constraint(pm.model, wi .<= tan.(angmax).*wr)
    JuMP.@constraint(pm.model, wi .>= tan.(angmin).*wr)

    for c in 1:ncnds
        _PMs.cut_complex_product_and_angle_difference(pm.model, w_fr[c], w_to[c], wr[c], wi[c], angmin[c], angmax[c])
    end
end


function constraint_mc_storage_on_off(pm::_PMs.AbstractPowerModel, n::Int, i, pmin, pmax, qmin, qmax, charge_ub, discharge_ub)
    z_storage =_PMs.var(pm, n, :z_storage, i)
    ps =_PMs.var(pm, n, :ps, i)
    qs =_PMs.var(pm, n, :qs, i)

    JuMP.@constraint(pm.model, ps .<= z_storage.*pmax)
    JuMP.@constraint(pm.model, ps .>= z_storage.*pmin)

    JuMP.@constraint(pm.model, qs .<= z_storage.*qmax)
    JuMP.@constraint(pm.model, qs .>= z_storage.*qmin)
end<|MERGE_RESOLUTION|>--- conflicted
+++ resolved
@@ -1,14 +1,9 @@
-<<<<<<< HEAD
-=======
 import LinearAlgebra: diag
->>>>>>> 756b2117
 
 "`vm[i] == vmref`"
 function constraint_mc_voltage_magnitude_setpoint(pm::_PMs.AbstractWModels, n::Int, i::Int, vmref)
     w = _PMs.var(pm, n, :w, i)
     JuMP.@constraint(pm.model, w .== vmref.^2)
-<<<<<<< HEAD
-=======
 end
 
 ""
@@ -58,7 +53,6 @@
         _PMs.sol(pm, nw, :bus, i)[:lam_kcl_r] = cstr_p
         _PMs.sol(pm, nw, :bus, i)[:lam_kcl_i] = cstr_q
     end
->>>>>>> 756b2117
 end
 
 ""
@@ -80,22 +74,6 @@
     cstr_p = []
     cstr_q = []
 
-<<<<<<< HEAD
-    for c in _PMs.conductor_ids(pm; nw=nw)
-        cp = JuMP.@constraint(pm.model,
-            sum(p[a][c] for a in bus_arcs)
-            + sum(psw[a_sw][c] for a_sw in bus_arcs_sw)
-            + sum(pt[a_trans][c] for a_trans in bus_arcs_trans)
-            ==
-            sum(pg[g][c] for g in bus_gens)
-            - sum(ps[s][c] for s in bus_storage)
-            - sum(pd[c] for pd in values(bus_pd))
-            - sum(gs[c] for gs in values(bus_gs))*w[c]
-            + p_slack[c]
-        )
-        push!(cstr_p, cp)
-=======
->>>>>>> 756b2117
 
         cq = JuMP.@constraint(pm.model,
             sum(q[a][c] for a in bus_arcs)
@@ -110,15 +88,6 @@
         )
         push!(cstr_q, cq)
 
-<<<<<<< HEAD
-    end
-
-    if _PMs.report_duals(pm)
-        _PMs.sol(pm, nw, :bus, i)[:lam_kcl_r] = cstr_p
-        _PMs.sol(pm, nw, :bus, i)[:lam_kcl_i] = cstr_q
-    end
-end
-=======
 # "Creates Ohms constraints (yt post fix indicates that Y and T values are in rectangular form)"
 # function constraint_mc_ohms_yt_from(pm::_PMs.AbstractWRModels, n::Int, f_bus, t_bus, f_idx, t_idx, g, b, g_fr, b_fr, tr, ti, tm)
 #     for c in _PMs.conductor_ids(pm, n)
@@ -142,7 +111,6 @@
 #         end
 # end
 
->>>>>>> 756b2117
 
 # "Creates Ohms constraints (yt post fix indicates that Y and T values are in rectangular form)"
 # function constraint_mc_ohms_yt_to(pm::_PMs.AbstractWRModels, n::Int, f_bus, t_bus, f_idx, t_idx, g, b, g_to, b_to, tr, ti, tm)
@@ -264,11 +232,8 @@
     z_demand = _PMs.var(pm, nw, :z_demand)
     z_shunt  = _PMs.var(pm, nw, :z_shunt)
 
-<<<<<<< HEAD
-=======
     bus_GsBs = [(n,bus_gs[n], bus_bs[n]) for n in keys(bus_gs)]
 
->>>>>>> 756b2117
     cstr_p = JuMP.@constraint(pm.model,
         sum(p[a] for a in bus_arcs)
         + sum(psw[a_sw] for a_sw in bus_arcs_sw)
@@ -277,11 +242,7 @@
         sum(pg[g] for g in bus_gens)
         - sum(ps[s] for s in bus_storage)
         - sum(pd .*z_demand[n] for (n,pd) in bus_pd)
-<<<<<<< HEAD
-        - sum(gs*1.0^2 .*z_shunt[n] for (n,gs) in bus_gs)*w
-=======
         - sum(z_shunt[n].*diag(Wr*Gt'+Wi*Bt') for (n,Gs,Bs) in bus_GsBs)
->>>>>>> 756b2117
     )
     cstr_q = JuMP.@constraint(pm.model,
         sum(q[a] for a in bus_arcs)
@@ -291,12 +252,8 @@
         sum(qg[g] for g in bus_gens)
         - sum(qs[s] for s in bus_storage)
         - sum(qd.*z_demand[n] for (n,qd) in bus_qd)
-<<<<<<< HEAD
-        + sum(bs*1.0^2  .*z_shunt[n] for (n,bs) in bus_bs)*w
-=======
         - diag(-Wr*Bt'+Wi*Gt')
         - sum(z_shunt[n].*diag(-Wr*Bt'+Wi*Gt') for (n,Gs,Bs) in bus_GsBs)
->>>>>>> 756b2117
     )
 
     if _PMs.report_duals(pm)
@@ -358,11 +315,7 @@
 ""
 function constraint_mc_power_balance(pm::_PMs.AbstractWModels, nw::Int, i, bus_arcs, bus_arcs_sw, bus_arcs_trans, bus_gens, bus_storage, bus_pd, bus_qd, bus_gs, bus_bs)
     Wr = _PMs.var(pm, nw, :Wr, i)
-<<<<<<< HEAD
-    # Wi = _PMs.var(pm, nw, :Wi, i)
-=======
     Wi = _PMs.var(pm, nw, :Wi, i)
->>>>>>> 756b2117
     P = get(_PMs.var(pm, nw), :P, Dict()); _PMs._check_var_keys(P, bus_arcs, "active power", "branch")
     Q = get(_PMs.var(pm, nw), :Q, Dict()); _PMs._check_var_keys(Q, bus_arcs, "reactive power", "branch")
     Psw  = get(_PMs.var(pm, nw),  :Psw, Dict()); _PMs._check_var_keys(Psw, bus_arcs_sw, "active power", "switch")
@@ -375,36 +328,6 @@
     ps   = get(_PMs.var(pm, nw),   :ps, Dict()); _PMs._check_var_keys(ps, bus_storage, "active power", "storage")
     qs   = get(_PMs.var(pm, nw),   :qs, Dict()); _PMs._check_var_keys(qs, bus_storage, "reactive power", "storage")
 
-<<<<<<< HEAD
-    cstr_p = []
-    cstr_q = []
-
-    for c in _PMs.conductor_ids(pm; nw=nw)
-        cp = JuMP.@constraint(pm.model,
-            sum(P[a][c,c] for a in bus_arcs)
-            + sum(Psw[a_sw][c,c] for a_sw in bus_arcs_sw)
-            + sum(Pt[a_trans][c,c] for a_trans in bus_arcs_trans)
-            ==
-            sum(pg[g][c] for g in bus_gens)
-            - sum(ps[s][c] for s in bus_storage)
-            - sum(pd[c] for pd in values(bus_pd))
-            - sum(gs[c] for gs in values(bus_gs))*Wr[c,c]
-        )
-        push!(cstr_p, cp)
-
-        cq = JuMP.@constraint(pm.model,
-            sum(Q[a][c,c] for a in bus_arcs)
-            + sum(Qsw[a_sw][c,c] for a_sw in bus_arcs_sw)
-            + sum(Qt[a_trans][c,c] for a_trans in bus_arcs_trans)
-            ==
-            sum(qg[g][c] for g in bus_gens)
-            - sum(qs[s][c] for s in bus_storage)
-            - sum(qd[c] for qd in values(bus_qd))
-            + sum(bs[c] for bs in values(bus_bs))*Wr[c,c]
-        )
-        push!(cstr_q, cq)
-    end
-=======
     cnds = _PMs.conductor_ids(pm; nw=nw)
     ncnds = length(cnds)
 
@@ -432,7 +355,6 @@
         - sum(qd for qd in values(bus_qd))
         - diag(-Wr*Bt'+Wi*Gt')
     )
->>>>>>> 756b2117
 
     if _PMs.report_duals(pm)
         _PMs.sol(pm, nw, :bus, i)[:lam_kcl_r] = cstr_p
