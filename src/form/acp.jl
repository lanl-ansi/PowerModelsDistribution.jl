# Three-phase specific constraints


"do nothing, this model does not have complex voltage constraints"
function constraint_tp_voltage(pm::GenericPowerModel{T}, n::Int, c::Int) where T <: PMs.AbstractACPForm
end


"Set loose voltage bounds; they will only be set if the voltage magnitude was unconstrained before."
function constraint_tp_voltage_mag_unbound(pm::GenericPowerModel{T}, i::Int, vmin::Float64, vmax::Float64; nw::Int=pm.cnw) where T <: PMs.AbstractACPForm
    for cnd in PMs.conductor_ids(pm)
        vmin_old = PMs.getlowerbound(var(pm, nw, cnd, :vm, i))
        vmax_old = PMs.getupperbound(var(pm, nw, cnd, :vm, i))
        # a lower bound of zero is considered to be unbound
        if vmin_old <= 0
            PMs.setlowerbound(var(pm, nw, cnd, :vm, i), vmin)
        end
        if vmax == Inf
            PMs.setupperbound(var(pm, nw, cnd, :vm, i), vmax)
        end
    end
end


""
function constraint_kcl_shunt_slack(pm::GenericPowerModel{T}, n::Int, c::Int, i::Int, bus_arcs, bus_arcs_dc, bus_gens, bus_pd, bus_qd, bus_gs, bus_bs) where T <: PMs.AbstractACPForm
    vm = var(pm, n, c, :vm, i)
    p_slack = var(pm, n, c, :p_slack, i)
    q_slack = var(pm, n, c, :q_slack, i)
    p = var(pm, n, c, :p)
    q = var(pm, n, c, :q)
    pg = var(pm, n, c, :pg)
    qg = var(pm, n, c, :qg)
    p_dc = var(pm, n, c, :p_dc)
    q_dc = var(pm, n, c, :q_dc)

    con(pm, n, c, :kcl_p)[i] = @constraint(pm.model, sum(p[a] for a in bus_arcs) + sum(p_dc[a_dc] for a_dc in bus_arcs_dc) == sum(pg[g] for g in bus_gens) - sum(pd for pd in values(bus_pd)) - sum(gs for gs in values(bus_gs))*vm^2 + p_slack)
    con(pm, n, c, :kcl_q)[i] = @constraint(pm.model, sum(q[a] for a in bus_arcs) + sum(q_dc[a_dc] for a_dc in bus_arcs_dc) == sum(qg[g] for g in bus_gens) - sum(qd for qd in values(bus_qd)) + sum(bs for bs in values(bus_bs))*vm^2 + q_slack)
end


""
function constraint_kcl_shunt_trans(pm::GenericPowerModel{T}, nw::Int, c::Int, i::Int, bus_arcs, bus_arcs_dc, bus_arcs_trans, bus_gens, bus_pd, bus_qd, bus_gs, bus_bs) where T <: PMs.AbstractACPForm
    vm = var(pm, nw, c, :vm, i)
    p = var(pm, nw, c, :p)
    q = var(pm, nw, c, :q)
    pg = var(pm, nw, c, :pg)
    qg = var(pm, nw, c, :qg)
    p_dc = var(pm, nw, c, :p_dc)
    q_dc = var(pm, nw, c, :q_dc)
    p_trans = var(pm, nw, c, :p_trans)
    q_trans = var(pm,  nw, c, :q_trans)
    
    con(pm, nw, c, :kcl_p)[i] = @constraint(pm.model, sum(p[a] for a in bus_arcs) + sum(p_dc[a_dc] for a_dc in bus_arcs_dc) + sum(p_trans[a_trans] for a_trans in bus_arcs_trans) == sum(pg[g] for g in bus_gens) - sum(pd for pd in values(bus_pd)) - sum(gs for gs in values(bus_gs))*vm^2)
    con(pm, nw, c, :kcl_q)[i] = @constraint(pm.model, sum(q[a] for a in bus_arcs) + sum(q_dc[a_dc] for a_dc in bus_arcs_dc) + sum(q_trans[a_trans] for a_trans in bus_arcs_trans) == sum(qg[g] for g in bus_gens) - sum(qd for qd in values(bus_qd)) + sum(bs for bs in values(bus_bs))*vm^2)
end


<<<<<<< HEAD
""
function constraint_kcl_shunt_trans_load(pm::GenericPowerModel, nw::Int, c::Int, i::Int, bus_arcs, bus_arcs_dc, bus_arcs_trans, bus_gens, bus_loads, bus_gs, bus_bs)
    vm = var(pm, nw, c, :vm, i)
    p = var(pm, nw, c, :p)
    q = var(pm, nw, c, :q)
    pg = var(pm, nw, c, :pg)
    qg = var(pm, nw, c, :qg)
    pd = var(pm, nw, c, :pd)
    qd = var(pm, nw, c, :qd)
    p_dc = var(pm, nw, c, :p_dc)
    q_dc = var(pm, nw, c, :q_dc)
    p_trans = var(pm, nw, c, :p_trans)
    q_trans = var(pm,  nw, c, :q_trans)
    con(pm, nw, c, :kcl_p)[i] = @constraint(pm.model, sum(p[a] for a in bus_arcs) + sum(p_dc[a_dc] for a_dc in bus_arcs_dc) + sum(p_trans[a_trans] for a_trans in bus_arcs_trans) == sum(pg[g] for g in bus_gens) - sum(pd[l] for l in bus_loads) - sum(gs for gs in values(bus_gs))*vm^2)
    con(pm, nw, c, :kcl_q)[i] = @constraint(pm.model, sum(q[a] for a in bus_arcs) + sum(q_dc[a_dc] for a_dc in bus_arcs_dc) + sum(q_trans[a_trans] for a_trans in bus_arcs_trans) == sum(qg[g] for g in bus_gens) - sum(qd[l] for l in bus_loads) + sum(bs for bs in values(bus_bs))*vm^2)
end

=======
>>>>>>> 24b0ed84
"""
Creates Ohms constraints (yt post fix indicates that Y and T values are in rectangular form)

```
p[f_idx] ==  (g+g_fr)/tm*v[f_bus]^2 + (-g*tr+b*ti)/tm*(v[f_bus]*v[t_bus]*cos(t[f_bus]-t[t_bus])) + (-b*tr-g*ti)/tm*(v[f_bus]*v[t_bus]*sin(t[f_bus]-t[t_bus]))
q[f_idx] == -(b+b_fr)/tm*v[f_bus]^2 - (-b*tr-g*ti)/tm*(v[f_bus]*v[t_bus]*cos(t[f_bus]-t[t_bus])) + (-g*tr+b*ti)/tm*(v[f_bus]*v[t_bus]*sin(t[f_bus]-t[t_bus]))
```
"""
function constraint_ohms_tp_yt_from(pm::GenericPowerModel{T}, n::Int, c::Int, f_bus, t_bus, f_idx, t_idx, g, b, g_fr, b_fr, tr, ti, tm) where T <: PMs.AbstractACPForm
    p_fr  = var(pm, n, c,  :p, f_idx)
    q_fr  = var(pm, n, c,  :q, f_idx)
    vm_fr = [var(pm, n, d, :vm, f_bus) for d in PMs.conductor_ids(pm)]
    vm_to = [var(pm, n, d, :vm, t_bus) for d in PMs.conductor_ids(pm)]
    va_fr = [var(pm, n, d, :va, f_bus) for d in PMs.conductor_ids(pm)]
    va_to = [var(pm, n, d, :va, t_bus) for d in PMs.conductor_ids(pm)]

    @NLconstraint(pm.model, p_fr ==  (g_fr[c]+g[c,c]) * vm_fr[c]^2 +
                                    sum( g[c,d]*vm_fr[c]*vm_fr[d]*cos(va_fr[c]-va_fr[d]) +
                                         b[c,d]*vm_fr[c]*vm_fr[d]*sin(va_fr[c]-va_fr[d]) for d in PMs.conductor_ids(pm) if d != c) +
                                    sum(-g[c,d]*vm_fr[c]*vm_to[d]*cos(va_fr[c]-va_to[d]) +
                                        -b[c,d]*vm_fr[c]*vm_to[d]*sin(va_fr[c]-va_to[d]) for d in PMs.conductor_ids(pm)) )
    @NLconstraint(pm.model, q_fr == -(b_fr[c]+b[c,c]) *vm_fr[c]^2 -
                                    sum( b[c,d]*vm_fr[c]*vm_fr[d]*cos(va_fr[c]-va_fr[d]) -
                                         g[c,d]*vm_fr[c]*vm_fr[d]*sin(va_fr[c]-va_fr[d]) for d in PMs.conductor_ids(pm) if d != c) -
                                    sum(-b[c,d]*vm_fr[c]*vm_to[d]*cos(va_fr[c]-va_to[d]) +
                                         g[c,d]*vm_fr[c]*vm_to[d]*sin(va_fr[c]-va_to[d]) for d in PMs.conductor_ids(pm)) )
end


"""
Creates Ohms constraints (yt post fix indicates that Y and T values are in rectangular form)

```
p[t_idx] ==  (g+g_to)*v[t_bus]^2 + (-g*tr-b*ti)/tm*(v[t_bus]*v[f_bus]*cos(t[t_bus]-t[f_bus])) + (-b*tr+g*ti)/tm*(v[t_bus]*v[f_bus]*sin(t[t_bus]-t[f_bus]))
q[t_idx] == -(b+b_to)*v[t_bus]^2 - (-b*tr+g*ti)/tm*(v[t_bus]*v[f_bus]*cos(t[f_bus]-t[t_bus])) + (-g*tr-b*ti)/tm*(v[t_bus]*v[f_bus]*sin(t[t_bus]-t[f_bus]))
```
"""
function constraint_ohms_tp_yt_to(pm::GenericPowerModel{T}, n::Int, c::Int, f_bus, t_bus, f_idx, t_idx, g, b, g_to, b_to, tr, ti, tm) where T <: PMs.AbstractACPForm
    p_to  = var(pm, n, c,  :p, t_idx)
    q_to  = var(pm, n, c,  :q, t_idx)
    vm_fr = [var(pm, n, d, :vm, f_bus) for d in PMs.conductor_ids(pm)]
    vm_to = [var(pm, n, d, :vm, t_bus) for d in PMs.conductor_ids(pm)]
    va_fr = [var(pm, n, d, :va, f_bus) for d in PMs.conductor_ids(pm)]
    va_to = [var(pm, n, d, :va, t_bus) for d in PMs.conductor_ids(pm)]

    @NLconstraint(pm.model, p_to == (g_to[c]+g[c,c])*vm_to[c]^2 +
                                   sum( g[c,d]*vm_to[c]*vm_to[d]*cos(va_to[c]-va_to[d]) +
                                        b[c,d]*vm_to[c]*vm_to[d]*sin(va_to[c]-va_to[d]) for d in PMs.conductor_ids(pm) if d != c) +
                                   sum(-g[c,d]*vm_to[c]*vm_fr[d]*cos(va_to[c]-va_fr[d]) +
                                       -b[c,d]*vm_to[c]*vm_fr[d]*sin(va_to[c]-va_fr[d]) for d in PMs.conductor_ids(pm)) )
    @NLconstraint(pm.model, q_to == -(b_to[c]+b[c,c])*vm_to[c]^2 -
                                   sum( b[c,d]*vm_to[c]*vm_to[d]*cos(va_to[c]-va_to[d]) -
                                        g[c,d]*vm_to[c]*vm_to[d]*sin(va_to[c]-va_to[d]) for d in PMs.conductor_ids(pm) if d != c) -
                                   sum(-b[c,d]*vm_to[c]*vm_fr[d]*cos(va_to[c]-va_fr[d]) +
                                        g[c,d]*vm_to[c]*vm_fr[d]*sin(va_to[c]-va_fr[d]) for d in PMs.conductor_ids(pm)) )
end


"""
```
p[f_idx] == z*(g/tm*v[f_bus]^2 + (-g*tr+b*ti)/tm*(v[f_bus]*v[t_bus]*cos(t[f_bus]-t[t_bus])) + (-b*tr-g*ti)/tm*(v[f_bus]*v[t_bus]*sin(t[f_bus]-t[t_bus])))
q[f_idx] == z*(-(b+c/2)/tm*v[f_bus]^2 - (-b*tr-g*ti)/tm*(v[f_bus]*v[t_bus]*cos(t[f_bus]-t[t_bus])) + (-g*tr+b*ti)/tm*(v[f_bus]*v[t_bus]*sin(t[f_bus]-t[t_bus])))
```
"""
function constraint_ohms_tp_yt_from_on_off(pm::GenericPowerModel{T}, n::Int, c::Int, i, f_bus, t_bus, f_idx, t_idx, g, b, g_fr, b_fr, tr, ti, tm, vad_min, vad_max) where T <: PMs.AbstractACPForm
    p_fr  = var(pm, n, c,  :p, f_idx)
    q_fr  = var(pm, n, c,  :q, f_idx)
    vm_fr = [var(pm, n, d, :vm, f_bus) for d in PMs.conductor_ids(pm)]
    vm_to = [var(pm, n, d, :vm, t_bus) for d in PMs.conductor_ids(pm)]
    va_fr = [var(pm, n, d, :va, f_bus) for d in PMs.conductor_ids(pm)]
    va_to = [var(pm, n, d, :va, t_bus) for d in PMs.conductor_ids(pm)]
    z = var(pm, n, c, :branch_z, i)

    @NLconstraint(pm.model, p_fr == z*((g_fr[c]+g[c,c]) * vm_fr[c]^2 +
                                        sum( g[c,d]*vm_fr[c]*vm_fr[d]*cos(va_fr[c]-va_fr[d]) +
                                             b[c,d]*vm_fr[c]*vm_fr[d]*sin(va_fr[c]-va_fr[d]) for d in PMs.conductor_ids(pm) if d != c) +
                                        sum(-g[c,d]*vm_fr[c]*vm_to[d]*cos(va_fr[c]-va_to[d]) +
                                            -b[c,d]*vm_fr[c]*vm_to[d]*sin(va_fr[c]-va_to[d]) for d in PMs.conductor_ids(pm))) )
    @NLconstraint(pm.model, q_fr == z*(-(b_fr[c]+b[c,c]) *vm_fr[c]^2 -
                                        sum( b[c,d]*vm_fr[c]*vm_fr[d]*cos(va_fr[c]-va_fr[d]) -
                                             g[c,d]*vm_fr[c]*vm_fr[d]*sin(va_fr[c]-va_fr[d]) for d in PMs.conductor_ids(pm) if d != c) -
                                        sum(-b[c,d]*vm_fr[c]*vm_to[d]*cos(va_fr[c]-va_to[d]) +
                                             g[c,d]*vm_fr[c]*vm_to[d]*sin(va_fr[c]-va_to[d]) for d in PMs.conductor_ids(pm))) )
end

"""
```
p[t_idx] == z*(g*v[t_bus]^2 + (-g*tr-b*ti)/tm*(v[t_bus]*v[f_bus]*cos(t[t_bus]-t[f_bus])) + (-b*tr+g*ti)/tm*(v[t_bus]*v[f_bus]*sin(t[t_bus]-t[f_bus])))
q[t_idx] == z*(-(b+c/2)*v[t_bus]^2 - (-b*tr+g*ti)/tm*(v[t_bus]*v[f_bus]*cos(t[f_bus]-t[t_bus])) + (-g*tr-b*ti)/tm*(v[t_bus]*v[f_bus]*sin(t[t_bus]-t[f_bus])))
```
"""
function constraint_ohms_tp_yt_to_on_off(pm::GenericPowerModel{T}, n::Int, c::Int, i, f_bus, t_bus, f_idx, t_idx, g, b, g_to, b_to, tr, ti, tm, vad_min, vad_max) where T <: PMs.AbstractACPForm
    p_to  = var(pm, n, c,  :p, t_idx)
    q_to  = var(pm, n, c,  :q, t_idx)
    vm_fr = [var(pm, n, d, :vm, f_bus) for d in PMs.conductor_ids(pm)]
    vm_to = [var(pm, n, d, :vm, t_bus) for d in PMs.conductor_ids(pm)]
    va_fr = [var(pm, n, d, :va, f_bus) for d in PMs.conductor_ids(pm)]
    va_to = [var(pm, n, d, :va, t_bus) for d in PMs.conductor_ids(pm)]
    z = var(pm, n, c, :branch_z, i)

    @NLconstraint(pm.model, p_to == z*((g_to[c]+g[c,c])*vm_to[c]^2 +
                                        sum( g[c,d]*vm_to[c]*vm_to[d]*cos(va_to[c]-va_to[d]) +
                                             b[c,d]*vm_to[c]*vm_to[d]*sin(va_to[c]-va_to[d]) for d in PMs.conductor_ids(pm) if d != c) +
                                        sum(-g[c,d]*vm_to[c]*vm_fr[d]*cos(va_to[c]-va_fr[d]) +
                                            -b[c,d]*vm_to[c]*vm_fr[d]*sin(va_to[c]-va_fr[d]) for d in PMs.conductor_ids(pm))) )
    @NLconstraint(pm.model, q_to == z*(-(b_to[c]+b[c,c])*vm_to[c]^2 -
                                        sum( b[c,d]*vm_to[c]*vm_to[d]*cos(va_to[c]-va_to[d]) -
                                             g[c,d]*vm_to[c]*vm_to[d]*sin(va_to[c]-va_to[d]) for d in PMs.conductor_ids(pm) if d != c) -
                                        sum(-b[c,d]*vm_to[c]*vm_fr[d]*cos(va_to[c]-va_fr[d]) +
                                             g[c,d]*vm_to[c]*vm_fr[d]*sin(va_to[c]-va_fr[d]) for d in PMs.conductor_ids(pm))) )
end


"Links the voltage at both windings of a fixed tap transformer."
function constraint_tp_trans_voltage(pm::GenericPowerModel, i::Int, f_bus::Int, t_bus::Int, tapset::MultiConductorVector, Tv_fr, Tv_im, Cv_to; nw::Int=pm.cnw)
    ncnd  = 3
    # intermediate bus voltage, for now ignore tap changer
    vm_to = [var(pm, nw, c, :vm, t_bus) for c in 1:ncnd]
    vm_im = @NLexpression(pm.model, [c in 1:ncnd], vm_to[c]*tapset[c]*Cv_to)
    va_im = [var(pm, nw, c, :va, t_bus) for c in 1:ncnd]
    for c in 1:3
        if !haskey(var(pm, pm.cnw, c), :vm_trans)
            var(pm, pm.cnw, c)[:vm_trans] = Dict{Int, Any}()
            var(pm, pm.cnw, c)[:va_trans] = Dict{Int, Any}()
        end
        var(pm, pm.cnw, c, :vm_trans)[i] = vm_im[c]
        var(pm, pm.cnw, c, :va_trans)[i] = va_im[c]
    end
    # from side
    vm_fr = [var(pm, nw, c, :vm, f_bus) for c in 1:ncnd]
    va_fr = [var(pm, nw, c, :va, f_bus) for c in 1:ncnd]
    for n in 1:size(Tv_fr)[1]
        @NLconstraint(pm.model,
              sum(Tv_fr[n,c]*vm_fr[c]*cos(va_fr[c]) for c in 1:ncnd)
            ==sum(Tv_im[n,c]*vm_im[c]*cos(va_im[c]) for c in 1:ncnd)
        )
        @NLconstraint(pm.model,
              sum(Tv_fr[n,c]*vm_fr[c]*sin(va_fr[c]) for c in 1:ncnd)
            ==sum(Tv_im[n,c]*vm_im[c]*sin(va_im[c]) for c in 1:ncnd)
        )
    end
end


"Links the voltage at both windings of a variable tap transformer."
function constraint_tp_trans_voltage_var(pm::GenericPowerModel, i::Int, f_bus::Int, t_bus::Int, Tv_fr, Tv_im, Cv_to; nw::Int=pm.cnw)
    ncnd  = 3
    # intermediate bus voltage, for now ignore tap changer
    vm_to = [var(pm, nw, c, :vm, t_bus) for c in 1:ncnd]
    tap = [var(pm, nw, c, :tap)[i] for c in 1:ncnd]
    vm_im = @NLexpression(pm.model, [c in 1:ncnd], vm_to[c]*tap[c]*Cv_to)
    va_im = [var(pm, nw, c, :va, t_bus) for c in 1:ncnd]
    for c in 1:3
        if !haskey(var(pm, pm.cnw, c), :vm_trans)
            var(pm, pm.cnw, c)[:vm_trans] = Dict{Int, Any}()
            var(pm, pm.cnw, c)[:va_trans] = Dict{Int, Any}()
        end
        var(pm, pm.cnw, c, :vm_trans)[i] = vm_im[c]
        var(pm, pm.cnw, c, :va_trans)[i] = va_im[c]
    end
    # from side
    vm_fr = [var(pm, nw, c, :vm, f_bus) for c in 1:ncnd]
    va_fr = [var(pm, nw, c, :va, f_bus) for c in 1:ncnd]
    for n in 1:size(Tv_fr)[1]
        @NLconstraint(pm.model,
              sum(Tv_fr[n,c]*vm_fr[c]*cos(va_fr[c]) for c in 1:ncnd)
            ==sum(Tv_im[n,c]*vm_im[c]*cos(va_im[c]) for c in 1:ncnd)
        )
        @NLconstraint(pm.model,
              sum(Tv_fr[n,c]*vm_fr[c]*sin(va_fr[c]) for c in 1:ncnd)
            ==sum(Tv_im[n,c]*vm_im[c]*sin(va_im[c]) for c in 1:ncnd)
        )
    end
end


"""
For a variable tap transformer, fix the tap variables which are fixed. For
example, an OLTC where the third phase is fixed, will have tap variables for
all phases, but the third tap variable should be fixed.
"""
function constraint_tp_trans_tap_fix(pm::GenericPowerModel, i::Int, tapfix::MultiConductorVector, tapset::MultiConductorVector; nw=pm.cnw)
    for (c,fixed) in enumerate(tapfix)
        if fixed
            @constraint(pm.model, var(pm, nw, c, :tap)[i]==tapset[c])
        end
    end
end


"Links the power flowing into both windings of a fixed tap transformer."
function constraint_tp_trans_flow(pm::GenericPowerModel, i::Int, f_bus::Int, t_bus::Int, f_idx, t_idx, Ti_fr, Ti_im; nw::Int=pm.cnw)
    # the intermediate bus voltage is saved as an expression
    ncnd  = 3
    vm_im = [var(pm, nw, c, :vm_trans, i) for c in 1:ncnd]
    va_im = [var(pm, nw, c, :va_trans, i) for c in 1:ncnd]
    # power is unaffected by tap-changer
    p_to = [var(pm, nw, c, :p_trans, t_idx) for c in 1:ncnd]
    q_to = [var(pm, nw, c, :q_trans, t_idx) for c in 1:ncnd]
    # from side variables
    vm_fr = [var(pm, nw, c, :vm, f_bus) for c in 1:ncnd]
    va_fr = [var(pm, nw, c, :va, f_bus) for c in 1:ncnd]
    p_fr = [var(pm, nw, c, :p_trans, f_idx) for c in 1:ncnd]
    q_fr = [var(pm, nw, c, :q_trans, f_idx) for c in 1:ncnd]
    for n in 1:size(Ti_fr)[1]
        # i_fr_re[c] = 1/vm_fr[c]*(p_fr[c]*cos(va_fr[c])+q_fr[c]*sin(va_fr[c]))
        # i_fr_im[c] = 1/vm_fr[c]*(p_fr[c]*sin(va_fr[c])-q_fr[c]*cos(va_fr[c]))
        # i_to_re[c] = 1/vm_to[c]*(p_to[c]*cos(va_im[c])+q_to[c]*sin(va_im[c]))
        # i_to_im[c] = 1/vm_to[c]*(p_to[c]*sin(va_im[c])-q_to[c]*cos(va_im[c]))
        @NLconstraint(pm.model,
              sum(Ti_fr[n,c]*
                    1/vm_fr[c]*(p_fr[c]*cos(va_fr[c])+q_fr[c]*sin(va_fr[c])) # i_fr_re[c]
              for c in 1:ncnd)
            + sum(Ti_im[n,c]*
                    1/vm_im[c]*(p_to[c]*cos(va_im[c])+q_to[c]*sin(va_im[c])) # i_to_re[c]
              for c in 1:ncnd)
            == 0
        )
        @NLconstraint(pm.model,
              sum(Ti_fr[n,c]*
                    1/vm_fr[c]*(p_fr[c]*sin(va_fr[c])-q_fr[c]*cos(va_fr[c])) # i_fr_im[c]
              for c in 1:ncnd)
            + sum(Ti_im[n,c]*
                    1/vm_im[c]*(p_to[c]*sin(va_im[c])-q_to[c]*cos(va_im[c])) # i_to_im[c]
              for c in 1:ncnd)
            == 0
        )
    end
end


"Links the power flowing into both windings of a variable tap transformer."
function constraint_tp_trans_flow_var(pm::GenericPowerModel, i::Int, f_bus::Int, t_bus::Int, f_idx, t_idx, Ti_fr, Ti_im; nw::Int=pm.cnw)
    # for ac formulation, indentical to fixed tap
    constraint_tp_trans_flow(pm, i, f_bus, t_bus, f_idx, t_idx, Ti_fr, Ti_im)
end


function constraint_load_flow_setpoint_wye(pm::GenericPowerModel{T}, nw::Int, cnd::Int, load_id::Int, pd::Real, qd::Real) where T <: PMs.AbstractACPForm
    @constraint(pm.model, var(pm, nw, cnd, :pd, load_id)==pd)
    @constraint(pm.model, var(pm, nw, cnd, :qd, load_id)==qd)
end


"""
For a delta load, sd = (s_ab, s_bc, s_ca), but we want to fix s = (s_a, s_b, s_c)
s is a non-linear transform of v and sd, s=f(v,sd)
s_a = v_a*conj(s_ab/(v_a-v_b) - s_ca/(v_c-v_a))
s_b = v_b*conj(s_ab/(v_a-v_b) - s_ca/(v_c-v_a))
s_c = v_c*conj(s_ab/(v_a-v_b) - s_ca/(v_c-v_a))
"""
function constraint_tp_load_flow_setpoint_delta(pm::GenericPowerModel{T}, nw::Int, load_id::Int, bus_id::Int, pd::MultiConductorVector, qd::MultiConductorVector) where T <: PMs.AbstractACPForm
    p_a, p_b, p_c = [var(pm, nw, c, :pd, load_id) for c in 1:3]
    q_a, q_b, q_c = [var(pm, nw, c, :qd, load_id) for c in 1:3]
    p_ab, p_bc, p_ca = pd
    q_ab, q_bc, q_ca = qd
    load_bus_id = ref(pm, nw, :load, load_id)["load_bus"]
    vm_a, vm_b, vm_c = [var(pm, nw, c, :vm, load_bus_id) for c in 1:3]
    va_a, va_b, va_c = [var(pm, nw, c, :va, load_bus_id) for c in 1:3]
    # v_xy = v_x - v_y
    vre_xy(vm_x, va_x, vm_y, va_y) = @NLexpression(pm.model, vm_x*cos(va_x)-vm_y*cos(va_y))
    vim_xy(vm_x, va_x, vm_y, va_y) = @NLexpression(pm.model, vm_x*sin(va_x)-vm_y*sin(va_y))
    vre_ab = vre_xy(vm_a, va_a, vm_b, va_b)
    vim_ab = vim_xy(vm_a, va_a, vm_b, va_b)
    vre_bc = vre_xy(vm_b, va_b, vm_c, va_c)
    vim_bc = vim_xy(vm_b, va_b, vm_c, va_c)
    vre_ca = vre_xy(vm_c, va_c, vm_a, va_a)
    vim_ca = vim_xy(vm_c, va_c, vm_a, va_a)
    # i_xy = conj(s_xy/v_xy)
    ire_xy(p_xy, q_xy, vre_xy, vim_xy) = @NLexpression(pm.model, (p_xy*vre_xy+q_xy*vim_xy)/(vre_xy^2+vim_xy^2))
    iim_xy(p_xy, q_xy, vre_xy, vim_xy) = @NLexpression(pm.model, (p_xy*vim_xy-q_xy*vre_xy)/(vre_xy^2+vim_xy^2))
    ire_ab = ire_xy(p_ab, q_ab, vre_ab, vim_ab)
    iim_ab = iim_xy(p_ab, q_ab, vre_ab, vim_ab)
    ire_bc = ire_xy(p_bc, q_bc, vre_bc, vim_bc)
    iim_bc = iim_xy(p_bc, q_bc, vre_bc, vim_bc)
    ire_ca = ire_xy(p_ca, q_ca, vre_ca, vim_ca)
    iim_ca = iim_xy(p_ca, q_ca, vre_ca, vim_ca)
    # s_x = v_x*conj(i_xy-i_zx)
    # p_x = vm_x*cos(va_x)*(ire_xy-ire_zx) + vm_x*sin(va_x)*(iim_xy-iim_zx)
    # q_x = vm_x*sin(va_x)*(ire_xy-ire_zx) - vm_x*cos(va_x)*(iim_xy-iim_zx)
    p_x(vm_x, va_x, ire_xy, iim_xy, ire_zx, iim_zx) = @NLexpression(pm.model, vm_x*cos(va_x)*(ire_xy-ire_zx) + vm_x*sin(va_x)*(iim_xy-iim_zx))
    q_x(vm_x, va_x, ire_xy, iim_xy, ire_zx, iim_zx) = @NLexpression(pm.model, vm_x*sin(va_x)*(ire_xy-ire_zx) - vm_x*cos(va_x)*(iim_xy-iim_zx))
    # s_x = s_x,ref
    p_a_nlexp = p_x(vm_a, va_a, ire_ab, iim_ab, ire_ca, iim_ca)
    p_b_nlexp = p_x(vm_b, va_b, ire_bc, iim_bc, ire_ab, iim_ab)
    p_c_nlexp = p_x(vm_c, va_c, ire_ca, iim_ca, ire_bc, iim_bc)
    q_a_nlexp = q_x(vm_a, va_a, ire_ab, iim_ab, ire_ca, iim_ca)
    q_b_nlexp = q_x(vm_b, va_b, ire_bc, iim_bc, ire_ab, iim_ab)
    q_c_nlexp = q_x(vm_c, va_c, ire_ca, iim_ca, ire_bc, iim_bc)
    @NLconstraint(pm.model, p_a==p_a_nlexp)
    @NLconstraint(pm.model, p_b==p_b_nlexp)
    @NLconstraint(pm.model, p_c==p_c_nlexp)
    @NLconstraint(pm.model, q_a==q_a_nlexp)
    @NLconstraint(pm.model, q_b==q_b_nlexp)
    @NLconstraint(pm.model, q_c==q_c_nlexp)
end<|MERGE_RESOLUTION|>--- conflicted
+++ resolved
@@ -50,15 +50,14 @@
     q_dc = var(pm, nw, c, :q_dc)
     p_trans = var(pm, nw, c, :p_trans)
     q_trans = var(pm,  nw, c, :q_trans)
-    
+
     con(pm, nw, c, :kcl_p)[i] = @constraint(pm.model, sum(p[a] for a in bus_arcs) + sum(p_dc[a_dc] for a_dc in bus_arcs_dc) + sum(p_trans[a_trans] for a_trans in bus_arcs_trans) == sum(pg[g] for g in bus_gens) - sum(pd for pd in values(bus_pd)) - sum(gs for gs in values(bus_gs))*vm^2)
     con(pm, nw, c, :kcl_q)[i] = @constraint(pm.model, sum(q[a] for a in bus_arcs) + sum(q_dc[a_dc] for a_dc in bus_arcs_dc) + sum(q_trans[a_trans] for a_trans in bus_arcs_trans) == sum(qg[g] for g in bus_gens) - sum(qd for qd in values(bus_qd)) + sum(bs for bs in values(bus_bs))*vm^2)
 end
 
 
-<<<<<<< HEAD
 ""
-function constraint_kcl_shunt_trans_load(pm::GenericPowerModel, nw::Int, c::Int, i::Int, bus_arcs, bus_arcs_dc, bus_arcs_trans, bus_gens, bus_loads, bus_gs, bus_bs)
+function constraint_kcl_shunt_trans_load(pm::GenericPowerModel{T}, nw::Int, c::Int, i::Int, bus_arcs, bus_arcs_dc, bus_arcs_trans, bus_gens, bus_loads, bus_gs, bus_bs) where T <: PMs.AbstractACPForm
     vm = var(pm, nw, c, :vm, i)
     p = var(pm, nw, c, :p)
     q = var(pm, nw, c, :q)
@@ -74,8 +73,7 @@
     con(pm, nw, c, :kcl_q)[i] = @constraint(pm.model, sum(q[a] for a in bus_arcs) + sum(q_dc[a_dc] for a_dc in bus_arcs_dc) + sum(q_trans[a_trans] for a_trans in bus_arcs_trans) == sum(qg[g] for g in bus_gens) - sum(qd[l] for l in bus_loads) + sum(bs for bs in values(bus_bs))*vm^2)
 end
 
-=======
->>>>>>> 24b0ed84
+
 """
 Creates Ohms constraints (yt post fix indicates that Y and T values are in rectangular form)
 
