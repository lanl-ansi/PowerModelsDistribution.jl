--- conflicted
+++ resolved
@@ -329,7 +329,6 @@
 end
 
 
-<<<<<<< HEAD
 """
 a = exp(im*2π/3)
 U+ = (1*Ua + a*Ub a^2*Uc)/3
@@ -409,7 +408,9 @@
     vmnegsqr = JuMP.@NLexpression(pm.model, vreneg^2+vimneg^2)
     # finally, apply constraint
     JuMP.@NLconstraint(pm.model, vmnegsqr <= vmnegmax^2)
-=======
+end
+
+                                                                          
 "Links the power flowing into both windings of a variable tap transformer."
 function constraint_tp_trans_flow_var(pm::PMs.GenericPowerModel, i::Int, f_bus::Int, t_bus::Int, f_idx, t_idx, Ti_fr, Ti_im; nw::Int=pm.cnw)
     # for ac formulation, indentical to fixed tap
@@ -436,12 +437,10 @@
     vm = PMs.var(pm, nw, cnd, :vm, load_bus_id)
     PMs.var(pm, nw, cnd, :pd)[load_id] = JuMP.@NLexpression(pm.model, cp*vm^2)
     PMs.var(pm, nw, cnd, :qd)[load_id] = JuMP.@NLexpression(pm.model, cq*vm^2)
->>>>>>> 1713b55d
-end
-
-
-"""
-<<<<<<< HEAD
+end
+
+
+"""
 a = exp(im*2π/3)
 U+ = (1*Ua + a*Ub a^2*Uc)/3
 U- = (1*Ua + a^2*Ub a*Uc)/3
@@ -473,7 +472,9 @@
     vmpossqr = JuMP.@NLexpression(pm.model, vrepos^2+vimpos^2)
     # finally, apply constraint
     JuMP.@NLconstraint(pm.model, vmpossqr <= vmposmax^2)
-=======
+end
+
+"""
 For a delta load, sd = (s_ab, s_bc, s_ca), but we want to fix s = (s_a, s_b, s_c)
 s is a non-linear transform of v and sd, s=f(v,sd)
 s_a = v_a*conj(s_ab/(v_a-v_b) - s_ca/(v_c-v_a))
@@ -515,12 +516,10 @@
     PMs.var(pm, nw, 1, :qd)[load_id] = q_x(vm_a, va_a, ire_ab, iim_ab, ire_ca, iim_ca)
     PMs.var(pm, nw, 2, :qd)[load_id] = q_x(vm_b, va_b, ire_bc, iim_bc, ire_ab, iim_ab)
     PMs.var(pm, nw, 3, :qd)[load_id] = q_x(vm_c, va_c, ire_ca, iim_ca, ire_bc, iim_bc)
->>>>>>> 1713b55d
-end
-
-
-"""
-<<<<<<< HEAD
+end
+
+
+"""
 a = exp(im*2π/3)
 U+ = (1*Ua + a*Ub a^2*Uc)/3
 U- = (1*Ua + a^2*Ub a*Uc)/3
@@ -546,7 +545,10 @@
     vmzerosqr = JuMP.@NLexpression(pm.model, vrezero^2+vimzero^2)
     # finally, apply constraint
     JuMP.@NLconstraint(pm.model, vmzerosqr <= vmzeromax^2)
-=======
+end
+
+
+"""
 We want to express
 s_ab = cp.|v_ab|+im.cq.|v_ab|
 i_ab = conj(s_ab/v_ab) = |v_ab|.(cq-im.cq)/conj(v_ab) = (1/|v_ab|).(cp-im.cq)*v_ab
@@ -590,12 +592,10 @@
     PMs.var(pm, nw, 1, :qd)[load_id] = q_x(vm_a, va_a, ire_ab, iim_ab, ire_ca, iim_ca)
     PMs.var(pm, nw, 2, :qd)[load_id] = q_x(vm_b, va_b, ire_bc, iim_bc, ire_ab, iim_ab)
     PMs.var(pm, nw, 3, :qd)[load_id] = q_x(vm_c, va_c, ire_ca, iim_ca, ire_bc, iim_bc)
->>>>>>> 1713b55d
-end
-
-
-"""
-<<<<<<< HEAD
+end
+
+
+"""
 """
 function constraint_tp_vm_ll(pm::PMs.GenericPowerModel{T}, nw::Int, bus_id::Int, vm_ll_min::PMs.MultiConductorVector, vm_ll_max::PMs.MultiConductorVector) where T <: PMs.AbstractACPForm
     # 3 conductors asserted in template already
@@ -617,7 +617,10 @@
             JuMP.@NLconstraint(pm.model, vr_ll[c]^2+vi_ll[c]^2 <= vm_ll_max[c]^2*3)
         end
     end
-=======
+end
+
+
+"""
 We want to express
 s_ab = cp.|v_ab|^2+im.cq.|v_ab|^2
 i_ab = conj(s_ab/v_ab) = |v_ab|^2.(cq-im.cq)/conj(v_ab) = (cp-im.cq)*v_ab
@@ -661,5 +664,4 @@
     PMs.var(pm, nw, 1, :qd)[load_id] = q_x(vm_a, va_a, ire_ab, iim_ab, ire_ca, iim_ca)
     PMs.var(pm, nw, 2, :qd)[load_id] = q_x(vm_b, va_b, ire_bc, iim_bc, ire_ab, iim_ab)
     PMs.var(pm, nw, 3, :qd)[load_id] = q_x(vm_c, va_c, ire_ca, iim_ca, ire_bc, iim_bc)
->>>>>>> 1713b55d
 end