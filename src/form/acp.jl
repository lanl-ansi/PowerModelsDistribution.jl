--- conflicted
+++ resolved
@@ -2,7 +2,7 @@
 
 
 "do nothing, this model does not have complex voltage constraints"
-function constraint_tp_voltage(pm::GenericPowerModel{T}, n::Int, c::Int) where T <: PMs.AbstractACPForm
+function constraint_tp_voltage(pm::GenericPowerModel{T}, n::Int, c::Int, bounded::Bool) where T <: PMs.AbstractACPForm
 end
 
 
@@ -32,13 +32,8 @@
     qg = var(pm, nw, c, :qg)
     p_dc = var(pm, nw, c, :p_dc)
     q_dc = var(pm, nw, c, :q_dc)
-<<<<<<< HEAD
-    p_trans = var(pm, nw, c, :p_trans)
-    q_trans = var(pm,  nw, c, :q_trans)
-=======
     p_trans = var(pm, nw, c, :pt)
     q_trans = var(pm,  nw, c, :qt)
->>>>>>> a1c54d41
 
     con(pm, nw, c, :kcl_p)[i] = @constraint(pm.model, sum(p[a] for a in bus_arcs) + sum(p_dc[a_dc] for a_dc in bus_arcs_dc) + sum(p_trans[a_trans] for a_trans in bus_arcs_trans) == sum(pg[g] for g in bus_gens) - sum(pd for pd in values(bus_pd)) - sum(gs for gs in values(bus_gs))*vm^2)
     con(pm, nw, c, :kcl_q)[i] = @constraint(pm.model, sum(q[a] for a in bus_arcs) + sum(q_dc[a_dc] for a_dc in bus_arcs_dc) + sum(q_trans[a_trans] for a_trans in bus_arcs_trans) == sum(qg[g] for g in bus_gens) - sum(qd for qd in values(bus_qd)) + sum(bs for bs in values(bus_bs))*vm^2)
@@ -56,10 +51,10 @@
     qd = var(pm, nw, c, :qd)
     p_dc = var(pm, nw, c, :p_dc)
     q_dc = var(pm, nw, c, :q_dc)
-    p_trans = var(pm, nw, c, :p_trans)
-    q_trans = var(pm,  nw, c, :q_trans)
-    con(pm, nw, c, :kcl_p)[i] = @constraint(pm.model, sum(p[a] for a in bus_arcs) + sum(p_dc[a_dc] for a_dc in bus_arcs_dc) + sum(p_trans[a_trans] for a_trans in bus_arcs_trans) == sum(pg[g] for g in bus_gens) - sum(pd[l] for l in bus_loads) - sum(gs for gs in values(bus_gs))*vm^2)
-    con(pm, nw, c, :kcl_q)[i] = @constraint(pm.model, sum(q[a] for a in bus_arcs) + sum(q_dc[a_dc] for a_dc in bus_arcs_dc) + sum(q_trans[a_trans] for a_trans in bus_arcs_trans) == sum(qg[g] for g in bus_gens) - sum(qd[l] for l in bus_loads) + sum(bs for bs in values(bus_bs))*vm^2)
+    pt = var(pm, nw, c, :pt)
+    qt = var(pm,  nw, c, :qt)
+    con(pm, nw, c, :kcl_p)[i] = @constraint(pm.model, sum(p[a] for a in bus_arcs) + sum(p_dc[a_dc] for a_dc in bus_arcs_dc) + sum(pt[a_trans] for a_trans in bus_arcs_trans) == sum(pg[g] for g in bus_gens) - sum(pd[l] for l in bus_loads) - sum(gs for gs in values(bus_gs))*vm^2)
+    con(pm, nw, c, :kcl_q)[i] = @constraint(pm.model, sum(q[a] for a in bus_arcs) + sum(q_dc[a_dc] for a_dc in bus_arcs_dc) + sum(qt[a_trans] for a_trans in bus_arcs_trans) == sum(qg[g] for g in bus_gens) - sum(qd[l] for l in bus_loads) + sum(bs for bs in values(bus_bs))*vm^2)
 end
 
 
@@ -313,7 +308,6 @@
             == 0
         )
     end
-<<<<<<< HEAD
 end
 
 
@@ -508,6 +502,4 @@
     @NLconstraint(pm.model, q_a==q_a_nlexp)
     @NLconstraint(pm.model, q_b==q_b_nlexp)
     @NLconstraint(pm.model, q_c==q_c_nlexp)
-=======
->>>>>>> a1c54d41
 end