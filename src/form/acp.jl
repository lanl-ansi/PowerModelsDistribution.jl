--- conflicted
+++ resolved
@@ -43,39 +43,6 @@
 
 
 ""
-<<<<<<< HEAD
-function constraint_kcl_shunt_trans(pm::GenericPowerModel{T}, nw::Int, c::Int, i::Int, bus_arcs, bus_arcs_dc, bus_arcs_trans, bus_gens, bus_pd, bus_qd, bus_gs, bus_bs) where T <: PMs.AbstractACPForm
-    vm = var(pm, nw, c, :vm, i)
-    p = var(pm, nw, c, :p)
-    q = var(pm, nw, c, :q)
-    pg = var(pm, nw, c, :pg)
-    qg = var(pm, nw, c, :qg)
-    p_dc = var(pm, nw, c, :p_dc)
-    q_dc = var(pm, nw, c, :q_dc)
-    pt = var(pm, nw, c, :pt)
-    qt = var(pm,  nw, c, :qt)
-
-    con(pm, nw, c, :kcl_p)[i] = @constraint(pm.model, sum(p[a] for a in bus_arcs) + sum(p_dc[a_dc] for a_dc in bus_arcs_dc) + sum(pt[a_trans] for a_trans in bus_arcs_trans) == sum(pg[g] for g in bus_gens) - sum(pd for pd in values(bus_pd)) - sum(gs for gs in values(bus_gs))*vm^2)
-    con(pm, nw, c, :kcl_q)[i] = @constraint(pm.model, sum(q[a] for a in bus_arcs) + sum(q_dc[a_dc] for a_dc in bus_arcs_dc) + sum(qt[a_trans] for a_trans in bus_arcs_trans) == sum(qg[g] for g in bus_gens) - sum(qd for qd in values(bus_qd)) + sum(bs for bs in values(bus_bs))*vm^2)
-end
-
-
-""
-function constraint_kcl_shunt_trans_load(pm::GenericPowerModel{T}, nw::Int, c::Int, i::Int, bus_arcs, bus_arcs_dc, bus_arcs_trans, bus_gens, bus_loads, bus_gs, bus_bs) where T <: PMs.AbstractACPForm
-    vm = var(pm, nw, c, :vm, i)
-    p = var(pm, nw, c, :p)
-    q = var(pm, nw, c, :q)
-    pg = var(pm, nw, c, :pg)
-    qg = var(pm, nw, c, :qg)
-    pd = var(pm, nw, c, :pd)
-    qd = var(pm, nw, c, :qd)
-    p_dc = var(pm, nw, c, :p_dc)
-    q_dc = var(pm, nw, c, :q_dc)
-    pt = var(pm, nw, c, :pt)
-    qt = var(pm,  nw, c, :qt)
-    con(pm, nw, c, :kcl_p)[i] = @constraint(pm.model, sum(p[a] for a in bus_arcs) + sum(p_dc[a_dc] for a_dc in bus_arcs_dc) + sum(pt[a_trans] for a_trans in bus_arcs_trans) == sum(pg[g] for g in bus_gens) - sum(pd[l] for l in bus_loads) - sum(gs for gs in values(bus_gs))*vm^2)
-    con(pm, nw, c, :kcl_q)[i] = @constraint(pm.model, sum(q[a] for a in bus_arcs) + sum(q_dc[a_dc] for a_dc in bus_arcs_dc) + sum(qt[a_trans] for a_trans in bus_arcs_trans) == sum(qg[g] for g in bus_gens) - sum(qd[l] for l in bus_loads) + sum(bs for bs in values(bus_bs))*vm^2)
-=======
 function constraint_kcl_shunt_trans(pm::PMs.GenericPowerModel{T}, nw::Int, c::Int, i::Int, bus_arcs, bus_arcs_dc, bus_arcs_trans, bus_gens, bus_pd, bus_qd, bus_gs, bus_bs) where T <: PMs.AbstractACPForm
     vm = PMs.var(pm, nw, c, :vm, i)
     p = PMs.var(pm, nw, c, :p)
@@ -84,12 +51,29 @@
     qg = PMs.var(pm, nw, c, :qg)
     p_dc = PMs.var(pm, nw, c, :p_dc)
     q_dc = PMs.var(pm, nw, c, :q_dc)
-    p_trans = PMs.var(pm, nw, c, :pt)
-    q_trans = PMs.var(pm,  nw, c, :qt)
-
-    PMs.con(pm, nw, c, :kcl_p)[i] = JuMP.@constraint(pm.model, sum(p[a] for a in bus_arcs) + sum(p_dc[a_dc] for a_dc in bus_arcs_dc) + sum(p_trans[a_trans] for a_trans in bus_arcs_trans) == sum(pg[g] for g in bus_gens) - sum(pd for pd in values(bus_pd)) - sum(gs for gs in values(bus_gs))*vm^2)
-    PMs.con(pm, nw, c, :kcl_q)[i] = JuMP.@constraint(pm.model, sum(q[a] for a in bus_arcs) + sum(q_dc[a_dc] for a_dc in bus_arcs_dc) + sum(q_trans[a_trans] for a_trans in bus_arcs_trans) == sum(qg[g] for g in bus_gens) - sum(qd for qd in values(bus_qd)) + sum(bs for bs in values(bus_bs))*vm^2)
->>>>>>> 97423d22
+    pt = PMs.var(pm, nw, c, :pt)
+    qt = PMs.var(pm,  nw, c, :qt)
+
+    PMs.con(pm, nw, c, :kcl_p)[i] = JuMP.@constraint(pm.model, sum(p[a] for a in bus_arcs) + sum(p_dc[a_dc] for a_dc in bus_arcs_dc) + sum(pt[a_trans] for a_trans in bus_arcs_trans) == sum(pg[g] for g in bus_gens) - sum(pd for pd in values(bus_pd)) - sum(gs for gs in values(bus_gs))*vm^2)
+    PMs.con(pm, nw, c, :kcl_q)[i] = JuMP.@constraint(pm.model, sum(q[a] for a in bus_arcs) + sum(q_dc[a_dc] for a_dc in bus_arcs_dc) + sum(qt[a_trans] for a_trans in bus_arcs_trans) == sum(qg[g] for g in bus_gens) - sum(qd for qd in values(bus_qd)) + sum(bs for bs in values(bus_bs))*vm^2)
+end
+
+
+""
+function constraint_kcl_shunt_trans_load(pm::PMs.GenericPowerModel{T}, nw::Int, c::Int, i::Int, bus_arcs, bus_arcs_dc, bus_arcs_trans, bus_gens, bus_loads, bus_gs, bus_bs) where T <: PMs.AbstractACPForm
+    vm = PMs.var(pm, nw, c, :vm, i)
+    p = PMs.var(pm, nw, c, :p)
+    q = PMs.var(pm, nw, c, :q)
+    pg = PMs.var(pm, nw, c, :pg)
+    qg = PMs.var(pm, nw, c, :qg)
+    pd = PMs.var(pm, nw, c, :pd)
+    qd = PMs.var(pm, nw, c, :qd)
+    p_dc = PMs.var(pm, nw, c, :p_dc)
+    q_dc = PMs.var(pm, nw, c, :q_dc)
+    pt = PMs.var(pm, nw, c, :pt)
+    qt = PMs.var(pm,  nw, c, :qt)
+    PMs.con(pm, nw, c, :kcl_p)[i] = JuMP.@constraint(pm.model, sum(p[a] for a in bus_arcs) + sum(p_dc[a_dc] for a_dc in bus_arcs_dc) + sum(pt[a_trans] for a_trans in bus_arcs_trans) == sum(pg[g] for g in bus_gens) - sum(pd[l] for l in bus_loads) - sum(gs for gs in values(bus_gs))*vm^2)
+    PMs.con(pm, nw, c, :kcl_q)[i] = JuMP.@constraint(pm.model, sum(q[a] for a in bus_arcs) + sum(q_dc[a_dc] for a_dc in bus_arcs_dc) + sum(qt[a_trans] for a_trans in bus_arcs_trans) == sum(qg[g] for g in bus_gens) - sum(qd[l] for l in bus_loads) + sum(bs for bs in values(bus_bs))*vm^2)
 end
 
 
