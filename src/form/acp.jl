--- conflicted
+++ resolved
@@ -832,10 +832,8 @@
 "`vm[i] == vmref`"
 function constraint_mc_voltage_magnitude_setpoint(pm::_PMs.AbstractACPModel, n::Int, i::Int, vmref)
     vm = _PMs.var(pm, n, :vm, i)
-<<<<<<< HEAD
-    for c in _PMs.conductor_ids(pm)
-        JuMP.@constraint(pm.model, vm[c] == vmref[c])
-    end
+
+    JuMP.@constraint(pm.model, vm .== vmref)
 end
 
 ""
@@ -845,8 +843,4 @@
     qs = var(pm, n, :qs, i)
 
     JuMP.@constraint(pm.model, ps.^2 + qs.^2 <= rating.^2*vm.^2)
-=======
-
-    JuMP.@constraint(pm.model, vm .== vmref)
->>>>>>> 5ed1e38d
 end