### generic features that apply to all active-power-only (apo) approximations
import LinearAlgebra: diag

"apo models ignore reactive power flows"
function variable_mc_generation_reactive(pm::_PMs.AbstractActivePowerModel; kwargs...)
end


"apo models ignore reactive power flows"
function variable_mc_reactive_generation_on_off(pm::_PMs.AbstractActivePowerModel; kwargs...)
end


"on/off constraint for generators"
function constraint_mc_generation_on_off(pm::_PMs.AbstractActivePowerModel, n::Int, i::Int, pmin, pmax, qmin, qmax)
    pg = _PMs.var(pm, n, :pg, i)
    z = _PMs.var(pm, n, :z_gen, i)

    JuMP.@constraint(pm.model, pg .<= pmax.*z)
    JuMP.@constraint(pm.model, pg .>= pmin.*z)
end


"apo models ignore reactive power flows"
function variable_mc_storage_reactive(pm::_PMs.AbstractActivePowerModel; kwargs...)
end


"apo models ignore reactive power flows"
function variable_mc_on_off_storage_reactive(pm::_PMs.AbstractActivePowerModel; kwargs...)
end


"apo models ignore reactive power flows"
function variable_mc_branch_flow_reactive(pm::_PMs.AbstractActivePowerModel; kwargs...)
end


"apo models ignore reactive power flows"
function variable_mc_branch_flow_ne_reactive(pm::_PMs.AbstractActivePowerModel; kwargs...)
end


# "do nothing, apo models do not have reactive variables"
# function constraint_mc_gen_setpoint_reactive(pm::_PMs.AbstractActivePowerModel, n::Int, c::Int, i, qg)
# end


"nothing to do, these models do not have complex voltage variables"
function variable_mc_voltage(pm::_PMs.AbstractNFAModel; nw=pm.cnw, kwargs...)
end

"nothing to do, these models do not have angle difference constraints"
function constraint_mc_voltage_angle_difference(pm::_PMs.AbstractNFAModel, n::Int, f_idx, angmin, angmax)
end




"apo models ignore reactive power flows"
function variable_mc_transformer_flow_reactive(pm::_PMs.AbstractActivePowerModel; nw::Int=pm.cnw, bounded=true)
end


"power balanace constraint with line shunts and transformers, active power only"
function constraint_mc_power_balance(pm::_PMs.AbstractActivePowerModel, nw::Int, i::Int, bus_arcs, bus_arcs_sw, bus_arcs_trans, bus_gens, bus_storage, bus_pd, bus_qd, bus_gs, bus_bs)
    p    = get(_PMs.var(pm, nw),    :p, Dict()); _PMs._check_var_keys(p, bus_arcs, "active power", "branch")
    pg   = get(_PMs.var(pm, nw),   :pg, Dict()); _PMs._check_var_keys(pg, bus_gens, "active power", "generator")
    ps   = get(_PMs.var(pm, nw),   :ps, Dict()); _PMs._check_var_keys(ps, bus_storage, "active power", "storage")
    psw  = get(_PMs.var(pm, nw),  :psw, Dict()); _PMs._check_var_keys(psw, bus_arcs_sw, "active power", "switch")
    pt   = get(_PMs.var(pm, nw),   :pt, Dict()); _PMs._check_var_keys(pt, bus_arcs_trans, "active power", "transformer")

    cstr_p = JuMP.@constraint(pm.model,
        sum(p[a] for a in bus_arcs)
        + sum(psw[a_sw] for a_sw in bus_arcs_sw)
        + sum(pt[a_trans] for a_trans in bus_arcs_trans)
        .==
        sum(pg[g] for g in bus_gens)
        - sum(ps[s] for s in bus_storage)
<<<<<<< HEAD
        - sum(pd.values for pd in values(bus_pd))
        - sum(gs.values for gs in values(bus_gs))*1.0^2
=======
        - sum(pd for pd in values(bus_pd))
        - sum(diag(gs) for gs in values(bus_gs))*1.0^2
>>>>>>> 756b2117
    )
    # omit reactive constraint
    cnds = _PMs.conductor_ids(pm, nw)
    ncnds = length(cnds)

    if _PMs.report_duals(pm)
        _PMs.sol(pm, nw, :bus, i)[:lam_kcl_r] = cstr_p
        _PMs.sol(pm, nw, :bus, i)[:lam_kcl_i] = [NaN for i in 1:ncnds]
    end
end


######## Lossless Models ########
"Create variables for the active power flowing into all transformer windings"
function variable_mc_transformer_flow_active(pm::_PMs.AbstractAPLossLessModels; nw::Int=pm.cnw, bounded=true)
    ncnds = length(_PMs.conductor_ids(pm))

    pt = _PMs.var(pm, nw)[:pt] = Dict((l,i,j) => JuMP.@variable(pm.model,
            [c in 1:ncnds], base_name="$(nw)_pt_$((l,i,j))", start=0
        ) for (l,i,j) in _PMs.ref(pm, nw, :arcs_from_trans)
    )

    for cnd in _PMs.conductor_ids(pm)

        if bounded
            for arc in _PMs.ref(pm, nw, :arcs_from_trans)
                tr_id = arc[1]
                flow_lb  = -_PMs.ref(pm, nw, :transformer, tr_id, "rate_a")[cnd]
                flow_ub  =  _PMs.ref(pm, nw, :transformer, tr_id, "rate_a")[cnd]
                JuMP.set_lower_bound(pt[arc][cnd], flow_lb)
                JuMP.set_upper_bound(pt[arc][cnd], flow_ub)
            end
        end

        #TODO what does this dfo, and p does not seem to be defined!
        for (l,branch) in _PMs.ref(pm, nw, :branch)
            if haskey(branch, "pf_start")
                f_idx = (l, branch["f_bus"], branch["t_bus"])
                JuMP.set_value(p[f_idx], branch["pf_start"])
            end
        end

    end

    # this explicit type erasure is necessary
    p_expr = Dict{Any,Any}( ((l,i,j), pt[(l,i,j)]) for (l,i,j) in _PMs.ref(pm, nw, :arcs_from_trans) )
    p_expr = merge(p_expr, Dict( ((l,j,i), -1.0*pt[(l,i,j)]) for (l,i,j) in _PMs.ref(pm, nw, :arcs_from_trans)))
    _PMs.var(pm, nw)[:pt] = p_expr
end


"Do nothing, this model is symmetric"
function constraint_mc_ohms_yt_to(pm::_PMs.AbstractAPLossLessModels, n::Int, f_bus, t_bus, f_idx, t_idx, g, b, g_to, b_to, tr, ti, tm)
end

### Network Flow Approximation ###
"nothing to do, no voltage angle variables"
function constraint_mc_theta_ref(pm::_PMs.AbstractNFAModel, n::Int, d::Int, va_ref)
end


"nothing to do, no voltage angle variables"
function constraint_mc_ohms_yt_from(pm::_PMs.AbstractNFAModel, n::Int, f_bus, t_bus, f_idx, t_idx, g, b, g_fr, b_fr, tr, ti, tm)
end


"nothing to do, this model is symmetric"
function constraint_mc_ohms_yt_to(pm::_PMs.AbstractNFAModel, n::Int, f_bus, t_bus, f_idx, t_idx, g, b, g_to, b_to, tr, ti, tm)
end


"nothing to do, this model is symmetric"
function constraint_mc_trans(pm::_PMs.AbstractNFAModel, i::Int; nw::Int=pm.cnw)
end

## From PowerModels

"`-rate_a <= p[f_idx] <= rate_a`"
function constraint_mc_thermal_limit_from(pm::_PMs.AbstractActivePowerModel, n::Int, f_idx, rate_a)
    cnds = _PMs.conductor_ids(pm, n)
    ncnds = length(cnds)
    mu_sm_fr = []

    for c in 1:ncnds
        p_fr =_PMs.var(pm, n, :p, f_idx)[c]
        if isa(p_fr, JuMP.VariableRef) && JuMP.has_lower_bound(p_fr)
           push!(mu_sm_fr,JuMP.LowerBoundRef(p_fr))
            JuMP.lower_bound(p_fr) < -rate_a[c] && JuMP.set_lower_bound(p_fr, -rate_a[c])
            if JuMP.has_upper_bound(p_fr)
                JuMP.upper_bound(p_fr) > rate_a[c] && JuMP.set_upper_bound(p_fr, rate_a[c])
            end
        else
           push!(mu_sm_fr, JuMP.@constraint(pm.model, p_fr <= rate_a[c]))
        end
    end

    if _PMs.report_duals(pm)
        _PMs.sol(pm, n, :branch, f_idx[1])[:mu_sm_fr] = mu_sm_fr
    end
end

""
function constraint_mc_thermal_limit_to(pm::_PMs.AbstractActivePowerModel, n::Int, t_idx, rate_a)
    cnds = _PMs.conductor_ids(pm, n)
    ncnds = length(cnds)
    mu_sm_to = []

    for c in 1:ncnds
        p_to =_PMs.var(pm, n, :p, t_idx)[c]
        if isa(p_to, JuMP.VariableRef) && JuMP.has_lower_bound(p_to)
           push!(mu_sm_to, JuMP.LowerBoundRef(p_to))
            JuMP.lower_bound(p_to) < -rate_a[c] && JuMP.set_lower_bound(p_to, -rate_a[c])
            if JuMP.has_upper_bound(p_to)
                JuMP.upper_bound(p_to) >  rate_a[c] && JuMP.set_upper_bound(p_to,  rate_a[c])
            end
        else
           push!(mu_sm_to, JuMP.@constraint(pm.model, p_to <= rate_a[c]))
        end
    end

    if _PMs.report_duals(pm)
        _PMs.sol(pm, n, :branch, t_idx[1])[:mu_sm_to] = mu_sm_to
    end
end

""
function constraint_mc_current_limit(pm::_PMs.AbstractActivePowerModel, n::Int, f_idx, c_rating_a)
    p_fr =_PMs.var(pm, n, :p, f_idx)

    cnds = _PMs.conductor_ids(pm, n)
    ncnds = length(cnds)

    for c in 1:ncnds
        JuMP.lower_bound(p_fr[c]) < -c_rating_a[c] && JuMP.set_lower_bound(p_fr[c], -c_rating_a[c])
        JuMP.upper_bound(p_fr[c]) >  c_rating_a[c] && JuMP.set_upper_bound(p_fr[c],  c_rating_a[c])
    end
end


""
function constraint_mc_thermal_limit_from_on_off(pm::_PMs.AbstractActivePowerModel, n::Int, i, f_idx, rate_a)
    p_fr =_PMs.var(pm, n, :p, f_idx)
    z =_PMs.var(pm, n, :z_branch, i)

    JuMP.@constraint(pm.model, p_fr .<=  rate_a.*z)
    JuMP.@constraint(pm.model, p_fr .>= -rate_a.*z)
end

""
function constraint_mc_thermal_limit_to_on_off(pm::_PMs.AbstractActivePowerModel, n::Int, i, t_idx, rate_a)
    p_to =_PMs.var(pm, n, :p, t_idx)
    z =_PMs.var(pm, n, :z_branch, i)

    JuMP.@constraint(pm.model, p_to .<=  rate_a.*z)
    JuMP.@constraint(pm.model, p_to .>= -rate_a.*z)
end

""
function constraint_mc_thermal_limit_from_ne(pm::_PMs.AbstractActivePowerModel, n::Int, i, f_idx, rate_a)
    p_fr =_PMs.var(pm, n, :p_ne, f_idx)
    z =_PMs.var(pm, n, :branch_ne, i)

    JuMP.@constraint(pm.model, p_fr .<=  rate_a.*z)
    JuMP.@constraint(pm.model, p_fr .>= -rate_a.*z)
end

""
function constraint_mc_thermal_limit_to_ne(pm::_PMs.AbstractActivePowerModel, n::Int, i, t_idx, rate_a)
    p_to =_PMs.var(pm, n, :p_ne, t_idx)
    z =_PMs.var(pm, n, :branch_ne, i)

    JuMP.@constraint(pm.model, p_to .<=  rate_a.*z)
    JuMP.@constraint(pm.model, p_to .>= -rate_a.*z)
end


""
function constraint_mc_switch_thermal_limit(pm::_PMs.AbstractActivePowerModel, n::Int, f_idx, rating)
    psw =_PMs.var(pm, n, :psw, f_idx)

    cnds = _PMs.conductor_ids(pm, n)
    ncnds = length(cnds)

    for c in 1:ncnds
        JuMP.lower_bound(psw[c]) < -rating[c] && JuMP.set_lower_bound(psw[c], -rating[c])
        JuMP.upper_bound(psw[c]) >  rating[c] && JuMP.set_upper_bound(psw[c],  rating[c])
    end
end


""
function constraint_mc_storage_thermal_limit(pm::_PMs.AbstractActivePowerModel, n::Int, i, rating)
    ps =_PMs.var(pm, n, :ps, i)

    cnds = _PMs.conductor_ids(pm, n)
    ncnds = length(cnds)

    for c in 1:ncnds
        JuMP.lower_bound(ps[c]) < -rating[c] && JuMP.set_lower_bound(ps[c], -rating[c])
        JuMP.upper_bound(ps[c]) >  rating[c] && JuMP.set_upper_bound(ps[c],  rating[c])
    end
end

""
function constraint_mc_storage_current_limit(pm::_PMs.AbstractActivePowerModel, n::Int, i, bus, rating)
    ps =_PMs.var(pm, n, :ps, i)

    cnds = _PMs.conductor_ids(pm, n)
    ncnds = length(cnds)

    for c in 1:ncnds
        JuMP.lower_bound(ps[c]) < -rating[c] && JuMP.set_lower_bound(ps[c], -rating[c])
        JuMP.upper_bound(ps[c]) >  rating[c] && JuMP.set_upper_bound(ps[c],  rating[c])
    end
end

""
function constraint_mc_storage_loss(pm::_PMs.AbstractActivePowerModel, n::Int, i, bus, conductors, r, x, p_loss, q_loss)
    ps = _PMs.var(pm, n, :ps, i)
    sc = _PMs.var(pm, n, :sc, i)
    sd = _PMs.var(pm, n, :sd, i)

    JuMP.@constraint(pm.model,
        sum(ps[c] for c in conductors) + (sd - sc)
        ==
        p_loss + sum(r[c]*ps[c]^2 for c in conductors)
    )
end

function constraint_mc_storage_on_off(pm::_PMs.AbstractActivePowerModel, n::Int, i, pmin, pmax, qmin, qmax, charge_ub, discharge_ub)

    z_storage =_PMs.var(pm, n, :z_storage, i)
    ps =_PMs.var(pm, n, :ps, i)

    JuMP.@constraint(pm.model, ps .<= pmax.*z_storage)
    JuMP.@constraint(pm.model, ps .>= pmin.*z_storage)

end

#
# ""
# function add_setpoint_switch_flow!(sol, pm::_PMs.AbstractActivePowerModel)
#     add_setpoint!(sol, pm, "switch", "psw", :psw, var_key = (idx,item) -> (idx, item["f_bus"], item["t_bus"]))
#     add_setpoint_fixed!(sol, pm, "switch", "qsw")
# end<|MERGE_RESOLUTION|>--- conflicted
+++ resolved
@@ -77,13 +77,8 @@
         .==
         sum(pg[g] for g in bus_gens)
         - sum(ps[s] for s in bus_storage)
-<<<<<<< HEAD
-        - sum(pd.values for pd in values(bus_pd))
-        - sum(gs.values for gs in values(bus_gs))*1.0^2
-=======
         - sum(pd for pd in values(bus_pd))
         - sum(diag(gs) for gs in values(bus_gs))*1.0^2
->>>>>>> 756b2117
     )
     # omit reactive constraint
     cnds = _PMs.conductor_ids(pm, nw)
