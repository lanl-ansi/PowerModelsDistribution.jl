--- conflicted
+++ resolved
@@ -78,11 +78,7 @@
         sum(pg[g] for g in bus_gens)
         - sum(ps[s] for s in bus_storage)
         - sum(pd for pd in values(bus_pd))
-<<<<<<< HEAD
-        - sum(gs for gs in values(bus_gs))*1.0^2
-=======
         - sum(diag(gs) for gs in values(bus_gs))*1.0^2
->>>>>>> d7ef9cf9
     )
     # omit reactive constraint
     cnds = _PMs.conductor_ids(pm, nw)
