--- conflicted
+++ resolved
@@ -58,19 +58,10 @@
             vmax_fr = bus_fr["vmax"].values
             vmax_to = bus_to["vmax"].values
 
-<<<<<<< HEAD
             # assumed to be matrices already
             # temportary fix by shunts_diag2mat!
             y_fr = branch["g_fr"].values + im* branch["b_fr"].values
             y_to = branch["g_to"].values + im* branch["b_to"].values
-=======
-        smax = branch["rate_a"].values
-        cmaxfr = smax./vmin_fr + y_fr_mag*vmax_fr
-        cmaxto = smax./vmin_to + y_to_mag*vmax_to
->>>>>>> 3870b247
-
-            y_fr = diagm(0=>y_fr)
-            y_to = diagm(0=>y_to)
 
             smax = branch["rate_a"].values
             cmaxfr = smax./vmin_fr + abs.(y_fr)*vmax_fr
