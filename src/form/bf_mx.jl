--- conflicted
+++ resolved
@@ -138,14 +138,11 @@
     # save reference
     _PMs.var(pm, nw)[:P] = P
     _PMs.var(pm, nw)[:Q] = Q
-<<<<<<< HEAD
-=======
 
     for (id, _) in P
         JuMP.set_start_value.(P[id], 0.001)
         JuMP.set_start_value.(Q[id], 0.001)
     end
->>>>>>> 3f5b17ea
 
     _PMs.var(pm, nw)[:p] = Dict([(id,diag(P[id])) for id in branch_arcs])
     _PMs.var(pm, nw)[:q] = Dict([(id,diag(Q[id])) for id in branch_arcs])
@@ -260,17 +257,10 @@
     #overwrite diagonal bounds
     for (id, gen) in _PMs.ref(pm, nw, :gen)
         for c in _PMs.conductor_ids(pm, nw)
-<<<<<<< HEAD
             set_lower_bound(Pg[id][c,c], gen["pmin"][c])
             set_upper_bound(Pg[id][c,c], gen["pmax"][c])
             set_lower_bound(Qg[id][c,c], gen["qmin"][c])
             set_upper_bound(Qg[id][c,c], gen["qmax"][c])
-=======
-            JuMP.set_lower_bound(Pg[id][c,c], gen["pmin"][c])
-            JuMP.set_upper_bound(Pg[id][c,c], gen["pmax"][c])
-            JuMP.set_lower_bound(Qg[id][c,c], gen["qmin"][c])
-            JuMP.set_upper_bound(Qg[id][c,c], gen["qmax"][c])
->>>>>>> 3f5b17ea
         end
     end
     # save references
@@ -306,13 +296,10 @@
     _PMs.var(pm, nw)[:CCgr] = CCgr
     _PMs.var(pm, nw)[:CCgi] = CCgi
 
-<<<<<<< HEAD
-=======
     for (id, CC) in CCgr
         JuMP.set_start_value.(LinearAlgebra.diag(CCgr[id]), 0.01)
     end
 
->>>>>>> 3f5b17ea
     report && _PMs.sol_component_value(pm, nw, :gen, :CCgr, _PMs.ids(pm, nw, :gen), CCgr)
     report && _PMs.sol_component_value(pm, nw, :gen, :CCgi, _PMs.ids(pm, nw, :gen), CCgi)
 end
@@ -885,15 +872,9 @@
     # LHS: all variables with generator sign convention
     # RHS: all variables with load sign convention
     # _PMs.con(pm, n, :kcl_P)[i] =
-<<<<<<< HEAD
     cp = JuMP.@constraint(pm.model, sum(Pg[g] for g in bus_gens) .== sum(P[a] for a in bus_arcs) + sum(Pd[d] for d in bus_loads) + ( Wr*Gt'+Wi*Bt'))
     # _PMs.con(pm, n, :kcl_Q)[i] =
     cq = JuMP.@constraint(pm.model, sum(Qg[g] for g in bus_gens) .== sum(Q[a] for a in bus_arcs) + sum(Qd[d] for d in bus_loads) + (-Wr*Bt'+Wi*Gt'))
-=======
-    cp = JuMP.@constraint(pm.model, sum(Pg[g] for g in bus_gens) .== sum(P[a] for a in bus_arcs) + sum(Pd[d] for d in bus_loads) + ( Wr*G'+Wi*B'))
-    # _PMs.con(pm, n, :kcl_Q)[i] =
-    cq = JuMP.@constraint(pm.model, sum(Qg[g] for g in bus_gens) .== sum(Q[a] for a in bus_arcs) + sum(Qd[d] for d in bus_loads) + (-Wr*B'+Wi*G'))
->>>>>>> 3f5b17ea
 
     if _PMs.report_duals(pm)
         _PMs.sol(pm, n, :bus, i)[:lam_kcl_r] = cp
