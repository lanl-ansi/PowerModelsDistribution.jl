import LinearAlgebra: diag, diagm
import MathOptInterface

""
function variable_mc_branch_current(pm::AbstractUBFModels; kwargs...)
    variable_mc_branch_series_current_prod_hermitian(pm; kwargs...)
end


""
function variable_mc_voltage(pm::AbstractUBFModels; kwargs...)
    variable_mc_voltage_prod_hermitian(pm; kwargs...)
end


""
<<<<<<< HEAD
function variable_tp_voltage_prod_hermitian(pm::_PMs.GenericPowerModel{T}; n_cond::Int=3, nw::Int=pm.cnw, bounded = true) where T <: AbstractUBFForm
    bus_ids = collect(_PMs.ids(pm, nw, :bus))
=======
function variable_mc_voltage_prod_hermitian(pm::AbstractUBFModels; n_cond::Int=3, nw::Int=pm.cnw, bounded = true)
    n_diag_el = n_cond
    n_lower_triangle_el = Int((n_cond^2 - n_cond)/2)
    for c in 1:n_diag_el
        PowerModels.variable_voltage_magnitude_sqr(pm, nw=nw, cnd=c, bounded=bounded)
    end

    wmaxdict = Dict{Int64, Any}()
    for i in _PMs.ids(pm, nw, :bus)
        wmax = _PMs.ref(pm, nw, :bus, i, "vmax").values*_PMs.ref(pm, nw, :bus, i, "vmax").values'
        wmaxltri = _mat2ltrivec!(wmax)
        wmaxdict[i] = wmaxltri
    end
>>>>>>> e0dca65f

    if bounded
        # get bounds
        vmax = Dict([(id, _PMs.ref(pm, nw, :bus, id, "vmax").values) for id in bus_ids])
        vmin = Dict([(id, _PMs.ref(pm, nw, :bus, id, "vmin").values) for id in bus_ids])
        # create bounded Hermitian matrix variables
        (Wre,Wim) = variable_mx_hermitian_sqrt_bounds(pm.model, bus_ids, n_cond,
            vmax, vmin; name="W", prefix="$nw")
    else
        # create unbounded Hermitian matrix variables
        (Wre,Wim) = variable_mx_hermitian(pm.model, bus_ids, n_cond; name="W", prefix="$nw", lb_diag_zero=0)
    end

    # save references in dict
    _PMs.var(pm, nw)[:Wr] = Wre
    _PMs.var(pm, nw)[:Wi] = Wim
    for c in 1:n_cond
        _PMs.var(pm, nw, c)[:w] = Dict{Int, Any}([(id, Wre[id][c,c]) for id in bus_ids])
    end
end


""
function variable_mc_branch_series_current_prod_hermitian(pm::AbstractUBFModels; n_cond::Int=3, nw::Int=pm.cnw, bounded = true)
    branches = _PMs.ref(pm, nw, :branch)
    buses = _PMs.ref(pm, nw, :bus)

    branch_ids = collect(keys(branches))

    if bounded
        # calculate max series current for each branch
        cmax = Dict{eltype(branch_ids), Array{Real,1}}()
        for (key, branch) in branches
            bus_fr = buses[branch["f_bus"]]
            bus_to = buses[branch["t_bus"]]

            vmin_fr = bus_fr["vmin"].values
            vmin_to = bus_to["vmin"].values

            vmax_fr = bus_fr["vmax"].values
            vmax_to = bus_to["vmax"].values

            # assumed to be matrices already
            # temportary fix by shunts_diag2mat!
            y_fr = branch["g_fr"].values + im* branch["b_fr"].values
            y_to = branch["g_to"].values + im* branch["b_to"].values

            smax = branch["rate_a"].values
            cmaxfr = smax./vmin_fr + abs.(y_fr)*vmax_fr
            cmaxto = smax./vmin_to + abs.(y_to)*vmax_to

            cmax[key] = max.(cmaxfr, cmaxto)
        end
        # create matrix variables
        (Lre,Lim) = variable_mx_hermitian_sqrt_bounds(pm.model, branch_ids, n_cond, cmax; name="CC", prefix="$nw")
    else
        (Lre,Lim) = variable_mx_hermitian(pm.model, branch_ids, n_cond; name="CC", prefix="$nw", lb_diag_zero=true)
    end

    # save reference
    _PMs.var(pm, nw)[:CC_re] = Lre
    _PMs.var(pm, nw)[:CC_im] = Lim
    for c in 1:n_cond
        _PMs.var(pm, nw, c)[:cm] = Dict([(id, Lre[id][c,c]) for id in branch_ids])
    end
end


""
function variable_tp_branch_flow(pm::_PMs.GenericPowerModel{T}; n_cond::Int=3, nw::Int=pm.cnw, bounded = true) where T <: AbstractUBFForm
    # calculate S bound
    branch_arcs = _PMs.ref(pm, nw, :arcs)
    if bounded
        bound = Dict{eltype(branch_arcs), Array{Real,2}}()
        for (l,i,j) in branch_arcs
            vmin = _PMs.ref(pm, nw, :bus, i)["vmin"].values
            vmax = _PMs.ref(pm, nw, :bus, i)["vmax"].values
            smax = _PMs.ref(pm, nw, :branch, l)["rate_a"].values
            cmax = smax./vmin
            bound[(l,i,j)] = vmax*cmax'
            for c in 1:length(smax)
                bound[(l,i,j)][c,c] = smax[c]
            end
        end
        # create matrix variables
        (P,Q) = variable_mx_complex(pm.model, branch_arcs, n_cond, n_cond, bound; name=("P", "Q"), prefix="$nw")
    else
        (P,Q) = variable_mx_complex(pm.model, branch_arcs, n_cond, n_cond; name=("P", "Q"), prefix="$nw")
    end
    # save reference
    _PMs.var(pm, nw)[:P] = P
    _PMs.var(pm, nw)[:Q] = Q
    for c in 1:n_cond
        _PMs.var(pm, nw, c)[:p] = Dict([(id,P[id][c,c]) for id in branch_arcs])
        _PMs.var(pm, nw, c)[:q] = Dict([(id,Q[id][c,c]) for id in branch_arcs])
    end
end


""
function constraint_tp_theta_ref(pm::_PMs.GenericPowerModel{T}, i::Int; nw::Int=pm.cnw) where T <: AbstractUBFForm
    constraint_tp_theta_ref(pm, nw, i)
end


"Defines branch flow model power flow equations"
function constraint_tp_flow_losses(pm::_PMs.GenericPowerModel{T}, n::Int, i, f_bus, t_bus, f_idx, t_idx, r, x, g_sh_fr, g_sh_to, b_sh_fr, b_sh_to) where T <: AbstractUBFForm
    p_to = _PMs.var(pm, n, :P)[t_idx]
    q_to = _PMs.var(pm, n, :Q)[t_idx]

    p_fr = _PMs.var(pm, n, :P)[f_idx]
    q_fr = _PMs.var(pm, n, :Q)[f_idx]

    w_to_re = _PMs.var(pm, n, :Wr)[t_bus]
    w_fr_re = _PMs.var(pm, n, :Wr)[f_bus]

    w_to_im = _PMs.var(pm, n, :Wi)[t_bus]
    w_fr_im = _PMs.var(pm, n, :Wi)[f_bus]

    ccm_re =  _PMs.var(pm, n, :CC_re)[i]
    ccm_im =  _PMs.var(pm, n, :CC_im)[i]

    JuMP.@constraint(pm.model, p_fr + p_to .==  w_fr_re*(g_sh_fr)' + w_fr_im*(b_sh_fr)' + r*ccm_re - x*ccm_im +  w_to_re*(g_sh_to)'  + w_to_im*(b_sh_to)')
    JuMP.@constraint(pm.model, q_fr + q_to .==  w_fr_im*(g_sh_fr)' - w_fr_re*(b_sh_fr)' + x*ccm_re + r*ccm_im +  w_to_im*(g_sh_to)'  - w_to_re*(b_sh_to)')
end


""
<<<<<<< HEAD
function constraint_tp_theta_ref(pm::_PMs.GenericPowerModel{T}, n::Int, i) where T <: AbstractUBFForm
    nconductors = length(_PMs.conductor_ids(pm))

    w_re = _PMs.var(pm, n, :Wr)[i]
    w_im = _PMs.var(pm, n, :Wi)[i]

    alpha = exp(-im*_wrap_to_pi(2 * pi / nconductors ))
    beta = (alpha*ones(nconductors)).^(0:nconductors-1)
    gamma = beta*beta'

    w_re_ref = real(gamma).*w_re[1,1]
    w_im_ref = imag(gamma).*w_re[1,1]
    JuMP.@constraint(pm.model, diag(w_re)[2:nconductors]        .== diag(w_re_ref)[2:nconductors]) # first equality is implied
    JuMP.@constraint(pm.model, _mat2utrivec!(w_re) .== _mat2utrivec!(w_re_ref))
    JuMP.@constraint(pm.model, _mat2utrivec!(w_im) .== _mat2utrivec!(w_im_ref))
end


"Defines voltage drop over a branch, linking from and to side voltage"
function constraint_tp_model_voltage_magnitude_difference(pm::_PMs.GenericPowerModel{T}, n::Int, i, f_bus, t_bus, f_idx, t_idx, r, x, g_sh_fr, b_sh_fr, tm) where T <: AbstractUBFForm
    w_fr_re = _PMs.var(pm, n, :Wr)[f_bus]
    w_fr_im = _PMs.var(pm, n, :Wi)[f_bus]

    w_to_re = _PMs.var(pm, n, :Wr)[t_bus]
    w_to_im = _PMs.var(pm, n, :Wi)[t_bus]

    p_fr = _PMs.var(pm, n, :P)[f_idx]
    q_fr = _PMs.var(pm, n, :Q)[f_idx]

    p_s_fr = p_fr - (w_fr_re*(g_sh_fr)' + w_fr_im*(b_sh_fr)')
    q_s_fr = q_fr - (w_fr_im*(g_sh_fr)' - w_fr_re*(b_sh_fr)')

    ccm_re =  _PMs.var(pm, n, :CC_re)[i]
    ccm_im =  _PMs.var(pm, n, :CC_im)[i]

    #KVL over the line:
    JuMP.@constraint(pm.model, diag(w_to_re) .== diag(
    w_fr_re   - p_s_fr  *r' - q_s_fr*x'        - r*p_s_fr'    - x*q_s_fr'
    + r*ccm_re*r' - x     *ccm_im*r' + x*ccm_re *x' + r*ccm_im *x'))
    JuMP.@constraint(pm.model, _mat2utrivec!(w_to_re) .== _mat2utrivec!(
    w_fr_re   - p_s_fr  *r' - q_s_fr*x'        - r*p_s_fr'    - x*q_s_fr'
    + r*ccm_re*r' - x     *ccm_im*r' + x*ccm_re *x' + r*ccm_im *x'))
    JuMP.@constraint(pm.model, _mat2utrivec!(w_to_im) .== _mat2utrivec!(
    w_fr_im   - q_s_fr  *r' + p_s_fr*x'        - x*p_s_fr'    + r*q_s_fr'
    + x*ccm_re*r' + r     *ccm_im*r' - r*ccm_re *x' + x*ccm_im *x'))
end
=======
function variable_mc_branch_flow(pm::AbstractUBFModels; n_cond::Int=3, nw::Int=pm.cnw, bounded = true)
    n_diag_el = n_cond
    n_lower_triangle_el = Int((n_cond^2 - n_cond)/2)
    @assert n_cond<=5
>>>>>>> e0dca65f


<<<<<<< HEAD
function variable_tp_generation_mx(pm::_PMs.GenericPowerModel; nw=pm.cnw)
    variable_tp_generation_current_mx(pm; nw=nw)
    variable_tp_generation_power_mx(pm; nw=nw)
end


function variable_tp_generation_power_mx(pm::_PMs.GenericPowerModel; nw=pm.cnw)
    gen_ids = collect(_PMs.ids(pm, nw, :gen))
    # delegate creation of diagonal elements back to PMs as before
    for id in gen_ids, c in _PMs.conductor_ids(pm, nw)
        _PMs.variable_generation(pm, nw=nw, cnd=c)
=======
    for i in 1:n_lower_triangle_el
        variable_mc_lower_triangle_active_branch_flow(pm, nw=nw, cnd=i, bounded=bounded)
        variable_mc_lower_triangle_reactive_branch_flow(pm, nw=nw, cnd=i, bounded=bounded)
        variable_mc_upper_triangle_active_branch_flow(pm, nw=nw, cnd=i, bounded=bounded)
        variable_mc_upper_triangle_reactive_branch_flow(pm, nw=nw, cnd=i, bounded=bounded)
>>>>>>> e0dca65f
    end
    # create vectors of the diagonal elements
    ncnds = length(_PMs.conductor_ids(pm, nw))
    diag_re = Dict([(id, [_PMs.var(pm, nw, c, :pg, id) for c in 1:ncnds]) for id in gen_ids])
    diag_im = Dict([(id, [_PMs.var(pm, nw, c, :qg, id) for c in 1:ncnds]) for id in gen_ids])
    # calculate bounds for matrix variable
    bound = Dict{eltype(gen_ids), Array{Real,2}}()
    for (id, gen) in _PMs.ref(pm, nw, :gen)
        bus_id = gen["gen_bus"]
        vmax = _PMs.ref(pm, nw, :bus, bus_id)["vmax"].values
        vmin = _PMs.ref(pm, nw, :bus, bus_id)["vmin"].values
        pmax = max(abs.(gen["pmax"].values), abs.(gen["pmin"].values))
        qmax = max(abs.(gen["qmax"].values), abs.(gen["qmin"].values))
        smax = sqrt.(pmax.^2 + qmax.^2)
        cmax = smax./vmin
        bound[id] = vmax*cmax'
    end
    # create matrix variables, whilst injecting diagonals
    (Pg,Qg) = variable_mx_complex_with_diag(pm.model, gen_ids, ncnds, bound;
        diag_re=diag_re, diag_im=diag_im, name=("Pg", "Qg"), prefix="$nw")
    # save references
    _PMs.var(pm, nw)[:Pg] = Pg
    _PMs.var(pm, nw)[:Qg] = Qg
end


function variable_tp_generation_current_mx(pm::_PMs.GenericPowerModel; nw=pm.cnw)
    gen_ids = collect(_PMs.ids(pm, nw, :gen))
    ncnds = length(_PMs.conductor_ids(pm, nw))
    # calculate bounds
    bound = Dict{eltype(gen_ids), Array{Real,2}}()
    for (id, gen) in _PMs.ref(pm, nw, :gen)
        bus = _PMs.ref(pm, nw, :bus, gen["gen_bus"])
        cmax = _gen_curr_max(gen, bus)
        bound[id] = cmax*cmax'
    end
    # create matrix variables
    (CCgr,CCgi) = variable_mx_hermitian(pm.model, gen_ids, ncnds, bound; name="CCg", prefix="$nw")
    # save references
    _PMs.var(pm, nw)[:CCgr] = CCgr
    _PMs.var(pm, nw)[:CCgi] = CCgi
end


function variable_tp_load_mx(pm::_PMs.GenericPowerModel; nw=pm.cnw)
    load_wye_ids = [id for (id, load) in _PMs.ref(pm, nw, :load) if load["conn"]=="wye"]
    load_del_ids = [id for (id, load) in _PMs.ref(pm, nw, :load) if load["conn"]=="delta"]
    load_cone_ids = [id for (id, load) in _PMs.ref(pm, nw, :load) if _load_needs_cone(load)]
    # first create the wye loads; will create keys :Pd, :Qd
    variable_tp_load_power_wye_mx(pm, load_wye_ids)
    # now, create delta loads; will create :Xdr, :Xdi
    variable_tp_load_power_delta(pm, load_del_ids)
    # define :Pd, :Qd for delta loads as lin. transformation of :Xdr and :Wdim
    Td = [1 -1 0; 0 1 -1; -1 0 1]
    for id in load_del_ids
        _PMs.var(pm, nw, :Pd)[id] = _PMs.var(pm, nw, :Xdr, id)*Td
        _PMs.var(pm, nw, :Qd)[id] = _PMs.var(pm, nw, :Xdi, id)*Td
    end
    # both loads need a current variable; bounds adjusted for connection type
    variable_tp_load_current_mx(pm, [load_wye_ids..., load_del_ids...])
    variable_tp_load_power_vector(pm, load_cone_ids)
end


<<<<<<< HEAD
function variable_tp_load(pm::_PMs.GenericPowerModel{T}; nw=pm.cnw) where T <: AbstractUBFForm
    load_wye_ids = [id for (id, load) in _PMs.ref(pm, nw, :load) if load["conn"]=="wye"]
    load_del_ids = [id for (id, load) in _PMs.ref(pm, nw, :load) if load["conn"]=="delta"]
    load_cone_ids = [id for (id, load) in _PMs.ref(pm, nw, :load) if _load_needs_cone(load)]
    # create dictionary for wye loads
    for c in _PMs.conductor_ids(pm)
        _PMs.var(pm, nw, c)[:pd] = Dict()
        _PMs.var(pm, nw, c)[:qd] = Dict()
    end
    # now, create delta loads; will create :Xdr, :Xdi
    variable_tp_load_power_delta(pm, load_del_ids)
    variable_tp_load_current_mx(pm, load_del_ids)
    # only delta loads need a current matrix variable
    variable_tp_load_power_vector(pm, load_cone_ids)
end
=======
"variable: `p_lt[l,i,j]` for `(l,i,j)` in `arcs`"
function variable_mc_lower_triangle_active_branch_flow(pm::_PMs.AbstractPowerModel; nw::Int=pm.cnw, cnd::Int=pm.ccnd, bounded = true)
    smaxdict = Dict{Tuple{Int64, Int64, Int64}, Any}()
>>>>>>> e0dca65f


function variable_tp_load_power_vector(pm::_PMs.GenericPowerModel, load_ids::Array{Int,1}; nw=pm.cnw)
    # calculate bounds for all loads
    pmin = Dict()
    pmax = Dict()
    qmin = Dict()
    qmax = Dict()
    for id in load_ids
        load = _PMs.ref(pm, nw, :load, id)
        bus = _PMs.ref(pm, nw, :bus, load["load_bus"])
        pmin[id], pmax[id], qmin[id], qmax[id] = _load_pq_bounds(load, bus)
    end

    # create variables
    ncnds = length(_PMs.conductor_ids(pm, nw))
    for c in 1:ncnds
        pl = JuMP.@variable(pm.model, [id in load_ids], base_name="$(nw)_$(c)_pl",
            lower_bound=pmin[id][c], upper_bound=pmax[id][c]
        )
        ql = JuMP.@variable(pm.model, [id in load_ids], base_name="$(nw)_$(c)_ql",
            lower_bound=qmin[id][c], upper_bound=qmax[id][c]
        )
        # save as dict and not JuMP Array, so constants can be added later
        _PMs.var(pm, nw, c)[:pl] = Dict{Int, Any}([(id, pl[id]) for id in load_ids])
        _PMs.var(pm, nw, c)[:ql] = Dict{Int, Any}([(id, ql[id]) for id in load_ids])
    end
end


<<<<<<< HEAD
function variable_tp_load_power_wye_mx(pm::_PMs.GenericPowerModel, load_ids::Array{Int,1}; nw=pm.cnw)
    ncnds = length(_PMs.conductor_ids(pm, nw))
    # calculate bounds
    bound = Dict{eltype(load_ids), Array{Real,2}}()
    for id in load_ids
        load = _PMs.ref(pm, nw, :load, id)
        @assert(load["conn"]=="wye")
        bus = _PMs.ref(pm, nw, :bus, load["load_bus"])
        cmax = _load_curr_max(load, bus)
        bound[id] = bus["vmax"].values*cmax'
    end
    # create matrix variables
    (Pd,Qd) = variable_mx_complex_with_diag(pm.model, load_ids, ncnds, bound; name=("Pd", "Qd"), prefix="$nw")
    # save references
    _PMs.var(pm, nw)[:Pd] = Pd
    _PMs.var(pm, nw)[:Qd] = Qd
    for c in 1:ncnds
        _PMs.var(pm, nw, c)[:pd] =Dict([(id, Pd[id][c,c]) for id in load_ids])
        _PMs.var(pm, nw, c)[:qd] =Dict([(id, Qd[id][c,c]) for id in load_ids])
    end
end

=======
"variable: `q_lt[l,i,j]` for `(l,i,j)` in `arcs`"
function variable_mc_lower_triangle_reactive_branch_flow(pm::_PMs.AbstractPowerModel; nw::Int=pm.cnw, cnd::Int=pm.ccnd, bounded = true)
    smaxdict = Dict{Tuple{Int64, Int64, Int64}, Any}()
>>>>>>> e0dca65f

"""
Creates power matrix variable X for delta windings; this defines both the
wye-side power Sy and the delta-side power Sd through the lin. transformations
Sy = X.Td, Sd = Td.X with Td=[1 -1 0; 0 1 -1; -1 0 1]

See the paper by Zhao et al. for the first convex relaxation of delta transformations.
@INPROCEEDINGS{zhao_optimal_2017,
	author={C. Zhao, E. Dall'Anese and S. Low},
	booktitle={IREP 2017 Bulk Power Systems Dynamics and Control Symposium},
	title={{Optimal Power Flow in Multiphase Radial Networks with Delta Connections}},
	year={2017},
	month={},
    url={https://www.nrel.gov/docs/fy18osti/67852.pdf}
}

See upcoming paper for discussion of bounds. [reference added when accepted]

Note: this does not have the mx suffix because it is needed for both vec and
mat KCL.
"""
function variable_tp_load_power_delta(pm::_PMs.GenericPowerModel, load_ids::Array{Int,1}; nw=pm.cnw, eps=0.1)
    ncnds = length(_PMs.conductor_ids(pm, nw))
    # calculate bounds
    bound = Dict{eltype(load_ids), Array{Real,2}}()
    for id in load_ids
        load = _PMs.ref(pm, nw, :load, id)
        bus_id = load["load_bus"]
        bus = _PMs.ref(pm, nw, :bus, bus_id)
        cmax = _load_curr_max(load, bus)
        bound[id] = bus["vmax"].values*cmax'
    end
    # create matrix variables
    (Xdre,Xdim) = variable_mx_complex(pm.model, load_ids, ncnds, ncnds, bound; name="Xd", prefix="$nw")
    # save references
    _PMs.var(pm, nw)[:Xdr] = Xdre
    _PMs.var(pm, nw)[:Xdi] = Xdim
end


function variable_tp_load_current_mx(pm::_PMs.GenericPowerModel, load_ids::Array{Int,1}; nw=pm.cnw)
    ncnds = length(_PMs.conductor_ids(pm, nw))
    # calculate bounds
    cmin = Dict{eltype(load_ids), Array{Real,1}}()
    cmax = Dict{eltype(load_ids), Array{Real,1}}()
    for (id, load) in _PMs.ref(pm, nw, :load)
        bus_id = load["load_bus"]
        bus = _PMs.ref(pm, nw, :bus, bus_id)
        cmin[id], cmax[id] = _load_curr_mag_bounds(load, bus)
    end
    # create matrix variables
    (CCdr, CCdi) = variable_mx_hermitian_sqrt_bounds(pm.model, load_ids, ncnds, cmax, cmin; name="CCd", prefix="$nw")
    # save references
    _PMs.var(pm, nw)[:CCdr] = CCdr
    _PMs.var(pm, nw)[:CCdi] = CCdi
end


<<<<<<< HEAD
function constraint_tp_generation_mx_SWL(pm::_PMs.GenericPowerModel{T}, gen_id::Int; nw::Int=pm.cnw) where T <: AbstractUBFForm
    Pg = _PMs.var(pm, nw, :Pg, gen_id)
    Qg = _PMs.var(pm, nw, :Qg, gen_id)
    bus_id = _PMs.ref(pm, nw, :gen, gen_id)["gen_bus"]
    Wr = _PMs.var(pm, nw, :Wr, bus_id)
    Wi = _PMs.var(pm, nw, :Wi, bus_id)
    CCgr = _PMs.var(pm, nw, :CCgr, gen_id)
    CCgi = _PMs.var(pm, nw, :CCgi, gen_id)
    constraint_SWL_psd(pm.model, Pg, Qg, Wr, Wi, CCgr, CCgi)
end
=======
"variable: `p_ut[l,i,j]` for `(l,i,j)` in `arcs`"
function variable_mc_upper_triangle_active_branch_flow(pm::_PMs.AbstractPowerModel; nw::Int=pm.cnw, cnd::Int=pm.ccnd, bounded = true)
    smaxdict = Dict{Tuple{Int64, Int64, Int64}, Any}()
>>>>>>> e0dca65f


function constraint_tp_load_vector(pm::_PMs.GenericPowerModel, load_id::Int; nw=pm.cnw)
    load = _PMs.ref(pm, nw, :load, load_id)
    pd = load["pd"].values
    qd = load["qd"].values
    bus = _PMs.ref(pm, nw, :bus, load["load_bus"])
    ncnds = length(pd)

    if load["model"]=="constant_power"
        for c in 1:ncnds
            _PMs.var(pm, nw, c, :pl)[load_id] = pd[c]
            _PMs.var(pm, nw, c, :ql)[load_id] = qd[c]
            println("qd: $(qd[c])")
        end
    else
        # obtain a reference for w
        Wyr = _PMs.var(pm, nw, :Wr, bus["index"])
        Td = [1 -1 0; 0 1 -1; -1 0 1]
        if load["conn"]=="wye"
            Wr = Wyr
        elseif load["conn"]=="delta"
            Wr = Td*Wyr*Td'
        end
        # create a, α, b and β
        a, α, b, β = _load_expmodel_params(load, bus)
        if load["model"]=="constant_impedance"
            for c in 1:ncnds
                _PMs.var(pm, nw, c, :pl)[load_id] = a[c]*Wr[c,c]
                _PMs.var(pm, nw, c, :ql)[load_id] = b[c]*Wr[c,c]
            end
        else
            vmin, vmax = _load_vbounds(load, bus)
            wmin = vmin.^2
            wmax = vmax.^2
            pmin, pmax, qmin, qmax = _load_pq_bounds(load, bus)
            for c in 1:ncnds
                pl = _PMs.var(pm, nw, c, :pl)[load_id]
                ql = _PMs.var(pm, nw, c, :ql)[load_id]
                constraint_pqw(pm.model, Wr[c,c], pl, a[c], α[c], wmin[c], wmax[c], pmin[c], pmax[c])
                constraint_pqw(pm.model, Wr[c,c], ql, b[c], β[c], wmin[c], wmax[c], qmin[c], qmax[c])
            end
        end
    end
end

function constraint_pqw(model::JuMP.Model, w, p, a::Real, α::Real, wmin::Real, wmax::Real, pmin::Real, pmax::Real)
    if a==0
        JuMP.@constraint(model, p==0)
    else
        # AFFINE BOUNDARY
        if a>0
            l = (1/a)*(pmax-pmin)/(wmax-wmin)*(w-wmin) + pmin/a
        else
            # swap pmin and pmax if a<0, because pmin/a > pmax/a
            l = (1/a)*(pmin-pmax)/(wmax-wmin)*(w-wmin) + pmax/a
        end
        # affine overestimator
        if α>2
            JuMP.@constraint(model, p/a <= l)
        # affine underestimator
        elseif 0<α<2
            JuMP.@constraint(model, p/a >= l)
        end
        # CONE INCLUSIONS
        # constant current case
        # simplifies to a RotatedSecondOrderCone
        @assert(α>=0, "α has to greater than or equal to zero.")
        if α==0
            JuMP.@constraint(model, p==a)
        elseif α==1
            #       p/a <= w^(1/2)
            # <=>   (p/a)^2 <= w
            # <=>   2*(w/2)*1 >= ||p/a||^2_2
            # <=>   (w/2, 1, p/a) ∈ RotatedSecondOrderCone(3)
            JuMP.@constraint(model, [w/2, 1, p/a] in JuMP.RotatedSecondOrderCone())
        elseif 0<α<2
            #       p/a <= w^(α/2)
            # <=>   w^(α/2) >= p/a
            # <=>   (w, 1, p/a) ∈ PowerCone(3)
            JuMP.@constraint(model, [w, 1, p/a] in MathOptInterface.PowerCone(α/2))
        elseif α==2
            JuMP.@constraint(model, p==a*w)
        else # α>2
            #       p/a >= w^(α/2)
            # <=>   (p/a)^(2/α) >= w
            # <=>   (p/a, 1, w) ∈ PowerCone(3)
            JuMP.@constraint(model, [p/a, 1, w] in MathOptInterface.PowerCone(2/α))
        end
    end
end

<<<<<<< HEAD
=======
"variable: `q_ut[l,i,j]` for `(l,i,j)` in `arcs`"
function variable_mc_upper_triangle_reactive_branch_flow(pm::_PMs.AbstractPowerModel; nw::Int=pm.cnw, cnd::Int=pm.ccnd, bounded = true)
    smaxdict = Dict{Tuple{Int64, Int64, Int64}, Any}()
>>>>>>> e0dca65f

function constraint_tp_load(pm::_PMs.GenericPowerModel{T}, load_id::Int; nw::Int=pm.cnw) where T <: AbstractUBFForm
    # shared variables and parameters
    load = _PMs.ref(pm, nw, :load, load_id)
    pd = load["pd"].values
    qd = load["qd"].values
    bus_id = load["load_bus"]
    ncnds = length(pd)

    # take care of voltage-dependency load models
    constraint_tp_load_vector(pm, load_id, nw=nw)
    pl = [_PMs.var(pm, nw, c, :pl, load_id) for c in 1:ncnds]
    ql = [_PMs.var(pm, nw, c, :ql, load_id) for c in 1:ncnds]

    # take care of connections
    if load["conn"]=="wye"
        for c in 1:length(pd)
            _PMs.var(pm, nw, c, :pd)[load_id] = pl[c]
            _PMs.var(pm, nw, c, :qd)[load_id] = ql[c]
        end
    elseif load["conn"]=="delta"
        Wr = _PMs.var(pm, nw, :Wr, bus_id)
        Wi = _PMs.var(pm, nw, :Wi, bus_id)
        CCdr = _PMs.var(pm, nw, :CCdr, load_id)
        CCdi = _PMs.var(pm, nw, :CCdi, load_id)
        Xdr = _PMs.var(pm, nw, :Xdr, load_id)
        Xdi = _PMs.var(pm, nw, :Xdi, load_id)
        Td = [1 -1 0; 0 1 -1; -1 0 1]
        JuMP.@constraint(pm.model, LinearAlgebra.diag(Td*Xdr) .== pl)
        JuMP.@constraint(pm.model, LinearAlgebra.diag(Td*Xdi) .== ql)
        constraint_SWL_psd(pm.model, Xdr, Xdi, Wr, Wi, CCdr, CCdi)
        Pd = Xdr*Td
        Qd = Xdi*Td
        for c in 1:length(pd)
            _PMs.var(pm, nw, c, :pd)[load_id] = Pd[c,c]
            _PMs.var(pm, nw, c, :qd)[load_id] = Qd[c,c]
        end
    end
end



function constraint_tp_load_mx(pm::_PMs.GenericPowerModel{T}, load_id::Int; nw::Int=pm.cnw) where T <: AbstractUBFForm
    # shared variables and parameters
    load = _PMs.ref(pm, nw, :load, load_id)
    bus_id = load["load_bus"]
    ncnds = length(load["pd"])

    # take care of voltage-dependency load models
    constraint_tp_load_vector(pm, load_id, nw=nw)
    pl = [_PMs.var(pm, nw, c, :pl, load_id) for c in 1:ncnds]
    ql = [_PMs.var(pm, nw, c, :ql, load_id) for c in 1:ncnds]


    Wr = _PMs.var(pm, nw, :Wr, bus_id)
    Wi = _PMs.var(pm, nw, :Wi, bus_id)
    CCdr = _PMs.var(pm, nw, :CCdr, load_id)
    CCdi = _PMs.var(pm, nw, :CCdi, load_id)
    if load["conn"]=="wye"
        # set the diagonal values
        Pd = _PMs.var(pm, nw, :Pd, load_id)
        Qd = _PMs.var(pm, nw, :Qd, load_id)
        for c in 1:ncnds
            Pd[c,c] = pl[c]
            Qd[c,c] = ql[c]
            _PMs.var(pm, nw, c, :pd)[load_id] = pl[c]
            _PMs.var(pm, nw, c, :qd)[load_id] = ql[c]
        end
        # link S, W and L
        #constraint_SWL_psd(pm.model, Pd, Qd, Wr, Wi, CCdr, CCdi)
    elseif load["conn"]=="delta"
        Xdre = _PMs.var(pm, nw, :Xdr, load_id)
        Xdim = _PMs.var(pm, nw, :Xdi, load_id)
        Td = [1 -1 0; 0 1 -1; -1 0 1]
        JuMP.@constraint(pm.model, LinearAlgebra.diag(Td*Xdre) .== pl)
        JuMP.@constraint(pm.model, LinearAlgebra.diag(Td*Xdim) .== ql)
        #constraint_SWL_psd(pm.model, Xdre, Xdim, Wr, Wi, CCdr, CCdi)
        Pd = Xdre*Td
        Qd = Xdim*Td
        _PMs.var(pm, nw, :Pd)[load_id] = Pd
        _PMs.var(pm, nw, :Qd)[load_id] = Qd
    end
end


<<<<<<< HEAD
function constraint_tp_load_mx_SWL(pm::_PMs.GenericPowerModel{T}, load_id::Int; nw::Int=pm.cnw) where T <: AbstractUBFForm
    # shared variables and parameters
    load = _PMs.ref(pm, nw, :load, load_id)
    bus_id = load["load_bus"]
    ncnds = length(load["pd"])

    Wr = _PMs.var(pm, nw, :Wr, bus_id)
    Wi = _PMs.var(pm, nw, :Wi, bus_id)
    CCdr = _PMs.var(pm, nw, :CCdr, load_id)
    CCdi = _PMs.var(pm, nw, :CCdi, load_id)
    if load["conn"]=="wye"
        # set the diagonal values
        Pd = _PMs.var(pm, nw, :Pd, load_id)
        Qd = _PMs.var(pm, nw, :Qd, load_id)
        # link S, W and L
        constraint_SWL_psd(pm.model, Pd, Qd, Wr, Wi, CCdr, CCdi)
    elseif load["conn"]=="delta"
        Xdre = _PMs.var(pm, nw, :Xdr, load_id)
        Xdim = _PMs.var(pm, nw, :Xdi, load_id)
        constraint_SWL_psd(pm.model, Xdre, Xdim, Wr, Wi, CCdr, CCdi)
    end
end


function constraint_tp_load_mx_SWL_only_delta(pm::_PMs.GenericPowerModel{T}, load_id::Int; nw::Int=pm.cnw) where T <: AbstractUBFForm
    # shared variables and parameters
    load = _PMs.ref(pm, nw, :load, load_id)
    bus_id = load["load_bus"]
    ncnds = length(load["pd"])

    Wr = _PMs.var(pm, nw, :Wr, bus_id)
    Wi = _PMs.var(pm, nw, :Wi, bus_id)
    CCdr = _PMs.var(pm, nw, :CCdr, load_id)
    CCdi = _PMs.var(pm, nw, :CCdi, load_id)
    if load["conn"]=="delta"
        Xdre = _PMs.var(pm, nw, :Xdr, load_id)
        Xdim = _PMs.var(pm, nw, :Xdi, load_id)
        constraint_SWL_psd(pm.model, Xdre, Xdim, Wr, Wi, CCdr, CCdi)
    end
end
=======
""
function constraint_mc_theta_ref(pm::AbstractUBFModels, i::Int; nw::Int=pm.cnw)
    constraint_mc_theta_ref(pm, nw, i)
end


"Defines branch flow model power flow equations"
function constraint_mc_flow_losses(pm::AbstractUBFModels, n::Int, i, f_bus, t_bus, f_idx, t_idx, r, x, g_sh_fr, g_sh_to, b_sh_fr, b_sh_to)
    p_to = _PMs.var(pm, n, :P_mx)[t_idx]
    q_to = _PMs.var(pm, n, :Q_mx)[t_idx]
>>>>>>> e0dca65f


function constraint_tp_voltage_psd(pm::_PMs.GenericPowerModel; nw=pm.cnw)
    buses_covered = [i for (l,i,j) in _PMs.ref(pm, nw, :arcs)]
    buses_psd = [i for i in _PMs.ids(pm, nw, :bus) if !(i in buses_covered)]
    for bus_id in buses_psd
        Wr = _PMs.var(pm, nw, :Wr, bus_id)
        Wi = _PMs.var(pm, nw, :Wi, bus_id)
        constraint_M_psd(Wr, Wi)
    end
end


function constraint_SWL_psd(model::JuMP.Model, P, Q, Wr, Wi, L_re, L_im)
    M_re = [Wr P; P' L_re]
    M_im = [Wi Q; -Q' L_im]
    constraint_M_psd(model, M_re, M_im)
end


function constraint_M_psd(model::JuMP.Model, M_re, M_im)
    JuMP.@constraint(model, [M_re -M_im; M_im M_re] in JuMP.PSDCone())
end


""
<<<<<<< HEAD
function constraint_power_balance_shunt(pm::_PMs.GenericPowerModel, i::Int; nw::Int=pm.cnw, cnd::Int=pm.ccnd)
    if !haskey(_PMs.con(pm, nw, cnd), :kcl_p)
        _PMs.con(pm, nw, cnd)[:kcl_p] = Dict{Int,JuMP.ConstraintRef}()
    end
    if !haskey(_PMs.con(pm, nw, cnd), :kcl_q)
        _PMs.con(pm, nw, cnd)[:kcl_q] = Dict{Int,JuMP.ConstraintRef}()
    end
=======
function constraint_mc_theta_ref(pm::AbstractUBFModels, n::Int, i)
    nconductors = length(_PMs.conductor_ids(pm))
>>>>>>> e0dca65f

    bus = _PMs.ref(pm, nw, :bus, i)
    bus_arcs = _PMs.ref(pm, nw, :bus_arcs, i)
    bus_arcs_dc = _PMs.ref(pm, nw, :bus_arcs_dc, i)
    bus_gens = _PMs.ref(pm, nw, :bus_gens, i)
    bus_loads = _PMs.ref(pm, nw, :bus_loads, i)
    bus_shunts = _PMs.ref(pm, nw, :bus_shunts, i)

    bus_gs = Dict(k => _PMs.ref(pm, nw, :shunt, k, "gs", cnd) for k in bus_shunts)
    bus_bs = Dict(k => _PMs.ref(pm, nw, :shunt, k, "bs", cnd) for k in bus_shunts)

    constraint_power_balance_shunt(pm, nw, cnd, i, bus_arcs, bus_arcs_dc, bus_gens, bus_loads, bus_gs, bus_bs)
end


<<<<<<< HEAD
function constraint_power_balance_shunt(pm::_PMs.GenericPowerModel, n::Int, c::Int, i::Int, bus_arcs, bus_arcs_dc, bus_gens, bus_loads, bus_gs, bus_bs)
    w    = _PMs.var(pm, n, c, :w, i)
    pg   = _PMs.var(pm, n, c, :pg)
    qg   = _PMs.var(pm, n, c, :qg)
    pd   = _PMs.var(pm, n, c, :pd)
    qd   = _PMs.var(pm, n, c, :qd)
    p    = _PMs.var(pm, n, c, :p)
    q    = _PMs.var(pm, n, c, :q)
    p_dc = _PMs.var(pm, n, c, :p_dc)
    q_dc = _PMs.var(pm, n, c, :q_dc)
=======
"Defines voltage drop over a branch, linking from and to side voltage"
function constraint_mc_model_voltage_magnitude_difference(pm::AbstractUBFModels, n::Int, i, f_bus, t_bus, f_idx, t_idx, r, x, g_sh_fr, b_sh_fr, tm)
    w_fr_re = _PMs.var(pm, n, :W_re)[f_bus]
    w_fr_im = _PMs.var(pm, n, :W_im)[f_bus]
>>>>>>> e0dca65f

    JuMP.@constraint(pm.model, sum(p[a] for a in bus_arcs) + sum(p_dc[a_dc] for a_dc in bus_arcs_dc) == sum(pg[g] for g in bus_gens) - sum(pd[d] for d in bus_loads) - sum(gs for gs in values(bus_gs))*w)
    JuMP.@constraint(pm.model, sum(q[a] for a in bus_arcs) + sum(q_dc[a_dc] for a_dc in bus_arcs_dc) == sum(qg[g] for g in bus_gens) - sum(qd[d] for d in bus_loads) + sum(bs for bs in values(bus_bs))*w)
end


""
function constraint_tp_power_balance_mx_shunt(pm::_PMs.GenericPowerModel, i::Int; nw::Int=pm.cnw)
    if !haskey(_PMs.con(pm, nw), :kcl_P)
        _PMs.con(pm, nw)[:kcl_P] = Dict{Int,Array{JuMP.ConstraintRef,2}}()
    end
    if !haskey(_PMs.con(pm, nw), :kcl_Q)
        _PMs.con(pm, nw)[:kcl_Q] = Dict{Int,Array{JuMP.ConstraintRef,2}}()
    end

    bus = _PMs.ref(pm, nw, :bus, i)
    bus_arcs = _PMs.ref(pm, nw, :bus_arcs, i)
    bus_arcs_dc = _PMs.ref(pm, nw, :bus_arcs_dc, i)
    bus_gens = _PMs.ref(pm, nw, :bus_gens, i)
    bus_loads = _PMs.ref(pm, nw, :bus_loads, i)
    bus_shunts = _PMs.ref(pm, nw, :bus_shunts, i)

    bus_Gs = Dict(k => LinearAlgebra.diagm(0=>_PMs.ref(pm, nw, :shunt, k, "gs").values) for k in bus_shunts)
    bus_Bs = Dict(k => LinearAlgebra.diagm(0=>_PMs.ref(pm, nw, :shunt, k, "bs").values) for k in bus_shunts)

    constraint_tp_power_balance_mx_shunt(pm, nw, i, bus_arcs, bus_arcs_dc, bus_gens, bus_loads, bus_Gs, bus_Bs)
end


"""
Shunt handling in matrix form:
I = Y.U
S = U.I' = U.(Y.U)' = U.U'.Y' = W.Y'
  = (Wre+j.Wim)(G+jB)' = (Wre+j.Wim)(G'-j.B') = (Wre.G'+Wim.B')+j(-Wre.B'+Wim.G')
P =  Wre.G'+Wim.B'
Q = -Wre.B'+Wim.G'
"""
function constraint_tp_power_balance_mx_shunt(pm::_PMs.GenericPowerModel{T}, n::Int, i::Int, bus_arcs, bus_arcs_dc, bus_gens, bus_loads, bus_Gs, bus_Bs) where T <: AbstractUBFForm
    Wre = _PMs.var(pm, n, :Wr, i)
    Wim = _PMs.var(pm, n, :Wi, i)
    P = _PMs.var(pm, n, :P)
    Q = _PMs.var(pm, n, :Q)
    Pg = _PMs.var(pm, n, :Pg)
    Qg = _PMs.var(pm, n, :Qg)
    Pd = _PMs.var(pm, n, :Pd)
    Qd = _PMs.var(pm, n, :Qd)
    # ignore dc for now
    #TODO add DC in matrix version?
    ncnds = size(Wre)[1]
    G = (length(bus_Gs)>0) ? sum(values(bus_Gs)) : zeros(ncnds, ncnds)
    B = (length(bus_Bs)>0) ? sum(values(bus_Bs)) : zeros(ncnds, ncnds)

    # changed the ordering
    # LHS: all variables with generator sign convention
    # RHS: all variables with load sign convention
    _PMs.con(pm, n, :kcl_P)[i] = JuMP.@constraint(pm.model, sum(Pg[g] for g in bus_gens) .== sum(P[a] for a in bus_arcs) + sum(Pd[d] for d in bus_loads) + ( Wre*G'+Wim*B'))
    _PMs.con(pm, n, :kcl_Q)[i] = JuMP.@constraint(pm.model, sum(Qg[g] for g in bus_gens) .== sum(Q[a] for a in bus_arcs) + sum(Qd[d] for d in bus_loads) + (-Wre*B'+Wim*G'))
end<|MERGE_RESOLUTION|>--- conflicted
+++ resolved
@@ -14,24 +14,8 @@
 
 
 ""
-<<<<<<< HEAD
-function variable_tp_voltage_prod_hermitian(pm::_PMs.GenericPowerModel{T}; n_cond::Int=3, nw::Int=pm.cnw, bounded = true) where T <: AbstractUBFForm
+function variable_mc_voltage_prod_hermitian(pm::AbstractUBFModels; n_cond::Int=3, nw::Int=pm.cnw, bounded = true)
     bus_ids = collect(_PMs.ids(pm, nw, :bus))
-=======
-function variable_mc_voltage_prod_hermitian(pm::AbstractUBFModels; n_cond::Int=3, nw::Int=pm.cnw, bounded = true)
-    n_diag_el = n_cond
-    n_lower_triangle_el = Int((n_cond^2 - n_cond)/2)
-    for c in 1:n_diag_el
-        PowerModels.variable_voltage_magnitude_sqr(pm, nw=nw, cnd=c, bounded=bounded)
-    end
-
-    wmaxdict = Dict{Int64, Any}()
-    for i in _PMs.ids(pm, nw, :bus)
-        wmax = _PMs.ref(pm, nw, :bus, i, "vmax").values*_PMs.ref(pm, nw, :bus, i, "vmax").values'
-        wmaxltri = _mat2ltrivec!(wmax)
-        wmaxdict[i] = wmaxltri
-    end
->>>>>>> e0dca65f
 
     if bounded
         # get bounds
@@ -101,7 +85,9 @@
 
 
 ""
-function variable_tp_branch_flow(pm::_PMs.GenericPowerModel{T}; n_cond::Int=3, nw::Int=pm.cnw, bounded = true) where T <: AbstractUBFForm
+function variable_mc_branch_flow(pm::AbstractUBFModels; n_cond::Int=3, nw::Int=pm.cnw, bounded = true)
+    @assert n_cond<=5
+
     # calculate S bound
     branch_arcs = _PMs.ref(pm, nw, :arcs)
     if bounded
@@ -132,13 +118,13 @@
 
 
 ""
-function constraint_tp_theta_ref(pm::_PMs.GenericPowerModel{T}, i::Int; nw::Int=pm.cnw) where T <: AbstractUBFForm
-    constraint_tp_theta_ref(pm, nw, i)
+function constraint_mc_theta_ref(pm::AbstractUBFModels, i::Int; nw::Int=pm.cnw)
+    constraint_mc_theta_ref(pm, nw, i)
 end
 
 
 "Defines branch flow model power flow equations"
-function constraint_tp_flow_losses(pm::_PMs.GenericPowerModel{T}, n::Int, i, f_bus, t_bus, f_idx, t_idx, r, x, g_sh_fr, g_sh_to, b_sh_fr, b_sh_to) where T <: AbstractUBFForm
+function constraint_mc_flow_losses(pm::AbstractUBFModels, n::Int, i, f_bus, t_bus, f_idx, t_idx, r, x, g_sh_fr, g_sh_to, b_sh_fr, b_sh_to)
     p_to = _PMs.var(pm, n, :P)[t_idx]
     q_to = _PMs.var(pm, n, :Q)[t_idx]
 
@@ -160,8 +146,7 @@
 
 
 ""
-<<<<<<< HEAD
-function constraint_tp_theta_ref(pm::_PMs.GenericPowerModel{T}, n::Int, i) where T <: AbstractUBFForm
+function constraint_mc_theta_ref(pm::AbstractUBFModels, n::Int, i)
     nconductors = length(_PMs.conductor_ids(pm))
 
     w_re = _PMs.var(pm, n, :Wr)[i]
@@ -180,7 +165,7 @@
 
 
 "Defines voltage drop over a branch, linking from and to side voltage"
-function constraint_tp_model_voltage_magnitude_difference(pm::_PMs.GenericPowerModel{T}, n::Int, i, f_bus, t_bus, f_idx, t_idx, r, x, g_sh_fr, b_sh_fr, tm) where T <: AbstractUBFForm
+function constraint_mc_model_voltage_magnitude_difference(pm::AbstractUBFModels, n::Int, i, f_bus, t_bus, f_idx, t_idx, r, x, g_sh_fr, b_sh_fr, tm)
     w_fr_re = _PMs.var(pm, n, :Wr)[f_bus]
     w_fr_im = _PMs.var(pm, n, :Wi)[f_bus]
 
@@ -207,33 +192,19 @@
     w_fr_im   - q_s_fr  *r' + p_s_fr*x'        - x*p_s_fr'    + r*q_s_fr'
     + x*ccm_re*r' + r     *ccm_im*r' - r*ccm_re *x' + x*ccm_im *x'))
 end
-=======
-function variable_mc_branch_flow(pm::AbstractUBFModels; n_cond::Int=3, nw::Int=pm.cnw, bounded = true)
-    n_diag_el = n_cond
-    n_lower_triangle_el = Int((n_cond^2 - n_cond)/2)
-    @assert n_cond<=5
->>>>>>> e0dca65f
-
-
-<<<<<<< HEAD
-function variable_tp_generation_mx(pm::_PMs.GenericPowerModel; nw=pm.cnw)
-    variable_tp_generation_current_mx(pm; nw=nw)
-    variable_tp_generation_power_mx(pm; nw=nw)
-end
-
-
-function variable_tp_generation_power_mx(pm::_PMs.GenericPowerModel; nw=pm.cnw)
+
+
+function variable_mc_generation_mx(pm::AbstractUBFModels; nw=pm.cnw)
+    variable_mc_generation_current_mx(pm; nw=nw)
+    variable_mc_generation_power_mx(pm; nw=nw)
+end
+
+
+function variable_mc_generation_power_mx(pm::AbstractUBFModels; nw=pm.cnw)
     gen_ids = collect(_PMs.ids(pm, nw, :gen))
     # delegate creation of diagonal elements back to PMs as before
     for id in gen_ids, c in _PMs.conductor_ids(pm, nw)
         _PMs.variable_generation(pm, nw=nw, cnd=c)
-=======
-    for i in 1:n_lower_triangle_el
-        variable_mc_lower_triangle_active_branch_flow(pm, nw=nw, cnd=i, bounded=bounded)
-        variable_mc_lower_triangle_reactive_branch_flow(pm, nw=nw, cnd=i, bounded=bounded)
-        variable_mc_upper_triangle_active_branch_flow(pm, nw=nw, cnd=i, bounded=bounded)
-        variable_mc_upper_triangle_reactive_branch_flow(pm, nw=nw, cnd=i, bounded=bounded)
->>>>>>> e0dca65f
     end
     # create vectors of the diagonal elements
     ncnds = length(_PMs.conductor_ids(pm, nw))
@@ -260,7 +231,7 @@
 end
 
 
-function variable_tp_generation_current_mx(pm::_PMs.GenericPowerModel; nw=pm.cnw)
+function variable_mc_generation_current_mx(pm::AbstractUBFModels; nw=pm.cnw)
     gen_ids = collect(_PMs.ids(pm, nw, :gen))
     ncnds = length(_PMs.conductor_ids(pm, nw))
     # calculate bounds
@@ -278,14 +249,14 @@
 end
 
 
-function variable_tp_load_mx(pm::_PMs.GenericPowerModel; nw=pm.cnw)
+function variable_mc_load_mx(pm::AbstractUBFModels; nw=pm.cnw)
     load_wye_ids = [id for (id, load) in _PMs.ref(pm, nw, :load) if load["conn"]=="wye"]
     load_del_ids = [id for (id, load) in _PMs.ref(pm, nw, :load) if load["conn"]=="delta"]
     load_cone_ids = [id for (id, load) in _PMs.ref(pm, nw, :load) if _load_needs_cone(load)]
     # first create the wye loads; will create keys :Pd, :Qd
-    variable_tp_load_power_wye_mx(pm, load_wye_ids)
+    variable_mc_load_power_wye_mx(pm, load_wye_ids)
     # now, create delta loads; will create :Xdr, :Xdi
-    variable_tp_load_power_delta(pm, load_del_ids)
+    variable_mc_load_power_delta(pm, load_del_ids)
     # define :Pd, :Qd for delta loads as lin. transformation of :Xdr and :Wdim
     Td = [1 -1 0; 0 1 -1; -1 0 1]
     for id in load_del_ids
@@ -293,13 +264,12 @@
         _PMs.var(pm, nw, :Qd)[id] = _PMs.var(pm, nw, :Xdi, id)*Td
     end
     # both loads need a current variable; bounds adjusted for connection type
-    variable_tp_load_current_mx(pm, [load_wye_ids..., load_del_ids...])
-    variable_tp_load_power_vector(pm, load_cone_ids)
-end
-
-
-<<<<<<< HEAD
-function variable_tp_load(pm::_PMs.GenericPowerModel{T}; nw=pm.cnw) where T <: AbstractUBFForm
+    variable_mc_load_current_mx(pm, [load_wye_ids..., load_del_ids...])
+    variable_mc_load_power_vector(pm, load_cone_ids)
+end
+
+
+function variable_mc_load(pm::AbstractUBFModels; nw=pm.cnw)
     load_wye_ids = [id for (id, load) in _PMs.ref(pm, nw, :load) if load["conn"]=="wye"]
     load_del_ids = [id for (id, load) in _PMs.ref(pm, nw, :load) if load["conn"]=="delta"]
     load_cone_ids = [id for (id, load) in _PMs.ref(pm, nw, :load) if _load_needs_cone(load)]
@@ -309,19 +279,14 @@
         _PMs.var(pm, nw, c)[:qd] = Dict()
     end
     # now, create delta loads; will create :Xdr, :Xdi
-    variable_tp_load_power_delta(pm, load_del_ids)
-    variable_tp_load_current_mx(pm, load_del_ids)
+    variable_mc_load_power_delta(pm, load_del_ids)
+    variable_mc_load_current_mx(pm, load_del_ids)
     # only delta loads need a current matrix variable
-    variable_tp_load_power_vector(pm, load_cone_ids)
-end
-=======
-"variable: `p_lt[l,i,j]` for `(l,i,j)` in `arcs`"
-function variable_mc_lower_triangle_active_branch_flow(pm::_PMs.AbstractPowerModel; nw::Int=pm.cnw, cnd::Int=pm.ccnd, bounded = true)
-    smaxdict = Dict{Tuple{Int64, Int64, Int64}, Any}()
->>>>>>> e0dca65f
-
-
-function variable_tp_load_power_vector(pm::_PMs.GenericPowerModel, load_ids::Array{Int,1}; nw=pm.cnw)
+    variable_mc_load_power_vector(pm, load_cone_ids)
+end
+
+
+function variable_mc_load_power_vector(pm::AbstractUBFModels, load_ids::Array{Int,1}; nw=pm.cnw)
     # calculate bounds for all loads
     pmin = Dict()
     pmax = Dict()
@@ -349,8 +314,7 @@
 end
 
 
-<<<<<<< HEAD
-function variable_tp_load_power_wye_mx(pm::_PMs.GenericPowerModel, load_ids::Array{Int,1}; nw=pm.cnw)
+function variable_mc_load_power_wye_mx(pm::AbstractUBFModels, load_ids::Array{Int,1}; nw=pm.cnw)
     ncnds = length(_PMs.conductor_ids(pm, nw))
     # calculate bounds
     bound = Dict{eltype(load_ids), Array{Real,2}}()
@@ -372,11 +336,6 @@
     end
 end
 
-=======
-"variable: `q_lt[l,i,j]` for `(l,i,j)` in `arcs`"
-function variable_mc_lower_triangle_reactive_branch_flow(pm::_PMs.AbstractPowerModel; nw::Int=pm.cnw, cnd::Int=pm.ccnd, bounded = true)
-    smaxdict = Dict{Tuple{Int64, Int64, Int64}, Any}()
->>>>>>> e0dca65f
 
 """
 Creates power matrix variable X for delta windings; this defines both the
@@ -398,7 +357,7 @@
 Note: this does not have the mx suffix because it is needed for both vec and
 mat KCL.
 """
-function variable_tp_load_power_delta(pm::_PMs.GenericPowerModel, load_ids::Array{Int,1}; nw=pm.cnw, eps=0.1)
+function variable_mc_load_power_delta(pm::AbstractUBFModels, load_ids::Array{Int,1}; nw=pm.cnw, eps=0.1)
     ncnds = length(_PMs.conductor_ids(pm, nw))
     # calculate bounds
     bound = Dict{eltype(load_ids), Array{Real,2}}()
@@ -417,7 +376,7 @@
 end
 
 
-function variable_tp_load_current_mx(pm::_PMs.GenericPowerModel, load_ids::Array{Int,1}; nw=pm.cnw)
+function variable_mc_load_current_mx(pm::AbstractUBFModels, load_ids::Array{Int,1}; nw=pm.cnw)
     ncnds = length(_PMs.conductor_ids(pm, nw))
     # calculate bounds
     cmin = Dict{eltype(load_ids), Array{Real,1}}()
@@ -435,8 +394,7 @@
 end
 
 
-<<<<<<< HEAD
-function constraint_tp_generation_mx_SWL(pm::_PMs.GenericPowerModel{T}, gen_id::Int; nw::Int=pm.cnw) where T <: AbstractUBFForm
+function constraint_mc_generation_mx_SWL(pm::AbstractUBFModels, gen_id::Int; nw::Int=pm.cnw)
     Pg = _PMs.var(pm, nw, :Pg, gen_id)
     Qg = _PMs.var(pm, nw, :Qg, gen_id)
     bus_id = _PMs.ref(pm, nw, :gen, gen_id)["gen_bus"]
@@ -446,14 +404,9 @@
     CCgi = _PMs.var(pm, nw, :CCgi, gen_id)
     constraint_SWL_psd(pm.model, Pg, Qg, Wr, Wi, CCgr, CCgi)
 end
-=======
-"variable: `p_ut[l,i,j]` for `(l,i,j)` in `arcs`"
-function variable_mc_upper_triangle_active_branch_flow(pm::_PMs.AbstractPowerModel; nw::Int=pm.cnw, cnd::Int=pm.ccnd, bounded = true)
-    smaxdict = Dict{Tuple{Int64, Int64, Int64}, Any}()
->>>>>>> e0dca65f
-
-
-function constraint_tp_load_vector(pm::_PMs.GenericPowerModel, load_id::Int; nw=pm.cnw)
+
+
+function constraint_mc_load_vector(pm::AbstractUBFModels, load_id::Int; nw=pm.cnw)
     load = _PMs.ref(pm, nw, :load, load_id)
     pd = load["pd"].values
     qd = load["qd"].values
@@ -543,14 +496,8 @@
     end
 end
 
-<<<<<<< HEAD
-=======
-"variable: `q_ut[l,i,j]` for `(l,i,j)` in `arcs`"
-function variable_mc_upper_triangle_reactive_branch_flow(pm::_PMs.AbstractPowerModel; nw::Int=pm.cnw, cnd::Int=pm.ccnd, bounded = true)
-    smaxdict = Dict{Tuple{Int64, Int64, Int64}, Any}()
->>>>>>> e0dca65f
-
-function constraint_tp_load(pm::_PMs.GenericPowerModel{T}, load_id::Int; nw::Int=pm.cnw) where T <: AbstractUBFForm
+
+function constraint_mc_load(pm::AbstractUBFModels, load_id::Int; nw::Int=pm.cnw)
     # shared variables and parameters
     load = _PMs.ref(pm, nw, :load, load_id)
     pd = load["pd"].values
@@ -559,7 +506,7 @@
     ncnds = length(pd)
 
     # take care of voltage-dependency load models
-    constraint_tp_load_vector(pm, load_id, nw=nw)
+    constraint_mc_load_vector(pm, load_id, nw=nw)
     pl = [_PMs.var(pm, nw, c, :pl, load_id) for c in 1:ncnds]
     ql = [_PMs.var(pm, nw, c, :ql, load_id) for c in 1:ncnds]
 
@@ -591,14 +538,14 @@
 
 
 
-function constraint_tp_load_mx(pm::_PMs.GenericPowerModel{T}, load_id::Int; nw::Int=pm.cnw) where T <: AbstractUBFForm
+function constraint_mc_load_mx(pm::AbstractUBFModels, load_id::Int; nw::Int=pm.cnw)
     # shared variables and parameters
     load = _PMs.ref(pm, nw, :load, load_id)
     bus_id = load["load_bus"]
     ncnds = length(load["pd"])
 
     # take care of voltage-dependency load models
-    constraint_tp_load_vector(pm, load_id, nw=nw)
+    constraint_mc_load_vector(pm, load_id, nw=nw)
     pl = [_PMs.var(pm, nw, c, :pl, load_id) for c in 1:ncnds]
     ql = [_PMs.var(pm, nw, c, :ql, load_id) for c in 1:ncnds]
 
@@ -634,8 +581,7 @@
 end
 
 
-<<<<<<< HEAD
-function constraint_tp_load_mx_SWL(pm::_PMs.GenericPowerModel{T}, load_id::Int; nw::Int=pm.cnw) where T <: AbstractUBFForm
+function constraint_mc_load_mx_SWL(pm::AbstractUBFModels, load_id::Int; nw::Int=pm.cnw)
     # shared variables and parameters
     load = _PMs.ref(pm, nw, :load, load_id)
     bus_id = load["load_bus"]
@@ -659,7 +605,7 @@
 end
 
 
-function constraint_tp_load_mx_SWL_only_delta(pm::_PMs.GenericPowerModel{T}, load_id::Int; nw::Int=pm.cnw) where T <: AbstractUBFForm
+function constraint_mc_load_mx_SWL_only_delta(pm::AbstractUBFModels, load_id::Int; nw::Int=pm.cnw)
     # shared variables and parameters
     load = _PMs.ref(pm, nw, :load, load_id)
     bus_id = load["load_bus"]
@@ -675,21 +621,9 @@
         constraint_SWL_psd(pm.model, Xdre, Xdim, Wr, Wi, CCdr, CCdi)
     end
 end
-=======
-""
-function constraint_mc_theta_ref(pm::AbstractUBFModels, i::Int; nw::Int=pm.cnw)
-    constraint_mc_theta_ref(pm, nw, i)
-end
-
-
-"Defines branch flow model power flow equations"
-function constraint_mc_flow_losses(pm::AbstractUBFModels, n::Int, i, f_bus, t_bus, f_idx, t_idx, r, x, g_sh_fr, g_sh_to, b_sh_fr, b_sh_to)
-    p_to = _PMs.var(pm, n, :P_mx)[t_idx]
-    q_to = _PMs.var(pm, n, :Q_mx)[t_idx]
->>>>>>> e0dca65f
-
-
-function constraint_tp_voltage_psd(pm::_PMs.GenericPowerModel; nw=pm.cnw)
+
+
+function constraint_mc_voltage_psd(pm::AbstractUBFModels; nw=pm.cnw)
     buses_covered = [i for (l,i,j) in _PMs.ref(pm, nw, :arcs)]
     buses_psd = [i for i in _PMs.ids(pm, nw, :bus) if !(i in buses_covered)]
     for bus_id in buses_psd
@@ -713,18 +647,13 @@
 
 
 ""
-<<<<<<< HEAD
-function constraint_power_balance_shunt(pm::_PMs.GenericPowerModel, i::Int; nw::Int=pm.cnw, cnd::Int=pm.ccnd)
+function constraint_power_balance_shunt(pm::AbstractUBFModels, i::Int; nw::Int=pm.cnw, cnd::Int=pm.ccnd)
     if !haskey(_PMs.con(pm, nw, cnd), :kcl_p)
         _PMs.con(pm, nw, cnd)[:kcl_p] = Dict{Int,JuMP.ConstraintRef}()
     end
     if !haskey(_PMs.con(pm, nw, cnd), :kcl_q)
         _PMs.con(pm, nw, cnd)[:kcl_q] = Dict{Int,JuMP.ConstraintRef}()
     end
-=======
-function constraint_mc_theta_ref(pm::AbstractUBFModels, n::Int, i)
-    nconductors = length(_PMs.conductor_ids(pm))
->>>>>>> e0dca65f
 
     bus = _PMs.ref(pm, nw, :bus, i)
     bus_arcs = _PMs.ref(pm, nw, :bus_arcs, i)
@@ -740,8 +669,7 @@
 end
 
 
-<<<<<<< HEAD
-function constraint_power_balance_shunt(pm::_PMs.GenericPowerModel, n::Int, c::Int, i::Int, bus_arcs, bus_arcs_dc, bus_gens, bus_loads, bus_gs, bus_bs)
+function constraint_power_balance_shunt(pm::AbstractUBFModels, n::Int, c::Int, i::Int, bus_arcs, bus_arcs_dc, bus_gens, bus_loads, bus_gs, bus_bs)
     w    = _PMs.var(pm, n, c, :w, i)
     pg   = _PMs.var(pm, n, c, :pg)
     qg   = _PMs.var(pm, n, c, :qg)
@@ -751,12 +679,6 @@
     q    = _PMs.var(pm, n, c, :q)
     p_dc = _PMs.var(pm, n, c, :p_dc)
     q_dc = _PMs.var(pm, n, c, :q_dc)
-=======
-"Defines voltage drop over a branch, linking from and to side voltage"
-function constraint_mc_model_voltage_magnitude_difference(pm::AbstractUBFModels, n::Int, i, f_bus, t_bus, f_idx, t_idx, r, x, g_sh_fr, b_sh_fr, tm)
-    w_fr_re = _PMs.var(pm, n, :W_re)[f_bus]
-    w_fr_im = _PMs.var(pm, n, :W_im)[f_bus]
->>>>>>> e0dca65f
 
     JuMP.@constraint(pm.model, sum(p[a] for a in bus_arcs) + sum(p_dc[a_dc] for a_dc in bus_arcs_dc) == sum(pg[g] for g in bus_gens) - sum(pd[d] for d in bus_loads) - sum(gs for gs in values(bus_gs))*w)
     JuMP.@constraint(pm.model, sum(q[a] for a in bus_arcs) + sum(q_dc[a_dc] for a_dc in bus_arcs_dc) == sum(qg[g] for g in bus_gens) - sum(qd[d] for d in bus_loads) + sum(bs for bs in values(bus_bs))*w)
@@ -764,7 +686,7 @@
 
 
 ""
-function constraint_tp_power_balance_mx_shunt(pm::_PMs.GenericPowerModel, i::Int; nw::Int=pm.cnw)
+function constraint_mc_power_balance_mx_shunt(pm::AbstractUBFModels, i::Int; nw::Int=pm.cnw)
     if !haskey(_PMs.con(pm, nw), :kcl_P)
         _PMs.con(pm, nw)[:kcl_P] = Dict{Int,Array{JuMP.ConstraintRef,2}}()
     end
@@ -782,7 +704,7 @@
     bus_Gs = Dict(k => LinearAlgebra.diagm(0=>_PMs.ref(pm, nw, :shunt, k, "gs").values) for k in bus_shunts)
     bus_Bs = Dict(k => LinearAlgebra.diagm(0=>_PMs.ref(pm, nw, :shunt, k, "bs").values) for k in bus_shunts)
 
-    constraint_tp_power_balance_mx_shunt(pm, nw, i, bus_arcs, bus_arcs_dc, bus_gens, bus_loads, bus_Gs, bus_Bs)
+    constraint_mc_power_balance_mx_shunt(pm, nw, i, bus_arcs, bus_arcs_dc, bus_gens, bus_loads, bus_Gs, bus_Bs)
 end
 
 
@@ -794,7 +716,7 @@
 P =  Wre.G'+Wim.B'
 Q = -Wre.B'+Wim.G'
 """
-function constraint_tp_power_balance_mx_shunt(pm::_PMs.GenericPowerModel{T}, n::Int, i::Int, bus_arcs, bus_arcs_dc, bus_gens, bus_loads, bus_Gs, bus_Bs) where T <: AbstractUBFForm
+function constraint_mc_power_balance_mx_shunt(pm::AbstractUBFModels, n::Int, i::Int, bus_arcs, bus_arcs_dc, bus_gens, bus_loads, bus_Gs, bus_Bs)
     Wre = _PMs.var(pm, n, :Wr, i)
     Wim = _PMs.var(pm, n, :Wi, i)
     P = _PMs.var(pm, n, :P)
