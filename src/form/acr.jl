# Three-phase specific constraints


""
function variable_tp_voltage(pm::GenericPowerModel{T}; kwargs...) where T <: PMs.AbstractACRForm
    for c in PMs.conductor_ids(pm)
        PMs.variable_voltage(pm, cnd=c; kwargs...)
    end
    # local infeasbility issues without proper initialization;
    # convergence issues start when the equivalent angles of the starting point
    # are further away than 90 degrees from the solution (as given by ACP)
    # this is the default behaviour of PMs, initialize all phases as (1,0)
    # the magnitude seems to have little effect on the convergence (>0.05)
    # updating the starting point to a balanced phasor does the job
    ncnd = length(PMs.conductor_ids(pm))
    theta = [wraptopi(2 * pi / ncnd * (1-c)) for c in 1:ncnd]
    vm = 1
    for c in 1:ncnd
        vr = vm*cos(theta[c])
        vi = vm*sin(theta[c])
        for id in PMs.ids(pm, :bus)
            setvalue(var(pm, pm.cnw, c, :vr, id), vr)
            setvalue(var(pm, pm.cnw, c, :vi, id), vi)
        end
    end
end


"only delegate back to PowerModels if bounded"
function constraint_tp_voltage(pm::GenericPowerModel{T}, n::Int, c::Int, bounded::Bool) where T <: PMs.AbstractACRForm
    if bounded
        PMs.constraint_voltage(pm, n, c)
    end
end


"Creates phase angle constraints at reference buses"
function constraint_tp_theta_ref(pm::GenericPowerModel{T}, n::Int, c::Int, d) where T <: PMs.AbstractACRForm
    vr = var(pm, n, c, :vr, d)
    vi = var(pm, n, c, :vi, d)
    nconductors = length(PMs.conductor_ids(pm))
    theta = wraptopi(2 * pi / nconductors * (1-c))
    # deal with cases first where tan(theta)==Inf or tan(theta)==0
    if theta == pi/2
        @constraint(pm.model, vr == 0)
        @constraint(pm.model, vi >= 0)
    elseif theta == -pi/2
        @constraint(pm.model, vr == 0)
        @constraint(pm.model, vi <= 0)
    elseif theta == 0
        @constraint(pm.model, vr >= 0)
        @constraint(pm.model, vi == 0)
    elseif theta == pi
        @constraint(pm.model, vr >= 0)
        @constraint(pm.model, vi == 0)
    else
        @constraint(pm.model, vi == tan(theta)*vr)
        # theta also implies a sign for vr, vi
        if 0<=theta && theta <= pi
            @constraint(pm.model, vi >= 0)
        else
            @constraint(pm.model, vi <= 0)
        end
    end
end


""
function constraint_kcl_shunt_slack(pm::GenericPowerModel{T}, n::Int, c::Int, i::Int, bus_arcs, bus_arcs_dc, bus_gens, bus_pd, bus_qd, bus_gs, bus_bs) where T <: PMs.AbstractACRForm
    vr = var(pm, n, c, :vr, i)
    vi = var(pm, n, c, :vi, i)
    p_slack = var(pm, n, c, :p_slack, i)
    q_slack = var(pm, n, c, :q_slack, i)
    p = var(pm, n, c, :p)
    q = var(pm, n, c, :q)
    pg = var(pm, n, c, :pg)
    qg = var(pm, n, c, :qg)
    p_dc = var(pm, n, c, :p_dc)
    q_dc = var(pm, n, c, :q_dc)

    con(pm, n, c, :kcl_p)[i] = @constraint(pm.model, sum(p[a] for a in bus_arcs) + sum(p_dc[a_dc] for a_dc in bus_arcs_dc) == sum(pg[g] for g in bus_gens) - sum(pd for pd in values(bus_pd)) - sum(gs for gs in values(bus_gs))*(vr^2 + vi^2) + p_slack)
    con(pm, n, c, :kcl_q)[i] = @constraint(pm.model, sum(q[a] for a in bus_arcs) + sum(q_dc[a_dc] for a_dc in bus_arcs_dc) == sum(qg[g] for g in bus_gens) - sum(qd for qd in values(bus_qd)) + sum(bs for bs in values(bus_bs))*(vr^2 + vi^2) + q_slack)
end


""
function constraint_kcl_shunt_trans(pm::GenericPowerModel{T}, nw::Int, c::Int, i::Int, bus_arcs, bus_arcs_dc, bus_arcs_trans, bus_gens, bus_pd, bus_qd, bus_gs, bus_bs) where T <: PMs.AbstractACRForm
    vr = var(pm, nw, c, :vr, i)
    vi = var(pm, nw, c, :vi, i)
    p = var(pm, nw, c, :p)
    q = var(pm, nw, c, :q)
    pg = var(pm, nw, c, :pg)
    qg = var(pm, nw, c, :qg)
    p_dc = var(pm, nw, c, :p_dc)
    q_dc = var(pm, nw, c, :q_dc)
    p_trans = var(pm, nw, c, :pt)
    q_trans = var(pm,  nw, c, :qt)

    con(pm, nw, c, :kcl_p)[i] = @constraint(pm.model, sum(p[a] for a in bus_arcs) + sum(p_dc[a_dc] for a_dc in bus_arcs_dc) + sum(p_trans[a_trans] for a_trans in bus_arcs_trans) == sum(pg[g] for g in bus_gens) - sum(pd for pd in values(bus_pd)) - sum(gs for gs in values(bus_gs))*(vr^2 + vi^2))
    con(pm, nw, c, :kcl_q)[i] = @constraint(pm.model, sum(q[a] for a in bus_arcs) + sum(q_dc[a_dc] for a_dc in bus_arcs_dc) + sum(q_trans[a_trans] for a_trans in bus_arcs_trans) == sum(qg[g] for g in bus_gens) - sum(qd for qd in values(bus_qd)) + sum(bs for bs in values(bus_bs))*(vr^2 + vi^2))
end


<<<<<<< HEAD
=======
""
function constraint_kcl_shunt_trans_load(pm::GenericPowerModel{T}, nw::Int, c::Int, i::Int, bus_arcs, bus_arcs_dc, bus_arcs_trans, bus_gens, bus_loads, bus_gs, bus_bs) where T <: PMs.AbstractACRForm
    vr = var(pm, nw, c, :vr, i)
    vi = var(pm, nw, c, :vi, i)
    p = var(pm, nw, c, :p)
    q = var(pm, nw, c, :q)
    pg = var(pm, nw, c, :pg)
    qg = var(pm, nw, c, :qg)
    pd = var(pm, nw, c, :pd)
    qd = var(pm, nw, c, :qd)
    p_dc = var(pm, nw, c, :p_dc)
    q_dc = var(pm, nw, c, :q_dc)
    pt = var(pm, nw, c, :pt)
    qt = var(pm,  nw, c, :qt)

    con(pm, nw, c, :kcl_p)[i] = @constraint(pm.model, sum(p[a] for a in bus_arcs) + sum(p_dc[a_dc] for a_dc in bus_arcs_dc) + sum(pt[a_trans] for a_trans in bus_arcs_trans) == sum(pg[g] for g in bus_gens) - sum(pd[l] for l in bus_loads) - sum(gs for gs in values(bus_gs))*(vr^2 + vi^2))
    con(pm, nw, c, :kcl_q)[i] = @constraint(pm.model, sum(q[a] for a in bus_arcs) + sum(q_dc[a_dc] for a_dc in bus_arcs_dc) + sum(qt[a_trans] for a_trans in bus_arcs_trans) == sum(qg[g] for g in bus_gens) - sum(qd[l] for l in bus_loads) + sum(bs for bs in values(bus_bs))*(vr^2 + vi^2))
end


>>>>>>> 9aba5572
"""
Creates Ohms constraints (yt post fix indicates that Y and T values are in rectangular form)

```
p_fr =  g_fr[c]*(vr_fr[c]^2+vi_fr[c]^2)+ sum(
                                     vr_fr[c]*(g[c,d]*(vr_fr[d]-vr_to[d])-b[c,d]*(vi_fr[d]-vi_to[d]))
                                    -vi_fr[c]*(-b[c,d]*(vr_fr[d]-vr_to[d])-g[c,d]*(vi_fr[d]-vi_to[d]))
                                for d in PMs.conductor_ids(pm))
q_fr =  -b_fr[c]*(vr_fr[c]^2+vi_fr[c]^2)+ sum(
                                        -vr_fr[c]*(b[c,d]*(vr_fr[d]-vr_to[d])+g[c,d]*(vi_fr[d]-vi_to[d]))
                                        +vi_fr[c]*(g[c,d]*(vr_fr[d]-vr_to[d])-b[c,d]*(vi_fr[d]-vi_to[d]))
                                    for d in PMs.conductor_ids(pm))
```
"""
function constraint_ohms_tp_yt_from(pm::GenericPowerModel{T}, n::Int, c::Int, f_bus, t_bus, f_idx, t_idx, g, b, g_fr, b_fr, tr, ti, tm) where T <: PMs.AbstractACRForm
    p_fr  = var(pm, n, c,  :p, f_idx)
    q_fr  = var(pm, n, c,  :q, f_idx)
    vr_fr = [var(pm, n, d, :vr, f_bus) for d in PMs.conductor_ids(pm)]
    vr_to = [var(pm, n, d, :vr, t_bus) for d in PMs.conductor_ids(pm)]
    vi_fr = [var(pm, n, d, :vi, f_bus) for d in PMs.conductor_ids(pm)]
    vi_to = [var(pm, n, d, :vi, t_bus) for d in PMs.conductor_ids(pm)]

    @NLconstraint(pm.model, p_fr ==  g_fr[c]*(vr_fr[c]^2+vi_fr[c]^2)+ sum(
                                             vr_fr[c]*(g[c,d]*(vr_fr[d]-vr_to[d])-b[c,d]*(vi_fr[d]-vi_to[d]))
                                            -vi_fr[c]*(-b[c,d]*(vr_fr[d]-vr_to[d])-g[c,d]*(vi_fr[d]-vi_to[d]))
                                        for d in PMs.conductor_ids(pm))
    )
    @NLconstraint(pm.model, q_fr ==  -b_fr[c]*(vr_fr[c]^2+vi_fr[c]^2)+ sum(
                                            -vr_fr[c]*(b[c,d]*(vr_fr[d]-vr_to[d])+g[c,d]*(vi_fr[d]-vi_to[d]))
                                            +vi_fr[c]*(g[c,d]*(vr_fr[d]-vr_to[d])-b[c,d]*(vi_fr[d]-vi_to[d]))
                                        for d in PMs.conductor_ids(pm))
    )
end


"""
Creates Ohms constraints (yt post fix indicates that Y and T values are in rectangular form)

```
p[t_idx] ==  (g+g_to)*v[t_bus]^2 + (-g*tr-b*ti)/tm*(v[t_bus]*v[f_bus]*cos(t[t_bus]-t[f_bus])) + (-b*tr+g*ti)/tm*(v[t_bus]*v[f_bus]*sin(t[t_bus]-t[f_bus]))
q[t_idx] == -(b+b_to)*v[t_bus]^2 - (-b*tr+g*ti)/tm*(v[t_bus]*v[f_bus]*cos(t[f_bus]-t[t_bus])) + (-g*tr-b*ti)/tm*(v[t_bus]*v[f_bus]*sin(t[t_bus]-t[f_bus]))
```
"""
function constraint_ohms_tp_yt_to(pm::GenericPowerModel{T}, n::Int, c::Int, f_bus, t_bus, f_idx, t_idx, g, b, g_to, b_to, tr, ti, tm) where T <: PMs.AbstractACRForm
    constraint_ohms_tp_yt_from(pm, n, c, t_bus, f_bus, t_idx, f_idx, g, b, g_to, b_to, tr, ti, tm)
end


function constraint_load_power_setpoint_wye(pm::GenericPowerModel{T}, nw::Int, cnd::Int, load_id::Int, pd::Real, qd::Real) where T <: PMs.AbstractACRForm
    @constraint(pm.model, var(pm, nw, cnd, :pd, load_id)==pd)
    @constraint(pm.model, var(pm, nw, cnd, :qd, load_id)==qd)
end


function constraint_load_power_prop_vm_wye(pm::GenericPowerModel{T}, nw::Int, cnd::Int, load_id::Int, load_bus_id::Int, cp::Real, cq::Real) where T <: PMs.AbstractACRForm
    pd = var(pm, nw, cnd, :pd, load_id)
    qd = var(pm, nw, cnd, :qd, load_id)
    vr = var(pm, nw, cnd, :vr, load_bus_id)
    vi = var(pm, nw, cnd, :vi, load_bus_id)
    @NLconstraint(pm.model, pd==cp*sqrt(vr^2+vi^2))
    @NLconstraint(pm.model, qd==cq*sqrt(vr^2+vi^2))
end


function constraint_load_power_prop_vmsqr_wye(pm::GenericPowerModel{T}, nw::Int, cnd::Int, load_id::Int, load_bus_id::Int, cp::Real, cq::Real) where T <: PMs.AbstractACRForm
    pd = var(pm, nw, cnd, :pd, load_id)
    qd = var(pm, nw, cnd, :qd, load_id)
    vr = var(pm, nw, cnd, :vr, load_bus_id)
    vi = var(pm, nw, cnd, :vi, load_bus_id)
    @NLconstraint(pm.model, pd==cp*(vr^2+vi^2))
    @NLconstraint(pm.model, qd==cq*(vr^2+vi^2))
end


"""
For a delta load, sd = (s_ab, s_bc, s_ca), but we want to fix s = (s_a, s_b, s_c)
s is a non-linear transform of v and sd, s=f(v,sd)
s_a = v_a*conj(s_ab/(v_a-v_b) - s_ca/(v_c-v_a))
s_b = v_b*conj(s_ab/(v_a-v_b) - s_ca/(v_c-v_a))
s_c = v_c*conj(s_ab/(v_a-v_b) - s_ca/(v_c-v_a))
"""
function constraint_tp_load_power_setpoint_delta(pm::GenericPowerModel{T}, nw::Int, load_id::Int, load_bus_id::Int, pd::MultiConductorVector, qd::MultiConductorVector) where T <: PMs.AbstractACRForm
    p_a, p_b, p_c = [var(pm, nw, c, :pd, load_id) for c in 1:3]
    q_a, q_b, q_c = [var(pm, nw, c, :qd, load_id) for c in 1:3]
    p_ab, p_bc, p_ca = pd
    q_ab, q_bc, q_ca = qd
    vre_a, vre_b, vre_c = [var(pm, nw, c, :vr, load_bus_id) for c in 1:3]
    vim_a, vim_b, vim_c = [var(pm, nw, c, :vi, load_bus_id) for c in 1:3]
    # v_xy = v_x - v_y
    vre_xy(vre_x, vre_y) = @NLexpression(pm.model, vre_x-vre_y)
    vim_xy(vim_x, vim_y) = @NLexpression(pm.model, vim_x-vim_y)
    vre_ab = vre_xy(vre_a, vre_b)
    vim_ab = vim_xy(vim_a, vim_b)
    vre_bc = vre_xy(vre_b, vre_c)
    vim_bc = vim_xy(vim_b, vim_c)
    vre_ca = vre_xy(vre_c, vre_a)
    vim_ca = vim_xy(vim_c, vim_a)
    # i_xy = conj(s_xy/v_xy)
    ire_xy(p_xy, q_xy, vre_xy, vim_xy) = @NLexpression(pm.model, (p_xy*vre_xy+q_xy*vim_xy)/(vre_xy^2+vim_xy^2))
    iim_xy(p_xy, q_xy, vre_xy, vim_xy) = @NLexpression(pm.model, (p_xy*vim_xy-q_xy*vre_xy)/(vre_xy^2+vim_xy^2))
    ire_ab = ire_xy(p_ab, q_ab, vre_ab, vim_ab)
    iim_ab = iim_xy(p_ab, q_ab, vre_ab, vim_ab)
    ire_bc = ire_xy(p_bc, q_bc, vre_bc, vim_bc)
    iim_bc = iim_xy(p_bc, q_bc, vre_bc, vim_bc)
    ire_ca = ire_xy(p_ca, q_ca, vre_ca, vim_ca)
    iim_ca = iim_xy(p_ca, q_ca, vre_ca, vim_ca)
    # s_x = v_x*conj(i_xy-i_zx)
    # p_x = vm_x*cos(va_x)*(ire_xy-ire_zx) + vm_x*sin(va_x)*(iim_xy-iim_zx)
    # q_x = vm_x*sin(va_x)*(ire_xy-ire_zx) - vm_x*cos(va_x)*(iim_xy-iim_zx)
    p_x(vre_x, vim_x, ire_xy, iim_xy, ire_zx, iim_zx) = @NLexpression(pm.model, vre_x*(ire_xy-ire_zx) + vim_x*(iim_xy-iim_zx))
    q_x(vre_x, vim_x, ire_xy, iim_xy, ire_zx, iim_zx) = @NLexpression(pm.model, vim_x*(ire_xy-ire_zx) - vre_x*(iim_xy-iim_zx))
    # s_x = s_x,ref
    p_a_nlexp = p_x(vre_a, vim_a, ire_ab, iim_ab, ire_ca, iim_ca)
    p_b_nlexp = p_x(vre_b, vim_b, ire_bc, iim_bc, ire_ab, iim_ab)
    p_c_nlexp = p_x(vre_c, vim_c, ire_ca, iim_ca, ire_bc, iim_bc)
    q_a_nlexp = q_x(vre_a, vim_a, ire_ab, iim_ab, ire_ca, iim_ca)
    q_b_nlexp = q_x(vre_b, vim_b, ire_bc, iim_bc, ire_ab, iim_ab)
    q_c_nlexp = q_x(vre_c, vim_c, ire_ca, iim_ca, ire_bc, iim_bc)
    @NLconstraint(pm.model, p_a==p_a_nlexp)
    @NLconstraint(pm.model, p_b==p_b_nlexp)
    @NLconstraint(pm.model, p_c==p_c_nlexp)
    @NLconstraint(pm.model, q_a==q_a_nlexp)
    @NLconstraint(pm.model, q_b==q_b_nlexp)
    @NLconstraint(pm.model, q_c==q_c_nlexp)
end


"""
We want to express
s_ab = cp.|v_ab|+im.cq.|v_ab|
i_ab = conj(s_ab/v_ab) = |v_ab|.(cq-im.cq)/conj(v_ab) = (1/|v_ab|).(cp-im.cq)*v_ab
idem for i_bc and i_ca
And then
s_a = v_a.conj(i_a) = v_a.conj(i_ab-i_ca)
idem for s_b and s_c
"""
function constraint_tp_load_power_prop_vm_delta(pm::GenericPowerModel{T}, nw::Int, load_id::Int, load_bus_id::Int, cp::MultiConductorVector, cq::MultiConductorVector) where T <: PMs.AbstractACRForm
    p_a, p_b, p_c = [var(pm, nw, c, :pd, load_id) for c in 1:3]
    q_a, q_b, q_c = [var(pm, nw, c, :qd, load_id) for c in 1:3]
    cp_ab, cp_bc, cp_ca = cp
    cq_ab, cq_bc, cq_ca = cq
    vre_a, vre_b, vre_c = [var(pm, nw, c, :vr, load_bus_id) for c in 1:3]
    vim_a, vim_b, vim_c = [var(pm, nw, c, :vi, load_bus_id) for c in 1:3]
    # v_xy = v_x - v_y
    vre_xy(vre_x, vre_y) = @NLexpression(pm.model, vre_x-vre_y)
    vim_xy(vim_x, vim_y) = @NLexpression(pm.model, vim_x-vim_y)
    vre_ab = vre_xy(vre_a, vre_b)
    vim_ab = vim_xy(vim_a, vim_b)
    vre_bc = vre_xy(vre_b, vre_c)
    vim_bc = vim_xy(vim_b, vim_c)
    vre_ca = vre_xy(vre_c, vre_a)
    vim_ca = vim_xy(vim_c, vim_a)
    # i_xy = conj(s_xy/v_xy)
    ire_xy(cp_xy, cq_xy, vre_xy, vim_xy) = @NLexpression(pm.model, 1/sqrt(vre_xy^2+vim_xy^2)*(cp_xy*vre_xy+cq_xy*vim_xy))
    iim_xy(cp_xy, cq_xy, vre_xy, vim_xy) = @NLexpression(pm.model, 1/sqrt(vre_xy^2+vim_xy^2)*(cp_xy*vim_xy-cq_xy*vre_xy))
    ire_ab = ire_xy(cp_ab, cq_ab, vre_ab, vim_ab)
    iim_ab = iim_xy(cp_ab, cq_ab, vre_ab, vim_ab)
    ire_bc = ire_xy(cp_bc, cq_bc, vre_bc, vim_bc)
    iim_bc = iim_xy(cp_bc, cq_bc, vre_bc, vim_bc)
    ire_ca = ire_xy(cp_ca, cq_ca, vre_ca, vim_ca)
    iim_ca = iim_xy(cp_ca, cq_ca, vre_ca, vim_ca)
    # s_x = v_x*conj(i_xy-i_zx)
    # p_x = vm_x*cos(va_x)*(ire_xy-ire_zx) + vm_x*sin(va_x)*(iim_xy-iim_zx)
    # q_x = vm_x*sin(va_x)*(ire_xy-ire_zx) - vm_x*cos(va_x)*(iim_xy-iim_zx)
    p_x(vre_x, vim_x, ire_xy, iim_xy, ire_zx, iim_zx) = @NLexpression(pm.model, vre_x*(ire_xy-ire_zx) + vim_x*(iim_xy-iim_zx))
    q_x(vre_x, vim_x, ire_xy, iim_xy, ire_zx, iim_zx) = @NLexpression(pm.model, vim_x*(ire_xy-ire_zx) - vre_x*(iim_xy-iim_zx))
    # s_x = s_x,ref
    p_a_nlexp = p_x(vre_a, vim_a, ire_ab, iim_ab, ire_ca, iim_ca)
    p_b_nlexp = p_x(vre_b, vim_b, ire_bc, iim_bc, ire_ab, iim_ab)
    p_c_nlexp = p_x(vre_c, vim_c, ire_ca, iim_ca, ire_bc, iim_bc)
    q_a_nlexp = q_x(vre_a, vim_a, ire_ab, iim_ab, ire_ca, iim_ca)
    q_b_nlexp = q_x(vre_b, vim_b, ire_bc, iim_bc, ire_ab, iim_ab)
    q_c_nlexp = q_x(vre_c, vim_c, ire_ca, iim_ca, ire_bc, iim_bc)
    @NLconstraint(pm.model, p_a==p_a_nlexp)
    @NLconstraint(pm.model, p_b==p_b_nlexp)
    @NLconstraint(pm.model, p_c==p_c_nlexp)
    @NLconstraint(pm.model, q_a==q_a_nlexp)
    @NLconstraint(pm.model, q_b==q_b_nlexp)
    @NLconstraint(pm.model, q_c==q_c_nlexp)
end


"""
We want to express
s_ab = cp.|v_ab|^2+im.cq.|v_ab|^2
i_ab = conj(s_ab/v_ab) = |v_ab|^2.(cq-im.cq)/conj(v_ab) = (cp-im.cq)*v_ab
idem for i_bc and i_ca
And then
s_a = v_a.conj(i_a) = v_a.conj(i_ab-i_ca)
idem for s_b and s_c
"""
function constraint_tp_load_power_prop_vmsqr_delta(pm::GenericPowerModel{T}, nw::Int, load_id::Int, load_bus_id::Int, cp::MultiConductorVector, cq::MultiConductorVector) where T <: PMs.AbstractACRForm
    p_a, p_b, p_c = [var(pm, nw, c, :pd, load_id) for c in 1:3]
    q_a, q_b, q_c = [var(pm, nw, c, :qd, load_id) for c in 1:3]
    cp_ab, cp_bc, cp_ca = cp
    cq_ab, cq_bc, cq_ca = cq
    vre_a, vre_b, vre_c = [var(pm, nw, c, :vr, load_bus_id) for c in 1:3]
    vim_a, vim_b, vim_c = [var(pm, nw, c, :vi, load_bus_id) for c in 1:3]
    # v_xy = v_x - v_y
    vre_xy(vre_x, vre_y) = @NLexpression(pm.model, vre_x-vre_y)
    vim_xy(vim_x, vim_y) = @NLexpression(pm.model, vim_x-vim_y)
    vre_ab = vre_xy(vre_a, vre_b)
    vim_ab = vim_xy(vim_a, vim_b)
    vre_bc = vre_xy(vre_b, vre_c)
    vim_bc = vim_xy(vim_b, vim_c)
    vre_ca = vre_xy(vre_c, vre_a)
    vim_ca = vim_xy(vim_c, vim_a)
    # i_xy = conj(s_xy/v_xy)
    ire_xy(cp_xy, cq_xy, vre_xy, vim_xy) = @NLexpression(pm.model, cp_xy*vre_xy+cq_xy*vim_xy)
    iim_xy(cp_xy, cq_xy, vre_xy, vim_xy) = @NLexpression(pm.model, cp_xy*vim_xy-cq_xy*vre_xy)
    ire_ab = ire_xy(cp_ab, cq_ab, vre_ab, vim_ab)
    iim_ab = iim_xy(cp_ab, cq_ab, vre_ab, vim_ab)
    ire_bc = ire_xy(cp_bc, cq_bc, vre_bc, vim_bc)
    iim_bc = iim_xy(cp_bc, cq_bc, vre_bc, vim_bc)
    ire_ca = ire_xy(cp_ca, cq_ca, vre_ca, vim_ca)
    iim_ca = iim_xy(cp_ca, cq_ca, vre_ca, vim_ca)
    # s_x = v_x*conj(i_xy-i_zx)
    # p_x = vm_x*cos(va_x)*(ire_xy-ire_zx) + vm_x*sin(va_x)*(iim_xy-iim_zx)
    # q_x = vm_x*sin(va_x)*(ire_xy-ire_zx) - vm_x*cos(va_x)*(iim_xy-iim_zx)
    p_x(vre_x, vim_x, ire_xy, iim_xy, ire_zx, iim_zx) = @NLexpression(pm.model, vre_x*(ire_xy-ire_zx) + vim_x*(iim_xy-iim_zx))
    q_x(vre_x, vim_x, ire_xy, iim_xy, ire_zx, iim_zx) = @NLexpression(pm.model, vim_x*(ire_xy-ire_zx) - vre_x*(iim_xy-iim_zx))
    # s_x = s_x,ref
    p_a_nlexp = p_x(vre_a, vim_a, ire_ab, iim_ab, ire_ca, iim_ca)
    p_b_nlexp = p_x(vre_b, vim_b, ire_bc, iim_bc, ire_ab, iim_ab)
    p_c_nlexp = p_x(vre_c, vim_c, ire_ca, iim_ca, ire_bc, iim_bc)
    q_a_nlexp = q_x(vre_a, vim_a, ire_ab, iim_ab, ire_ca, iim_ca)
    q_b_nlexp = q_x(vre_b, vim_b, ire_bc, iim_bc, ire_ab, iim_ab)
    q_c_nlexp = q_x(vre_c, vim_c, ire_ca, iim_ca, ire_bc, iim_bc)
    @NLconstraint(pm.model, p_a==p_a_nlexp)
    @NLconstraint(pm.model, p_b==p_b_nlexp)
    @NLconstraint(pm.model, p_c==p_c_nlexp)
    @NLconstraint(pm.model, q_a==q_a_nlexp)
    @NLconstraint(pm.model, q_b==q_b_nlexp)
    @NLconstraint(pm.model, q_c==q_c_nlexp)
end<|MERGE_RESOLUTION|>--- conflicted
+++ resolved
@@ -93,16 +93,14 @@
     qg = var(pm, nw, c, :qg)
     p_dc = var(pm, nw, c, :p_dc)
     q_dc = var(pm, nw, c, :q_dc)
-    p_trans = var(pm, nw, c, :pt)
-    q_trans = var(pm,  nw, c, :qt)
-
-    con(pm, nw, c, :kcl_p)[i] = @constraint(pm.model, sum(p[a] for a in bus_arcs) + sum(p_dc[a_dc] for a_dc in bus_arcs_dc) + sum(p_trans[a_trans] for a_trans in bus_arcs_trans) == sum(pg[g] for g in bus_gens) - sum(pd for pd in values(bus_pd)) - sum(gs for gs in values(bus_gs))*(vr^2 + vi^2))
-    con(pm, nw, c, :kcl_q)[i] = @constraint(pm.model, sum(q[a] for a in bus_arcs) + sum(q_dc[a_dc] for a_dc in bus_arcs_dc) + sum(q_trans[a_trans] for a_trans in bus_arcs_trans) == sum(qg[g] for g in bus_gens) - sum(qd for qd in values(bus_qd)) + sum(bs for bs in values(bus_bs))*(vr^2 + vi^2))
-end
-
-
-<<<<<<< HEAD
-=======
+    pt = var(pm, nw, c, :pt)
+    qt = var(pm,  nw, c, :qt)
+
+    con(pm, nw, c, :kcl_p)[i] = @constraint(pm.model, sum(p[a] for a in bus_arcs) + sum(p_dc[a_dc] for a_dc in bus_arcs_dc) + sum(pt[a_trans] for a_trans in bus_arcs_trans) == sum(pg[g] for g in bus_gens) - sum(pd for pd in values(bus_pd)) - sum(gs for gs in values(bus_gs))*(vr^2 + vi^2))
+    con(pm, nw, c, :kcl_q)[i] = @constraint(pm.model, sum(q[a] for a in bus_arcs) + sum(q_dc[a_dc] for a_dc in bus_arcs_dc) + sum(qt[a_trans] for a_trans in bus_arcs_trans) == sum(qg[g] for g in bus_gens) - sum(qd for qd in values(bus_qd)) + sum(bs for bs in values(bus_bs))*(vr^2 + vi^2))
+end
+
+
 ""
 function constraint_kcl_shunt_trans_load(pm::GenericPowerModel{T}, nw::Int, c::Int, i::Int, bus_arcs, bus_arcs_dc, bus_arcs_trans, bus_gens, bus_loads, bus_gs, bus_bs) where T <: PMs.AbstractACRForm
     vr = var(pm, nw, c, :vr, i)
@@ -123,7 +121,6 @@
 end
 
 
->>>>>>> 9aba5572
 """
 Creates Ohms constraints (yt post fix indicates that Y and T values are in rectangular form)
 
