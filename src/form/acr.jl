--- conflicted
+++ resolved
@@ -162,36 +162,6 @@
     pt   = get(_PMs.var(pm, nw),   :pt, Dict()); _PMs._check_var_keys(pt, bus_arcs_trans, "active power", "transformer")
     qt   = get(_PMs.var(pm, nw),   :qt, Dict()); _PMs._check_var_keys(qt, bus_arcs_trans, "reactive power", "transformer")
 
-<<<<<<< HEAD
-    cstr_p = []
-    cstr_q = []
-
-    for c in _PMs.conductor_ids(pm; nw=nw)
-        cp = JuMP.@constraint(pm.model,
-            sum(p[a][c] for a in bus_arcs)
-            + sum(psw[a_sw][c] for a_sw in bus_arcs_sw)
-            + sum(pt[a_trans][c] for a_trans in bus_arcs_trans)
-            ==
-            sum(pg[g][c] for g in bus_gens)
-            - sum(ps[s][c] for s in bus_storage)
-            - sum(pd[c] for pd in values(bus_pd))
-            - sum(gs[c] for gs in values(bus_gs))*(vr[c]^2 + vi[c]^2)
-        )
-        push!(cstr_p, cp)
-
-        cq = JuMP.@constraint(pm.model,
-            sum(q[a][c] for a in bus_arcs)
-            + sum(qsw[a_sw][c] for a_sw in bus_arcs_sw)
-            + sum(qt[a_trans][c] for a_trans in bus_arcs_trans)
-            ==
-            sum(qg[g][c] for g in bus_gens)
-            - sum(qs[s][c] for s in bus_storage)
-            - sum(qd[c] for qd in values(bus_qd))
-            + sum(bs[c] for bs in values(bus_bs))*(vr[c]^2 + vi[c]^2)
-        )
-        push!(cstr_q, cq)
-    end
-=======
     cnds = _PMs.conductor_ids(pm; nw=nw)
     ncnds = length(cnds)
 
@@ -221,7 +191,6 @@
         # shunt
         - (-vr.*(Gt*vi+Bt*vr) + vi.*(Gt*vr-Bt*vi))
     )
->>>>>>> 756b2117
 
     if _PMs.report_duals(pm)
         _PMs.sol(pm, nw, :bus, i)[:lam_kcl_r] = cstr_p
@@ -247,22 +216,16 @@
     pd   = get(_PMs.var(pm, nw),  :pd, Dict()); _PMs._check_var_keys(pd, bus_loads, "active power", "load")
     qd   = get(_PMs.var(pm, nw),  :qd, Dict()); _PMs._check_var_keys(pd, bus_loads, "reactive power", "load")
 
-<<<<<<< HEAD
+    cnds = _PMs.conductor_ids(pm; nw=nw)
+    ncnds = length(cnds)
+
+    Gt = isempty(bus_gs) ? fill(0.0, ncnds, ncnds) : sum(values(bus_gs))
+    Bt = isempty(bus_bs) ? fill(0.0, ncnds, ncnds) : sum(values(bus_bs))
+
     cstr_p = []
     cstr_q = []
 
-=======
-    cnds = _PMs.conductor_ids(pm; nw=nw)
-    ncnds = length(cnds)
-
-    Gt = isempty(bus_gs) ? fill(0.0, ncnds, ncnds) : sum(values(bus_gs))
-    Bt = isempty(bus_bs) ? fill(0.0, ncnds, ncnds) : sum(values(bus_bs))
-
-    cstr_p = []
-    cstr_q = []
-
     # pd/qd can be NLexpressions, so cannot be vectorized
->>>>>>> 756b2117
     for c in _PMs.conductor_ids(pm; nw=nw)
         cp = JuMP.@NLconstraint(pm.model,
             sum(p[a][c] for a in bus_arcs)
@@ -272,14 +235,10 @@
             sum(pg[g][c] for g in bus_gens)
             - sum(ps[s][c] for s in bus_storage)
             - sum(pd[l][c] for l in bus_loads)
-<<<<<<< HEAD
-            - sum(gs[c] for gs in values(bus_gs))*(vr[c]^2 + vi[c]^2)
-=======
             - sum( # shunt
                    vr[c] * ( Gt[c,d]*vr[d] - Bt[c,d]*vi[d])
                   -vi[c] * (-Bt[c,d]*vr[d] - Gt[c,d]*vi[d])
               for d in cnds)
->>>>>>> 756b2117
         )
         push!(cstr_p, cp)
 
@@ -291,14 +250,10 @@
             sum(qg[g][c] for g in bus_gens)
             - sum(qs[s][c] for s in bus_storage)
             - sum(qd[l][c] for l in bus_loads)
-<<<<<<< HEAD
-            + sum(bs for bs in values(bus_bs))*(vr[c]^2 + vi[c]^2)
-=======
             - sum( # shunt
                   -vr[c] * (Bt[c,d]*vr[d] + Gt[c,d]*vi[d])
                   +vi[c] * (Gt[c,d]*vr[d] - Bt[c,d]*vi[d])
               for d in cnds)
->>>>>>> 756b2117
         )
         push!(cstr_q, cq)
     end
@@ -317,11 +272,7 @@
 s_fr = (vr_fr+im*vi_fr).*(G-im*B)*([vr_fr-vr_to]-im*[vi_fr-vi_to])
 s_fr = (vr_fr+im*vi_fr).*([G*vr_fr-G*vr_to-B*vi_fr+B*vi_to]-im*[G*vi_fr-G*vi_to+B*vr_fr-B*vr_to])
 """
-<<<<<<< HEAD
-function constraint_mc_ohms_yt_from(pm::_PMs.AbstractACRModel, n::Int, f_bus, t_bus, f_idx, t_idx, g, b, g_fr, b_fr, tr, ti, tm)
-=======
 function constraint_mc_ohms_yt_from(pm::_PMs.AbstractACRModel, n::Int, f_bus, t_bus, f_idx, t_idx, G, B, G_fr, B_fr, tr, ti, tm)
->>>>>>> 756b2117
     p_fr  = _PMs.var(pm, n, :p, f_idx)
     q_fr  = _PMs.var(pm, n, :q, f_idx)
     vr_fr = _PMs.var(pm, n, :vr, f_bus)
@@ -330,32 +281,6 @@
     vi_to = _PMs.var(pm, n, :vi, t_bus)
 
     cnds = _PMs.conductor_ids(pm; nw=n)
-<<<<<<< HEAD
-    for c in cnds
-        JuMP.@NLconstraint(pm.model,
-                p_fr[c] ==  sum(
-                                 vr_fr[c]*(g[c,d]*(vr_fr[d]-vr_to[d])-b[c,d]*(vi_fr[d]-vi_to[d]))
-                                -vi_fr[c]*(-b[c,d]*(vr_fr[d]-vr_to[d])-g[c,d]*(vi_fr[d]-vi_to[d]))
-                            for d in cnds)
-                          # the shunt element is identical but vr_to=vi_to=0
-                          + sum(
-                                 vr_fr[c]*(g_fr[c,d]*vr_fr[d]-b_fr[c,d]*vi_fr[d])
-                                -vi_fr[c]*(-b_fr[c,d]*vr_fr[d]-g_fr[c,d]*vi_fr[d])
-                            for d in cnds)
-        )
-        JuMP.@NLconstraint(pm.model,
-                q_fr[c] ==  sum(
-                                -vr_fr[c]*(b[c,d]*(vr_fr[d]-vr_to[d])+g[c,d]*(vi_fr[d]-vi_to[d]))
-                                +vi_fr[c]*(g[c,d]*(vr_fr[d]-vr_to[d])-b[c,d]*(vi_fr[d]-vi_to[d]))
-                            for d in cnds)
-                          # the shunt element is identical but vr_to=vi_to=0
-                          + sum(
-                                -vr_fr[c]*(b_fr[c,d]*vr_fr[d]+g_fr[c,d]*vi_fr[d])
-                                +vi_fr[c]*(g_fr[c,d]*vr_fr[d]-b_fr[c,d]*vi_fr[d])
-                            for d in cnds)
-        )
-    end
-=======
 
     JuMP.@constraint(pm.model,
             p_fr .==  vr_fr.*(G*vr_fr-G*vr_to-B*vi_fr+B*vi_to)
@@ -398,7 +323,6 @@
     #                         for d in cnds)
     #     )
     # end
->>>>>>> 756b2117
 end
 
 
