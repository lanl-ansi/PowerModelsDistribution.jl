--- conflicted
+++ resolved
@@ -106,13 +106,8 @@
 
         busDict["bus_type"] = bus == "sourcebus" ? 3 : 1
 
-<<<<<<< HEAD
-        busDict["vm"] = PMs.MultiPhaseVector(parse_array(vm, nodes, nphases))
-        busDict["va"] = PMs.MultiPhaseVector(parse_array([wrapto180(rad2deg(2*pi/nphases*(1-i)))+ph1_ang for i in 1:nphases], nodes, nphases))
-=======
         busDict["vm"] = PMs.MultiConductorVector(parse_array(vm, nodes, nconductors))
         busDict["va"] = PMs.MultiConductorVector(parse_array([rad2deg(2*pi/nconductors*(i-1))+ph1_ang for i in 1:nconductors], nodes, nconductors))
->>>>>>> 8bd1445f
 
         busDict["vmin"] = PMs.MultiConductorVector(parse_array(vmi, nodes, nconductors))
         busDict["vmax"] = PMs.MultiConductorVector(parse_array(vma, nodes, nconductors))
