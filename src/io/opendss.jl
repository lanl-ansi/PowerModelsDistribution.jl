--- conflicted
+++ resolved
@@ -736,11 +736,7 @@
             end
 
             # voltage and power ratings
-<<<<<<< HEAD
             #transDict["vnom_kv"] = defaults["kvs"]
-=======
-            transDict["vnom_kv"] = defaults["kvs"]
->>>>>>> 9aba5572
             #transDict["snom_kva"] = defaults["kvas"]
             transDict["rate_a"] = [PMs.MultiConductorVector(ones(nconductors))*defaults["normhkva"] for i in 1:nrw]
             transDict["rate_b"] = [PMs.MultiConductorVector(ones(nconductors))*defaults["normhkva"] for i in 1:nrw]
@@ -750,7 +746,6 @@
             transDict["rate_b"] *= 1E-3
             transDict["rate_c"] *= 1E-3
             # connection properties
-<<<<<<< HEAD
             dyz_map = Dict("wye"=>"wye", "delta"=>"delta", "ll"=>"delta", "ln"=>"wye")
             dyz_primary = dyz_map[defaults["conns"][1]]
             transDict["conns"] = Array{String,1}(undef, nrw)
@@ -769,21 +764,10 @@
                 if dyz_primary==type
                     cnd = [1,2,3]
                     polarity = '+'
-=======
-            dyz_map = Dict("wye"=>"y", "delta"=>"d", "ll"=>"d", "ln"=>"y")
-            dyz_primary = dyz_map[defaults["conns"][1]]
-            transDict["conns"] = Array{String,1}(undef, nrw)
-            transDict["conns"][1] = string("123+", dyz_primary)
-            for w in 2:nrw
-                dyz_w = dyz_map[defaults["conns"][w]]
-                if dyz_primary==dyz_w
-                    pp_w = "123+"
->>>>>>> 9aba5572
                 else
                     if defaults["leadlag"] in ["ansi", "lag"]
                         #Yd1 => (123+y,123+d)
                         #Dy1 => (123+d,231-y)
-<<<<<<< HEAD
                         #pp_w = (type=="delta") ? "123+" : "231-"
                         cnd = (type=="delta") ? [1, 2, 3] : [2, 3, 1]
                         polarity = (type=="delta") ? '+' : '-'
@@ -812,24 +796,6 @@
             transDict["tm_max"] = [PMs.MultiConductorVector(ones(Float64,3))*defaults["maxtap"] for i in 1:nrw]
             transDict["tm_step"] = [PMs.MultiConductorVector(ones(Int,3))*defaults["numtaps"] for i in 1:nrw]
             transDict["fixed"] = [PMs.MultiConductorVector(ones(Bool,3)) for i in 1:nrw]
-=======
-                        pp_w = (dyz_w=="d") ? "123+" : "231-"
-                    else # hence defaults["leadlag"] in ["euro", "lead"]
-                        #Yd11 => (123+y,312-d)
-                        #Dy11 => (123+d,123+y)
-                        pp_w = (dyz_w=="d") ? "312-" : "123+"
-                    end
-                end
-                transDict["conns"][w] = string(pp_w, dyz_w)
-            end
-
-            # tap properties
-            transDict["tapset"] = [PMs.MultiConductorVector(ones(Float64,3))*defaults["taps"][i] for i in 1:nrw]
-            transDict["tapmin"] = [PMs.MultiConductorVector(ones(Float64,3))*defaults["mintap"] for i in 1:nrw]
-            transDict["tapmax"] = [PMs.MultiConductorVector(ones(Float64,3))*defaults["maxtap"] for i in 1:nrw]
-            transDict["tapnum"] = [PMs.MultiConductorVector(ones(Int,3))*defaults["numtaps"] for i in 1:nrw]
-            transDict["tapfix"] = [PMs.MultiConductorVector(ones(Bool,3)) for i in 1:nrw]
->>>>>>> 9aba5572
 
             # loss model (converted to SI units, referred to secondary)
             function zpn_to_abc(z, p, n; atol=1E-13)
@@ -1123,304 +1089,11 @@
     tppm_data["gen"]["1"]["pmax"] = PMs.MultiConductorVector(fill( bound, size(tppm_data["gen"]["1"]["pmin"])))
     tppm_data["gen"]["1"]["qmin"] = PMs.MultiConductorVector(fill(-bound, size(tppm_data["gen"]["1"]["pmin"])))
     tppm_data["gen"]["1"]["qmax"] = PMs.MultiConductorVector(fill( bound, size(tppm_data["gen"]["1"]["pmin"])))
-<<<<<<< HEAD
-=======
-end
-
-
-"""
-
-    function decompose_transformers!(tppm_data)
-
-Replaces complex transformers with a composition of ideal transformers and branches
-which model losses. New buses (virtual, no physical meaning) are added.
-"""
-function decompose_transformers!(tppm_data; import_all::Bool=false)
-    if !haskey(tppm_data, "trans")
-        tppm_data["trans"] = Dict{String, Any}()
-    end
-    ncnds = tppm_data["conductors"]
-    for (tr_id, trans) in tppm_data["trans_comp"]
-        nrw = length(trans["buses"])
-        endnode_id_w = Array{Int, 1}(undef, nrw)
-        bus_reduce = []
-        branch_reduce = []
-        # sum ratings for  all windings to have internal worst-case ratings
-        rate_a = sum(trans["rate_a"])
-        rate_b = sum(trans["rate_b"])
-        rate_c = sum(trans["rate_c"])
-        for w in 1:nrw
-            # 2-WINDING TRANSFORMER
-            trans_dict = Dict{String, Any}()
-            trans_dict["name"] = "tr$(tr_id)_w$(w)"
-            trans_dict["source_id"] = trans["source_id"]
-            trans_dict["active_phases"] = [1, 2, 3]
-            push_dict_ret_key!(tppm_data["trans"], trans_dict)
-            # connection settings
-            conn = trans["conns"][w]
-            trans_dict["conn"] = conn
-            trans_dict["f_bus"] = trans["buses"][w]
-            # make virtual bus and mark it for reduction
-            vbus_tr = create_vbus!(tppm_data, basekv=1.0, name="tr$(tr_id)_w$(w)_b1")
-            trans_dict["t_bus"] = vbus_tr["index"]
-            append!(bus_reduce, vbus_tr["index"])
-            # ratings
-            trans_dict["vnom_kv"] = [trans["vnom_kv"][w] 1.0]
-            # convert to baseMVA, because this is not done per_unit now)
-            trans_dict["rate_a"] = trans["rate_a"][w]/tppm_data["baseMVA"]
-            trans_dict["rate_b"] = trans["rate_b"][w]/tppm_data["baseMVA"]
-            trans_dict["rate_c"] = trans["rate_c"][w]/tppm_data["baseMVA"]
-            # tap settings
-            trans_dict["tapset"] = trans["tapset"][w]
-            trans_dict["tapfix"] = trans["tapfix"][w]
-            trans_dict["tapmax"] = trans["tapmax"][w]
-            trans_dict["tapmin"] = trans["tapmin"][w]
-            trans_dict["tapnum"] = trans["tapnum"][w]
-            # WINDING SERIES RESISTANCE
-            # make virtual bus and mark it for reduction
-            vbus_br = create_vbus!(tppm_data, basekv=1.0, name="tr$(tr_id)_w$(w)_b2")
-            append!(bus_reduce, vbus_br["index"])
-            # make virtual branch and mark it for reduction
-            br = create_vbranch!(
-                tppm_data, vbus_tr["index"], vbus_br["index"],
-                vbase=1.0,
-                br_r=trans["rs"][w],
-                g_fr=diag(trans["gsh"][w]),
-                b_fr=diag(trans["bsh"][w]),
-                rate_a=rate_a,
-                rate_b=rate_b,
-                rate_c=rate_c,
-                name="tr$(tr_id)_w$(w)_rs"
-            )
-            append!(branch_reduce, br["index"])
-            # save the trailing node for the reactance model
-            endnode_id_w[w] = vbus_br["index"]
-        end
-        # now add the fully connected graph for reactances
-        for w in 1:nrw
-            for v in w+1:nrw
-                br = create_vbranch!(
-                    tppm_data, endnode_id_w[w], endnode_id_w[v],
-                    vbase=1.0,
-                    br_x=trans["xs"][string(w,"-",v)],
-                    rate_a=rate_a,
-                    rate_b=rate_b,
-                    rate_c=rate_c,
-                    name="tr$(tr_id)_xs_$(w)to$(v)"
-                )
-                append!(branch_reduce, br["index"])
-            end
-        end
-        rm_redundant_pd_elements!(tppm_data, buses=string.(bus_reduce), branches=string.(branch_reduce))
-    end
-    # remove the trans_comp dict unless import_all is flagged
-    if !import_all
-        delete!(tppm_data, "trans_comp")
-    end
-end
-
-
-"""
-This function adds a new bus to the data model and returns its dictionary.
-It is virtual in the sense that it does not correspond to a bus in the network,
-but is part of the decomposition of the transformer.
-"""
-function create_vbus!(tppm_data; vmin=0, vmax=Inf, basekv=tppm_data["basekv"], name="", source_id="")
-    vbus = Dict{String, Any}("bus_type"=>"1", "name"=>name)
-    vbus_id = push_dict_ret_key!(tppm_data["bus"], vbus)
-    vbus["bus_i"] = vbus_id
-    vbus["source_id"] = source_id
-    ncnds = tppm_data["conductors"]
-    vbus["vm"] = MultiConductorVector(ones(Float64, ncnds))
-    vbus["va"] = MultiConductorVector(zeros(Float64, ncnds))
-    vbus["vmin"] = MultiConductorVector(ones(Float64, ncnds))*vmin
-    vbus["vmax"] = MultiConductorVector(ones(Float64, ncnds))*vmax
-    vbus["base_kv"] = basekv
-    return vbus
-end
-
-"""
-This function adds a new branch to the data model and returns its dictionary.
-It is virtual in the sense that it does not correspond to a branch in the
-network, but is part of the decomposition of the transformer.
-"""
-function create_vbranch!(tppm_data, f_bus::Int, t_bus::Int; name="", source_id="", active_phases=[1, 2, 3], kwargs...)
-    ncnd = tppm_data["conductors"]
-    kwargs = Dict{Symbol,Any}(kwargs)
-    vbase = haskey(kwargs, :vbase) ? kwargs[:vbase] : tppm_data["basekv"]
-    # TODO assumes per_unit will be flagged
-    sbase = haskey(kwargs, :sbase) ? kwargs[:sbase] : tppm_data["baseMVA"]
-    zbase = vbase^2/sbase
-    # convert to LN vbase in instead of LL vbase
-    zbase *= (1/3)
-    vbranch = Dict{String, Any}("f_bus"=>f_bus, "t_bus"=>t_bus, "name"=>name)
-    vbranch["active_phases"] = active_phases
-    vbranch["source_id"] = source_id
-    for k in [:br_r, :br_x, :g_fr, :g_to, :b_fr, :b_to]
-        if !haskey(kwargs, k)
-            if k in [:br_r, :br_x]
-                vbranch[string(k)] = MultiConductorMatrix(zeros(ncnd, ncnd))
-            else
-                vbranch[string(k)] = MultiConductorVector(zeros(ncnd))
-            end
-        else
-            if k in [:br_r, :br_x]
-                vbranch[string(k)] = kwargs[k]./zbase
-            else
-                vbranch[string(k)] = kwargs[k].*zbase
-            end
-        end
-    end
-    vbranch["angmin"] = -MultiConductorVector(ones(ncnd))*60
-    vbranch["angmax"] = MultiConductorVector(ones(ncnd))*60
-    vbranch["shift"] = MultiConductorVector(zeros(ncnd))
-    vbranch["tap"] = MultiConductorVector(ones(ncnd))
-    vbranch["br_status"] = 1
-    for k in [:rate_a, :rate_b, :rate_c]
-        if haskey(kwargs, k)
-            vbranch[string(k)] = kwargs[k]
-        end
-    end
-    push_dict_ret_key!(tppm_data["branch"], vbranch)
-    return vbranch
-end
-
-
-"""
-This function appends a component to a component dictionary of a tppm data model.
-"""
-function push_dict_ret_key!(dict::Dict{String, Any}, v::Dict{String, Any}; assume_no_gaps=false)
-    if isempty(dict)
-        k = 1
-    elseif assume_no_gaps
-        k = length(keys(dict))+1
-    else
-        k = maximum([parse(Int, x) for x  in keys(dict)])+1
-    end
-
-    dict[string(k)] = v
-    v["index"] = k
-    return k
-end
-
-
-"""
-This function removes zero impedance branches. Only for transformer loss model!
-Branches with zero impedances are deleted, and one of the buses it connects.
-For now, the implementation should only be used on the loss model of
-transformers. When deleting buses, references at shunts, loads... should
-be updated accordingly. In the current implementation, that is only done
-for shunts. The other elements, such as loads, do not appear in the
-transformer loss model.
-"""
-function rm_redundant_pd_elements!(tppm_data; buses=keys(tppm_data["bus"]), branches=keys(tppm_data["branch"]))
-    # temporary dictionary for pi-model shunt elements
-    shunts_g = Dict{Int, Any}()
-    shunts_b = Dict{Int, Any}()
-    for (br_id, br) in tppm_data["branch"]
-        f_bus = br["f_bus"]
-        t_bus = br["t_bus"]
-        # if branch is flagged
-        if br_id in branches
-            # flags for convenience
-            is_selfloop = f_bus==t_bus # guaranteed  to be reducable because branch is flagged
-            is_shorted = all(br["br_r"] .==0) && all(br["br_x"] .==0)
-            is_reducable = string(f_bus) in buses || string(t_bus) in buses
-            if is_shorted && is_reducable
-                # choose bus to remove
-                rm_bus = (f_bus in buses)  ? f_bus :  t_bus
-                kp_bus = (rm_bus==f_bus) ? t_bus : f_bus
-            elseif is_selfloop
-                kp_bus = t_bus
-            else
-                # nothing to do, go to next branch
-                continue
-            end
-            # move shunts to the bus that will be left
-            if !haskey(shunts_g, kp_bus)
-                shunts_g[kp_bus] =  MultiConductorVector(zeros(3))
-                shunts_b[kp_bus] =  MultiConductorVector(zeros(3))
-            end
-            shunts_g[kp_bus] .+= br["g_fr"]
-            shunts_g[kp_bus] .+= br["g_to"]
-            shunts_b[kp_bus] .+= br["b_fr"]
-            shunts_b[kp_bus] .+= br["b_to"]
-            # remove branch from tppm_data
-            delete!(tppm_data["branch"], string(br_id))
-            if is_shorted && is_reducable
-                # remove bus from tppm_data
-                delete!(tppm_data["bus"], string(rm_bus))
-                # replace bus references in branches
-                for (br_id, br) in  tppm_data["branch"]
-                    if br["f_bus"] == rm_bus
-                        br["f_bus"] = kp_bus
-                    end
-                    if br["t_bus"] == rm_bus
-                        br["t_bus"] = kp_bus
-                    end
-                end
-                # replace bus references in transformers
-                for (_, tr) in tppm_data["trans"]
-                    if tr["f_bus"] == rm_bus
-                        tr["f_bus"] = kp_bus
-                    end
-                    if tr["t_bus"] == rm_bus
-                        tr["t_bus"] = kp_bus
-                    end
-                end
-                # TODO clean up other references to the removed bus
-                # like for example loads, generators, ...
-                # skipped  for now, not relevant for transformer loss model
-                # + LOADS
-                # + shunts
-                # ...
-            end
-        elseif f_bus==t_bus
-            # this might occur if not all buses and branches are marked for removal
-            # a branch in parallel with a removed branch can turn into a self-loop
-            # and if that branch is not marked for removal, we end up here
-            error(LOGGER, "Specified set of buses and branches leads to a self-loop.")
-        end
-    end
-    # create shunts for lumped pi-model shunts
-    for (bus, shunt_g) in shunts_g
-        shunt_b = shunts_b[bus]
-        if !all(shunt_g .==0) || !all(shunt_b  .==0)
-            warn(LOGGER, "Pi-model shunt was moved to a bus shunt. Off-diagonals will be discarded in the data model.")
-            # The shunts are part of PM, and will be scaled later on by make_per_unit,
-            # unlike TPPM level components. The shunts here originate from TPPM level
-            # components which were already scaled. Therefore, we have to undo the
-            # scaling here to prevent double scaling later on.
-            gs = shunt_g/1*tppm_data["baseMVA"]
-            bs = shunt_b/1*tppm_data["baseMVA"]
-            add_shunt!(tppm_data, bus, gs=gs,  bs=bs)
-        end
-    end
-end
-
-
-"""
-Helper function to add a new shunt. The shunt element is  always inserted at the
-internal bus of the second winding in OpenDSS. If one of the branches of the
-loss model connected to this bus, has zero impedance (for example, if XHL==0
-or XLT==0 or R[3]==0), then this bus might be removed by
-rm_redundant_pd_elements!, in which case a new shunt should be inserted at the
-remaining bus of the removed branch.
-"""
-function add_shunt!(tppm_data, bus; gs=MultiConductorVector(zeros(3)), bs=MultiConductorVector(zeros(3)), vbase_kv=1, sbase_mva=1)
-    # TODO check whether keys are consistent with the actual data model
-    shunt_dict = Dict{String, Any}("status"=>1, "shunt_bus"=>bus)
-    zbase  = vbase_kv^2/sbase_mva
-    shunt_dict["gs"] = gs*zbase
-    shunt_dict["bs"] = bs*zbase
-    push_dict_ret_key!(tppm_data["shunt"], shunt_dict, assume_no_gaps=false)
->>>>>>> 9aba5572
-end
-
-
-"""
-
-<<<<<<< HEAD
+end
+
+
+"""
+
     function decompose_transformers!(tppm_data)
 
 Replaces complex transformers with a composition of ideal transformers and branches
@@ -1714,8 +1387,6 @@
 
 """
 
-=======
->>>>>>> 9aba5572
     function adjust_base!(tppm_data)
 
 Updates the voltage base at each bus, so that the ratios of the voltage bases
@@ -1738,11 +1409,7 @@
     if start_at_first_tr_prim && haskey(tppm_data, "trans") && haskey(tppm_data["trans"], "1")
         trans_first = tppm_data["trans"]["1"]
         source = trans_first["f_bus"]
-<<<<<<< HEAD
         base_kv_new = trans_first["config_fr"]["vm_nom"]
-=======
-        base_kv_new = trans_first["vnom_kv"][1]
->>>>>>> 9aba5572
     else
         # start at type 3 bus if present
         buses_3 = [bus["index"] for (bus_id_str, bus) in tppm_data["bus"] if bus["bus_type"]==3]
@@ -1831,15 +1498,9 @@
             trans = tppm_data["trans"][string(tr_id)]
             base_kv_new_tr = deepcopy(base_kv_new)
             if source_new==t_bus
-<<<<<<< HEAD
                 base_kv_new_tr *= (trans["config_to"]["vm_nom"]/trans["config_fr"]["vm_nom"])
             else
                 base_kv_new_tr *= (trans["config_fr"]["vm_nom"]/trans["config_to"]["vm_nom"])
-=======
-                base_kv_new_tr *= (trans["vnom_kv"][2]/trans["vnom_kv"][1])
-            else
-                base_kv_new_tr *= (trans["vnom_kv"][1]/trans["vnom_kv"][2])
->>>>>>> 9aba5572
             end
             # follow the edge to the adjacent node and repeat
             adjust_base_rec!(tppm_data, source_new, base_kv_new_tr, nodes_visited, edges_br, edges_br_visited, edges_tr, edges_tr_visited, br_basekv_old)
