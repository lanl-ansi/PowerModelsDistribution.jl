--- conflicted
+++ resolved
@@ -373,13 +373,8 @@
 
         shuntDict["shunt_bus"] = find_bus(name, pmd_data)
         shuntDict["name"] = defaults["name"]
-<<<<<<< HEAD
-        shuntDict["gs"] = _parse_array(0.0, nodes, nconductors)  # TODO:
-        shuntDict["bs"] = _parse_array(b_cap_pu, nodes, nconductors)
-=======
-        shuntDict["gs"] = MultiConductorMatrix(fill(0.0, 3, 3))
-        shuntDict["bs"] = MultiConductorMatrix(B)
->>>>>>> d7ef9cf9
+        shuntDict["gs"] = fill(0.0, 3, 3)
+        shuntDict["bs"] = B
         shuntDict["status"] = convert(Int, defaults["enabled"])
         shuntDict["index"] = length(pmd_data["shunt"]) + 1
 
@@ -657,8 +652,8 @@
         branchDict["br_r"] = rmatrix * defaults["length"] / Zbase
         branchDict["br_x"] = xmatrix * defaults["length"] / Zbase
 
-        branchDict["g_fr"] = LinearAlgebra.diagm(0=>_parse_array(0.0, nodes, nconductors))
-        branchDict["g_to"] = LinearAlgebra.diagm(0=>_parse_array(0.0, nodes, nconductors))
+        branchDict["g_fr"] = LinearAlgebra.diagm(0=>_parse_array(0.0, nodes, nconductors)))
+        branchDict["g_to"] = LinearAlgebra.diagm(0=>_parse_array(0.0, nodes, nconductors)))
 
         branchDict["b_fr"] = Zbase * (2.0 * pi * pmd_data["basefreq"] * cmatrix * defaults["length"] / 1e9) / 2.0
         branchDict["b_to"] = Zbase * (2.0 * pi * pmd_data["basefreq"] * cmatrix * defaults["length"] / 1e9) / 2.0
@@ -1327,13 +1322,8 @@
             end
             # move shunts to the bus that will be left
             if !haskey(shunts_g, kp_bus)
-<<<<<<< HEAD
-                shunts_g[kp_bus] =  zeros(3)
-                shunts_b[kp_bus] =  zeros(3)
-=======
-                shunts_g[kp_bus] =  MultiConductorMatrix(zeros(3, 3))
-                shunts_b[kp_bus] =  MultiConductorMatrix(zeros(3, 3))
->>>>>>> d7ef9cf9
+                shunts_g[kp_bus] =  zeros(3, 3)
+                shunts_b[kp_bus] =  zeros(3, 3)
             end
 
             # bus shunts are diagonal, but branch shunts can b e full matrices
@@ -1425,7 +1415,7 @@
 _rm_redundant_pd_elements!, in which case a new shunt should be inserted at the
 remaining bus of the removed branch.
 """
-function _add_shunt!(pmd_data, bus; gs=zeros(3), bs=zeros(3), vbase_kv=1, sbase_mva=1)
+function _add_shunt!(pmd_data, bus; gs=zeros(3,3), bs=zeros(3,3), vbase_kv=1, sbase_mva=1)
     # TODO check whether keys are consistent with the actual data model
     shunt_dict = Dict{String, Any}("status"=>1, "shunt_bus"=>bus)
     zbase  = vbase_kv^2/sbase_mva
