--- conflicted
+++ resolved
@@ -1569,11 +1569,7 @@
         decompose_transformers!(tppm_data; import_all=import_all)
         adjust_base!(tppm_data)
     else
-<<<<<<< HEAD
-        tppm_data["trans"] = Dict{String,Any}()
-=======
         tppm_data["trans"] = Dict{String, Any}()
->>>>>>> 24b0ed84
     end
 
     adjust_sourcegen_bounds!(tppm_data)
