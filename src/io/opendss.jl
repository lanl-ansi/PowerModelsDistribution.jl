# OpenDSS parser
import LinearAlgebra: isdiag, diag, pinv


"Structure representing OpenDSS `dss_source_id` giving the type of the component `dss_type`, its name `dss_name`, and the active phases `active_phases`"
struct DSSSourceId
    dss_type::AbstractString
    dss_name::AbstractString
    active_phases::Set{Int}
end


"Parses a component's OpenDSS source information into the `dss_source_id` struct"
function _parse_dss_source_id(component::Dict)::DSSSourceId
    dss_type, dss_name = split(component["source_id"], '.')
    return DSSSourceId(dss_type, dss_name, Set(component["active_phases"]))
end


"returns the linecode with name `id`"
function _get_linecode(dss_data::Dict, id::AbstractString)
    if haskey(dss_data, "linecode")
        for item in dss_data["linecode"]
            if item["name"] == id
                return item
            end
        end
    end
    return Dict{String,Any}()
end


"""
    _discover_buses(dss_data)

Discovers all of the buses (not separately defined in OpenDSS), from "lines".
"""
function _discover_buses(dss_data::Dict)::Array
    bus_names = []
    buses = []
    for compType in ["line", "transformer", "reactor"]
        if haskey(dss_data, compType)
            compList = dss_data[compType]
            for compObj in compList
                if compType == "transformer"
                    compObj = _create_transformer(compObj["name"]; _to_sym_keys(compObj)...)
                    for bus in compObj["buses"]
                        name, nodes = _parse_busname(bus)
                        if !(name in bus_names)
                            push!(bus_names, name)
                            push!(buses, (name, nodes))
                        end
                    end
                elseif haskey(compObj, "bus2")
                    for key in ["bus1", "bus2"]
                        name, nodes = _parse_busname(compObj[key])
                        if !(name in bus_names)
                            push!(bus_names, name)
                            push!(buses, (name, nodes))
                        end
                    end
                end
            end
        end
    end
    if length(buses) == 0
        Memento.error(_LOGGER, "dss_data has no branches!")
    else
        return buses
    end
end


"""
    _dss2pmd_bus!(pmd_data, dss_data)

Adds PowerModels-style buses to `pmd_data` from `dss_data`.
"""
function _dss2pmd_bus!(pmd_data::Dict, dss_data::Dict, import_all::Bool=false, vmin::Float64=0.9, vmax::Float64=1.1)
    if !haskey(pmd_data, "bus")
        pmd_data["bus"] = []
    end

    nconductors = pmd_data["conductors"]
    buses = _discover_buses(dss_data)
    for (n, (bus, nodes)) in enumerate(buses)
        busDict = Dict{String,Any}()

        busDict["bus_i"] = n
        busDict["index"] = n
        busDict["name"] = bus

        busDict["bus_type"] = 1

        busDict["vm"] = MultiConductorVector(_parse_array(1.0, nodes, nconductors))
        busDict["va"] = MultiConductorVector(_parse_array([_wrap_to_180(-rad2deg(2*pi/nconductors*(i-1))) for i in 1:nconductors], nodes, nconductors))

        busDict["vmin"] = MultiConductorVector(_parse_array(vmin, nodes, nconductors, vmin))
        busDict["vmax"] = MultiConductorVector(_parse_array(vmax, nodes, nconductors, vmax))

        busDict["base_kv"] = pmd_data["basekv"]

        push!(pmd_data["bus"], busDict)
    end

    # create virtual sourcebus
    circuit = _create_vsource(get(dss_data["circuit"][1], "bus1", "sourcebus"), dss_data["circuit"][1]["name"]; _to_sym_keys(dss_data["circuit"][1])...)

    busDict = Dict{String,Any}()

    nodes = Array{Bool}([1 1 1 0])
    ph1_ang = circuit["angle"]
    vm = circuit["pu"]
    vmi = circuit["pu"] - circuit["pu"] / (circuit["mvasc3"] / circuit["basemva"])
    vma = circuit["pu"] + circuit["pu"] / (circuit["mvasc3"] / circuit["basemva"])

    busDict["bus_i"] = length(pmd_data["bus"])+1
    busDict["index"] = length(pmd_data["bus"])+1
    busDict["name"] = "virtual_sourcebus"

    busDict["bus_type"] = 3

    busDict["vm"] = MultiConductorVector(_parse_array(vm, nodes, nconductors))
    busDict["va"] = MultiConductorVector(_parse_array([_wrap_to_180(-rad2deg(2*pi/nconductors*(i-1))+ph1_ang) for i in 1:nconductors], nodes, nconductors))

    busDict["vmin"] = MultiConductorVector(_parse_array(vmi, nodes, nconductors, vmi))
    busDict["vmax"] = MultiConductorVector(_parse_array(vma, nodes, nconductors, vma))

    busDict["base_kv"] = pmd_data["basekv"]

    push!(pmd_data["bus"], busDict)
end


"""
    find_component(pmd_data, name, compType)

Returns the component of `compType` with `name` from `data` of type
Dict{String,Array}.
"""
function find_component(data::Dict, name::AbstractString, compType::AbstractString)::Dict
    for comp in values(data[compType])
        if comp["name"] == name
            return comp
        end
    end
    Memento.warn(_LOGGER, "Could not find $compType \"$name\"")
    return Dict{String,Any}()
end


"""
    find_bus(busname, pmd_data)

Finds the index number of the bus in existing data from the given `busname`.
"""
function find_bus(busname::AbstractString, pmd_data::Dict)
    bus = find_component(pmd_data, busname, "bus")
    if haskey(bus, "bus_i")
        return bus["bus_i"]
    else
        Memento.error(_LOGGER, "cannot find connected bus with id \"$busname\"")
    end
end


"""
    _dss2pmd_load!(pmd_data, dss_data, import_all)

Adds PowerModels-style loads to `pmd_data` from `dss_data`.
"""
function _dss2pmd_load!(pmd_data::Dict, dss_data::Dict, import_all::Bool)
    if !haskey(pmd_data, "load")
        pmd_data["load"] = []
    end

    for load in get(dss_data, "load", [])
        _apply_like!(load, dss_data, "load")
        defaults = _apply_ordered_properties(_create_load(load["bus1"], load["name"]; _to_sym_keys(load)...), load)

        loadDict = Dict{String,Any}()

        nconductors = pmd_data["conductors"]
        name, nodes = _parse_busname(defaults["bus1"])

        kv = defaults["kv"]

        expected_kv = pmd_data["basekv"] / sqrt(pmd_data["conductors"])
        if !isapprox(kv, expected_kv; atol=expected_kv * 0.01)
            Memento.warn(_LOGGER, "Load has kv=$kv, not the expected kv=$(expected_kv). Results may not match OpenDSS")
        end

        loadDict["name"] = defaults["name"]
        loadDict["load_bus"] = find_bus(name, pmd_data)

        load_name = defaults["name"]

        cnds = [1, 2, 3, 0][nodes[1,:]]
        loadDict["conn"] = defaults["conn"]
        nph = defaults["phases"]
        delta_map = Dict([1,2]=>1, [2,3]=>2, [1,3]=>3)
        if nph==1
            # PMD convention is to specify the voltage across the load
            # this what OpenDSS does for 1-phase loads only
            loadDict["vnom_kv"] = kv
            # default is to connect betwheen L1 and N
            cnds = (isempty(cnds)) ? [1, 0] : cnds
            # if only one connection specified, implicitly connected to N
            # bus1=x.c == bus1=x.c.0
            if length(cnds)==1
                cnds = [cnds..., 0]
            end
            # if more than two, only first two are considered
            if length(cnds)>2
                # this no longer works if order is not preserved
                # throw an error instead of behaving like OpenDSS
                # cnds = cnds[1:2]
                Memento.error(_LOGGER, "A 1-phase load cannot specify more than two terminals.")
            end
            # conn property has no effect
            # delta/wye is determined by whether load connected to ground
            # or between two phases
            if cnds==[0, 0]
                pqd_premul = zeros(3)
            elseif cnds[2]==0 || cnds[1]==0
                # this is a wye load in the PMD sense
                loadDict["conn"] = "wye"
                ph = (cnds[2]==0) ? cnds[1] : cnds[2]
                pqd_premul = zeros(3)
                pqd_premul[ph] = 1
            else
                # this is a delta load in the PMD sense
                loadDict["conn"] = "delta"
                pqd_premul = zeros(3)
                pqd_premul[delta_map[cnds]] = 1
            end
        elseif nph==2
            # there are some extremely weird edge cases for this
            # the user can enter weird stuff and OpenDSS will still show some result
            # for example, take
            # nphases=3 bus1=x.1.2.0
            # this looks like a combination of a single-phase PMD delta and wye load
            # so throw an error and ask to reformulate as single and three phase loads
            Memento.error(_LOGGER, "Two-phase loads (nphases=2) are not supported, as these lead to unexpected behaviour. Reformulate this load as a combination of single-phase loads.")
        elseif nph==3
            # for 2 and 3 phase windings, kv is always in LL, also for wye
            # whilst PMD model uses actual voltage across load; so LN for wye
            if loadDict["conn"]=="wye"
                loadDict["vnom_kv"] = kv/sqrt(3)
            else
                loadDict["vnom_kv"] = kv
            end
            if cnds==[]
                pqd_premul = [1/3, 1/3, 1/3]
            else
                if (length(cnds)==3 || length(cnds)==4) && cnds==unique(cnds)
                #variations of [1, 2, 3] and [1, 2, 3, 0]
                    pqd_premul = [1/3, 1/3, 1/3]
                else
                    Memento.error(_LOGGER, "Specified connections for three-phase load $name not allowed.")
                end
            end
        else
            Memento.error(_LOGGER, "For a load, nphases should be in [1,3].")
        end
        loadDict["pd"] = MultiConductorVector(pqd_premul.*defaults["kw"]./1e3)
        loadDict["qd"] = MultiConductorVector(pqd_premul.*defaults["kvar"]./1e3)

        # parse the model
        model = defaults["model"]
        # some info on OpenDSS load models
        ##################################
        # Constant can still be scaled by other settings, fixed cannot
        # Note that in the current feature set, fixed therefore equals constant
        # 1: Constant P and Q, default
        if model == 2
        # 2: Constant Z
        elseif model == 3
        # 3: Constant P and quadratic Q
            Memento.warn(_LOGGER, "$load_name: load model 3 not supported. Treating as model 1.")
            model = 1
        elseif model == 4
        # 4: Exponential
            Memento.warn(_LOGGER, "$load_name: load model 4 not supported. Treating as model 1.")
            model = 1
        elseif model == 5
        # 5: Constant I
            #warn(_LOGGER, "$name: load model 5 not supported. Treating as model 1.")
            #model = 1
        elseif model == 6
        # 6: Constant P and fixed Q
            Memento.warn(_LOGGER, "$load_name: load model 6 identical to model 1 in current feature set. Treating as model 1.")
            model = 1
        elseif model == 7
        # 7: Constant P and quadratic Q (i.e., fixed reactance)
            Memento.warn(_LOGGER, "$load_name: load model 7 not supported. Treating as model 1.")
            model = 1
        elseif model == 8
        # 8: ZIP
            Memento.warn(_LOGGER, "$load_name: load model 8 not supported. Treating as model 1.")
            model = 1
        end
        # save adjusted model type to dict, human-readable
        model_int2str = Dict(1=>"constant_power", 2=>"constant_impedance", 5=>"constant_current")
        loadDict["model"] = model_int2str[model]

        loadDict["status"] = convert(Int, defaults["enabled"])

        loadDict["active_phases"] = [n for n in 1:nconductors if nodes[n] > 0]
        loadDict["source_id"] = "load.$load_name"

        loadDict["index"] = length(pmd_data["load"]) + 1

        used = ["phases", "bus1", "name"]
        _PMs._import_remaining!(loadDict, defaults, import_all; exclude=used)

        push!(pmd_data["load"], loadDict)
    end
end


"""
    _dss2pmd_shunt!(pmd_data, dss_data, import_all)

Adds PowerModels-style shunts to `pmd_data` from `dss_data`.
"""
function _dss2pmd_shunt!(pmd_data::Dict, dss_data::Dict, import_all::Bool)
    if !haskey(pmd_data, "shunt")
        pmd_data["shunt"] = []
    end

    for shunt in get(dss_data, "capacitor", [])
        _apply_like!(shunt, dss_data, "capacitor")
        defaults = _apply_ordered_properties(_create_capacitor(shunt["bus1"], shunt["name"]; _to_sym_keys(shunt)...), shunt)

        shuntDict = Dict{String,Any}()

        nconductors = pmd_data["conductors"]
        name, nodes = _parse_busname(defaults["bus1"])

        vnom_ln = defaults["kv"]
        # 'kv' is specified as phase-to-phase for phases=2/3 (unsure for 4 and more)
        if defaults["phases"] > 1
            vnom_ln = vnom_ln/sqrt(3)
        end
        # 'kvar' is specified for all phases at once; we want the per-phase one, in MVar
        qnom = (defaults["kvar"]/1E3)/defaults["phases"]
        b_cap = qnom[1]/vnom_ln^2
        #  get the base addmittance, with a LN voltage base
        Sbase = 1 # not yet pmd_data["baseMVA"] because this is done in _PMs.make_per_unit
        Ybase_ln = Sbase/(pmd_data["basekv"]/sqrt(3))^2
        # now convent b_cap to per unit
        b_cap_pu = b_cap/Ybase_ln

        b = fill(b_cap_pu, defaults["phases"])
        N = length(b)
        if defaults["conn"]=="wye"
            B = LinearAlgebra.diagm(0=>b)
        else # shunt["conn"]=="delta"
            # create delta transformation matrix Md
            Md = LinearAlgebra.diagm(0=>ones(N), 1=>-ones(N-1))
            Md[N,1] = -1
            B = Md'*LinearAlgebra.diagm(0=>b)*Md
        end

        active_phases = [n for n in 1:nconductors if nodes[n] > 0]

        if length(active_phases) < 3
            Bf = zeros(3, 3)
            Bf[active_phases, active_phases] = B
            B = Bf
        end

        shuntDict["shunt_bus"] = find_bus(name, pmd_data)
        shuntDict["name"] = defaults["name"]
<<<<<<< HEAD
        shuntDict["gs"] = MultiConductorVector(_parse_array(0.0, nodes, nconductors))  # TODO:
        shuntDict["bs"] = MultiConductorVector(_parse_array(b_cap_pu, nodes, nconductors))
=======
        shuntDict["gs"] = MultiConductorMatrix(fill(0.0, 3, 3))
        shuntDict["bs"] = MultiConductorMatrix(B)
>>>>>>> 756b2117
        shuntDict["status"] = convert(Int, defaults["enabled"])
        shuntDict["index"] = length(pmd_data["shunt"]) + 1

        shuntDict["active_phases"] = active_phases
        shuntDict["source_id"] = "capacitor.$(defaults["name"])"

        used = ["bus1", "phases", "name"]
        _PMs._import_remaining!(shuntDict, defaults, import_all; exclude=used)

        push!(pmd_data["shunt"], shuntDict)
    end


    for shunt in get(dss_data, "reactor", [])
        if !haskey(shunt, "bus2")
            _apply_like!(shunt, dss_data, "reactor")
            defaults = _apply_ordered_properties(_create_reactor(shunt["bus1"], shunt["name"]; _to_sym_keys(shunt)...), shunt)

            shuntDict = Dict{String,Any}()

            nconductors = pmd_data["conductors"]
            name, nodes = _parse_busname(defaults["bus1"])

            Zbase = (pmd_data["basekv"] / sqrt(3.0))^2 * nconductors / pmd_data["baseMVA"]  # Use single-phase base impedance for each phase
            Gcap = Zbase * sum(defaults["kvar"]) / (nconductors * 1e3 * (pmd_data["basekv"] / sqrt(3.0))^2)

            shuntDict["shunt_bus"] = find_bus(name, pmd_data)
            shuntDict["name"] = defaults["name"]
            shuntDict["gs"] = MultiConductorVector(_parse_array(0.0, nodes, nconductors))  # TODO:
            shuntDict["bs"] = MultiConductorVector(_parse_array(Gcap, nodes, nconductors))
            shuntDict["status"] = convert(Int, defaults["enabled"])
            shuntDict["index"] = length(pmd_data["shunt"]) + 1

            shuntDict["active_phases"] = [n for n in 1:nconductors if nodes[n] > 0]
            shuntDict["source_id"] = "reactor.$(defaults["name"])"

            used = ["bus1", "phases", "name"]
            _PMs._import_remaining!(shuntDict, defaults, import_all; exclude=used)

            push!(pmd_data["shunt"], shuntDict)
        end
    end
end


"""
    _dss2pmd_gen!(pmd_data, dss_data, import_all)

Adds PowerModels-style generators to `pmd_data` from `dss_data`.
"""
function _dss2pmd_gen!(pmd_data::Dict, dss_data::Dict, import_all::Bool)
    if !haskey(pmd_data, "gen")
        pmd_data["gen"] = []
    end

    # sourcebus generator (created by circuit)
    circuit = dss_data["circuit"][1]
    defaults = _create_vsource(get(circuit, "bus1", "sourcebus"), "sourcegen"; _to_sym_keys(circuit)...)

    genDict = Dict{String,Any}()

    nconductors = pmd_data["conductors"]
    name, nodes = _parse_busname(defaults["bus1"])

    genDict["gen_bus"] = find_bus("virtual_sourcebus", pmd_data)
    genDict["name"] = defaults["name"]
    genDict["gen_status"] = convert(Int, defaults["enabled"])

    # TODO: populate with VSOURCE properties
    genDict["pg"] = MultiConductorVector(_parse_array( 0.0, nodes, nconductors))
    genDict["qg"] = MultiConductorVector(_parse_array( 0.0, nodes, nconductors))

    genDict["qmin"] = MultiConductorVector(_parse_array(-NaN, nodes, nconductors))
    genDict["qmax"] = MultiConductorVector(_parse_array( NaN, nodes, nconductors))

    genDict["pmin"] = MultiConductorVector(_parse_array(-NaN, nodes, nconductors))
    genDict["pmax"] = MultiConductorVector(_parse_array( NaN, nodes, nconductors))

    genDict["model"] = 2
    genDict["startup"] = 0.0
    genDict["shutdown"] = 0.0
    genDict["ncost"] = 3
    genDict["cost"] = [0.0, 1.0, 0.0]

    genDict["index"] = length(pmd_data["gen"]) + 1

    genDict["active_phases"] = [n for n in 1:nconductors if nodes[n] > 0]
    genDict["source_id"] = "vsource.$(defaults["name"])"

    used = ["name", "phases", "bus1"]
    _PMs._import_remaining!(genDict, defaults, import_all; exclude=used)

    push!(pmd_data["gen"], genDict)


    for gen in get(dss_data, "generator", [])
        _apply_like!(gen, dss_data, "generator")
        defaults = _apply_ordered_properties(_create_generator(gen["bus1"], gen["name"]; _to_sym_keys(gen)...), gen)

        genDict = Dict{String,Any}()

        nconductors = pmd_data["conductors"]
        name, nodes = _parse_busname(defaults["bus1"])

        genDict["gen_bus"] = find_bus(name, pmd_data)
        genDict["name"] = defaults["name"]
        genDict["gen_status"] = convert(Int, defaults["enabled"])
        genDict["pg"] = MultiConductorVector(_parse_array(defaults["kw"] / (1e3 * nconductors), nodes, nconductors))
        genDict["qg"] = MultiConductorVector(_parse_array(defaults["kvar"] / (1e3 * nconductors), nodes, nconductors))
        genDict["vg"] = MultiConductorVector(_parse_array(defaults["kv"] / pmd_data["basekv"], nodes, nconductors))

        genDict["qmin"] = MultiConductorVector(_parse_array(defaults["minkvar"] / (1e3 * nconductors), nodes, nconductors))
        genDict["qmax"] = MultiConductorVector(_parse_array(defaults["maxkvar"] / (1e3 * nconductors), nodes, nconductors))

        genDict["apf"] = MultiConductorVector(_parse_array(0.0, nodes, nconductors))

        genDict["pmax"] = genDict["pg"]  # Assumes generator is at rated power
        genDict["pmin"] = 0.0 * genDict["pg"]  # 0% of pmax

        genDict["pc1"] = genDict["pmax"]
        genDict["pc2"] = genDict["pmin"]
        genDict["qc1min"] = genDict["qmin"]
        genDict["qc1max"] = genDict["qmax"]
        genDict["qc2min"] = genDict["qmin"]
        genDict["qc2max"] = genDict["qmax"]

        # For distributed generation ramp rates are not usually an issue
        # and they are not supported in OpenDSS
        genDict["ramp_agc"] = genDict["pmax"]

        genDict["ramp_q"] = MultiConductorVector(_parse_array(max.(abs.(genDict["qmin"].values), abs.(genDict["qmax"].values)), nodes, nconductors))
        genDict["ramp_10"] = genDict["pmax"]
        genDict["ramp_30"] = genDict["pmax"]

        genDict["control_model"] = defaults["model"]

        # if PV generator mode convert attached bus to PV bus
        if genDict["control_model"] == 3
            pmd_data["bus"][genDict["gen_bus"]]["bus_type"] = 2
        end

        genDict["model"] = 2
        genDict["startup"] = 0.0
        genDict["shutdown"] = 0.0
        genDict["ncost"] = 3
        genDict["cost"] = [0.0, 1.0, 0.0]

        genDict["index"] = length(pmd_data["gen"]) + 1

        genDict["active_phases"] = [n for n in 1:nconductors if nodes[n] > 0]
        genDict["source_id"] = "generator.$(defaults["name"])"

        used = ["name", "phases", "bus1"]
        _PMs._import_remaining!(genDict, defaults, import_all; exclude=used)

        push!(pmd_data["gen"], genDict)
    end

    for pv in get(dss_data, "pvsystem", [])
        Memento.warn(_LOGGER, "Converting PVSystem \"$(pv["name"])\" into generator with limits determined by OpenDSS property 'kVA'")

        _apply_like!(pv, dss_data, "pvsystem")
        defaults = _apply_ordered_properties(_create_pvsystem(pv["bus1"], pv["name"]; _to_sym_keys(pv)...), pv)

        pvDict = Dict{String,Any}()

        nconductors = pmd_data["conductors"]
        name, nodes = _parse_busname(defaults["bus1"])

        pvDict["name"] = defaults["name"]
        pvDict["gen_bus"] = find_bus(name, pmd_data)

        pvDict["pg"] = MultiConductorVector(_parse_array(defaults["kva"] / (1e3 * nconductors), nodes, nconductors))
        pvDict["qg"] = MultiConductorVector(_parse_array(defaults["kva"] / (1e3 * nconductors), nodes, nconductors))
        pvDict["vg"] = MultiConductorVector(_parse_array(defaults["kv"] / pmd_data["basekv"], nodes, nconductors))

        pvDict["pmin"] = MultiConductorVector(_parse_array(0.0, nodes, nconductors))
        pvDict["pmax"] = MultiConductorVector(_parse_array(defaults["kva"] / (1e3 * nconductors), nodes, nconductors))

        pvDict["qmin"] = -MultiConductorVector(_parse_array(defaults["kva"] / (1e3 * nconductors), nodes, nconductors))
        pvDict["qmax"] =  MultiConductorVector(_parse_array(defaults["kva"] / (1e3 * nconductors), nodes, nconductors))

        pvDict["gen_status"] = convert(Int, defaults["enabled"])

        pvDict["model"] = 2
        pvDict["startup"] = 0.0
        pvDict["shutdown"] = 0.0
        pvDict["ncost"] = 3
        pvDict["cost"] = [0.0, 1.0, 0.0]

        pvDict["index"] = length(pmd_data["gen"]) + 1

        pvDict["active_phases"] = [nodes[n] > 0 ? 1 : 0 for n in 1:nconductors]
        pvDict["source_id"] = "pvsystem.$(defaults["name"])"

        used = ["name", "phases", "bus1"]
        _PMs._import_remaining!(pvDict, defaults, import_all; exclude=used)

        push!(pmd_data["gen"], pvDict)
    end
end


"""
    _dss2pmd_branch!(pmd_data, dss_data, import_all)

Adds PowerModels-style branches to `pmd_data` from `dss_data`.
"""
function _dss2pmd_branch!(pmd_data::Dict, dss_data::Dict, import_all::Bool)
    if !haskey(pmd_data, "branch")
        pmd_data["branch"] = []
    end

    nconductors = pmd_data["conductors"]

    for line in get(dss_data, "line", [])
        _apply_like!(line, dss_data, "line")

        if haskey(line, "linecode")
            linecode = deepcopy(_get_linecode(dss_data, get(line, "linecode", "")))
            if haskey(linecode, "like")
                linecode = merge(find_component(dss_data, linecode["like"], "linecode"), linecode)
            end

            linecode["units"] = get(line, "units", "none") == "none" ? "none" : get(linecode, "units", "none")
            linecode["circuit_basefreq"] = pmd_data["basefreq"]

            linecode = _create_linecode(get(linecode, "name", ""); _to_sym_keys(linecode)...)
            delete!(linecode, "name")
        else
            linecode = Dict{String,Any}()
        end

        if haskey(line, "basefreq") && line["basefreq"] != pmd_data["basefreq"]
            Memento.warn(_LOGGER, "basefreq=$(line["basefreq"]) on line $(line["name"]) does not match circuit basefreq=$(pmd_data["basefreq"])")
            line["circuit_basefreq"] = pmd_data["basefreq"]
        end

        defaults = _apply_ordered_properties(_create_line(line["bus1"], line["bus2"], line["name"]; _to_sym_keys(line)...), line; linecode=linecode)

        bf, nodes = _parse_busname(defaults["bus1"])

        phase_order_fr = _get_conductors_ordered(defaults["bus1"]; neutral=false, nconductors=nconductors)
        phase_order_to = _get_conductors_ordered(defaults["bus2"]; neutral=false, nconductors=nconductors)

        @assert phase_order_fr == phase_order_to "Order of connections must be identical on either end of a line"

        bt = _parse_busname(defaults["bus2"])[1]

        branchDict = Dict{String,Any}()

        branchDict["name"] = defaults["name"]

        branchDict["f_bus"] = find_bus(bf, pmd_data)
        branchDict["t_bus"] = find_bus(bt, pmd_data)

        branchDict["length"] = defaults["length"]

        rmatrix = _reorder_matrix(_parse_matrix(defaults["rmatrix"], nodes, nconductors), phase_order_fr)
        xmatrix = _reorder_matrix(_parse_matrix(defaults["xmatrix"], nodes, nconductors), phase_order_fr)
        cmatrix = _reorder_matrix(_parse_matrix(defaults["cmatrix"], nodes, nconductors), phase_order_fr)

        Zbase = (pmd_data["basekv"] / sqrt(3))^2 * nconductors / (pmd_data["baseMVA"])

        Zbase = Zbase/3
        # The factor 3 here is needed to convert from a voltage base
        # in line-to-line (LL) to a voltage base in line-to-neutral (LN).
        # V_LL = √3*V_LN
        # Zbase_new = Zbase_old*(Vbase_new/Vbase_old)^2 = Zbase_old*(1/√3)^2
        # In the parser, LL voltage base is used for per unit conversion.
        # However, in the mathematical model, the voltage magnitude per phase
        # is fixed at 1. So implicitly, we later on state that the voltage base
        # is actually in LN. We compensate here for that.

        branchDict["br_r"] = MultiConductorMatrix(rmatrix * defaults["length"] / Zbase)
        branchDict["br_x"] = MultiConductorMatrix(xmatrix * defaults["length"] / Zbase)

        branchDict["g_fr"] = MultiConductorMatrix(LinearAlgebra.diagm(0=>_parse_array(0.0, nodes, nconductors)))
        branchDict["g_to"] = MultiConductorMatrix(LinearAlgebra.diagm(0=>_parse_array(0.0, nodes, nconductors)))

        branchDict["b_fr"] = MultiConductorMatrix(Zbase * (2.0 * pi * pmd_data["basefreq"] * cmatrix * defaults["length"] / 1e9) / 2.0)
        branchDict["b_to"] = MultiConductorMatrix(Zbase * (2.0 * pi * pmd_data["basefreq"] * cmatrix * defaults["length"] / 1e9) / 2.0)

        branchDict["c_rating_a"] = MultiConductorVector(_parse_array(defaults["normamps"], nodes, nconductors))
        branchDict["c_rating_b"] = MultiConductorVector(_parse_array(defaults["emergamps"], nodes, nconductors))
        branchDict["c_rating_c"] = MultiConductorVector(_parse_array(defaults["emergamps"], nodes, nconductors))

        branchDict["tap"] = MultiConductorVector(_parse_array(1.0, nodes, nconductors, 1.0))
        branchDict["shift"] = MultiConductorVector(_parse_array(0.0, nodes, nconductors))

        branchDict["br_status"] = convert(Int, defaults["enabled"])

        branchDict["angmin"] = MultiConductorVector(_parse_array(-60.0, nodes, nconductors, -60.0))
        branchDict["angmax"] = MultiConductorVector(_parse_array( 60.0, nodes, nconductors,  60.0))

        branchDict["transformer"] = false
        branchDict["switch"] = defaults["switch"]

        branchDict["index"] = length(pmd_data["branch"]) + 1

        nodes = .+([_parse_busname(defaults[n])[2] for n in ["bus1", "bus2"]]...)
        branchDict["active_phases"] = [n for n in 1:nconductors if nodes[n] > 0]
        branchDict["source_id"] = "line.$(defaults["name"])"

        used = ["name", "bus1", "bus2", "rmatrix", "xmatrix"]
        _PMs._import_remaining!(branchDict, defaults, import_all; exclude=used)

        push!(pmd_data["branch"], branchDict)
    end
end


"""
    _dss2pmd_transformer!(pmd_data, dss_data, import_all)

Adds ThreePhasePowerModels-style transformers to `pmd_data` from `dss_data`.
"""
function _dss2pmd_transformer!(pmd_data::Dict, dss_data::Dict, import_all::Bool)
   if !haskey(pmd_data, "transformer_comp")
        pmd_data["transformer_comp"] = Array{Any,1}()
    end

    for transformer in get(dss_data, "transformer", [])
        _apply_like!(transformer, dss_data, "transformer")
        defaults = _apply_ordered_properties(_create_transformer(transformer["name"]; _to_sym_keys(transformer)...), transformer)

        nconductors = pmd_data["conductors"]
        nrw = defaults["windings"]
        prop_suffix_w = ["", ["_$w" for w in 2:nrw]...]
        if nrw>3
            # All of the code is compatible with any number of windings,
            # except for the parsing of the loss model (the pair-wise reactance)
            Memento.error(_LOGGER, "For now parsing of xscarray is not supported. At most 3 windings are allowed, not $nrw.")
        end

        transDict = Dict{String,Any}()
        transDict["name"] = defaults["name"]
        transDict["source_id"] = "transformer.$(defaults["name"])"
        transDict["buses"] = Array{Int, 1}(undef, nrw)
        if !isempty(defaults["bank"])
            transDict["bank"] = defaults["bank"]
        end
        for i in 1:nrw
            bnstr = defaults["buses"][i]
            bus, nodes = _parse_busname(bnstr)
            active_phases = [n for n in 1:nconductors if nodes[n] > 0]
            nodes_123 = [true true true]
            if !all(nodes[1:3]) && isempty(defaults["bank"])
                Memento.warn(_LOGGER, "Only three-phase transformers are supported. The bus specification $bnstr is treated as $bus instead.")
            elseif !isempty(defaults["bank"])
                if haskey(transDict, "active_phases")
                    if transDict["active_phases"] != active_phases
                        Memento.error(_LOGGER, "Mismatched phase connections on transformer windings not supported when banking transformers")
                    end
                else
                    transDict["active_phases"] = active_phases
                end
            elseif all(nodes[1:3])
                transDict["active_phases"] = [1, 2, 3]
            else
                transDict["active_phases"] = [1, 2, 3]
                Memento.warn(_LOGGER, "Only three-phase transformers are supported. The bus specification $bnstr is treated as $bus instead.")
            end
            transDict["buses"][i] = find_bus(bus, pmd_data)
        end

        # voltage and power ratings
        #transDict["vnom_kv"] = defaults["kvs"]
        #transDict["snom_kva"] = defaults["kvas"]
        transDict["rate_a"] = [MultiConductorVector(ones(nconductors))*defaults["normhkva"] for i in 1:nrw]
        transDict["rate_b"] = [MultiConductorVector(ones(nconductors))*defaults["normhkva"] for i in 1:nrw]
        transDict["rate_c"] = [MultiConductorVector(ones(nconductors))*defaults["emerghkva"] for i  in 1:nrw]
        # convert to 1 MVA base
        transDict["rate_a"] *= 1E-3
        transDict["rate_b"] *= 1E-3
        transDict["rate_c"] *= 1E-3
        # connection properties
        dyz_map = Dict("wye"=>"wye", "delta"=>"delta", "ll"=>"delta", "ln"=>"wye")
        dyz_primary = dyz_map[defaults["conns"][1]]
        transDict["conns"] = Array{String,1}(undef, nrw)

        transDict["config"] = Dict{Int,Any}()
        transDict["config"][1] = Dict(
            "type"=>dyz_primary,
            "polarity"=>'+',
            "cnd"=>[1, 2, 3],
            "grounded"=>true,
            "vm_nom"=>defaults["kvs"][1]
        )
        #transDict["conns"][1] = string("123+", dyz_primary)
        for w in 2:nrw
            type = dyz_map[defaults["conns"][w]]
            if dyz_primary==type
                cnd = [1,2,3]
                polarity = '+'
            else
                if defaults["leadlag"] in ["ansi", "lag"]
                    #Yd1 => (123+y,123+d)
                    #Dy1 => (123+d,231-y)
                    #pp_w = (type=="delta") ? "123+" : "231-"
                    cnd = (type=="delta") ? [1, 2, 3] : [2, 3, 1]
                    polarity = (type=="delta") ? '+' : '-'
                else # hence defaults["leadlag"] in ["euro", "lead"]
                    #Yd11 => (123+y,312-d)
                    #Dy11 => (123+d,123+y)
                    #pp_w = (type=="delta") ? "312-" : "123+"
                    cnd = (type=="delta") ? [3, 1, 2] : [1, 2, 3]
                    polarity = (type=="delta") ? '-' : '+'
                end
            end
            transDict["config"][w] = Dict(
                "type"=>type,
                "polarity"=>polarity,
                "cnd"=>cnd,
                "vm_nom"=>defaults["kvs"][w]
            )
            if type=="wye"
                transDict["config"][w]["grounded"] = true
            end
        end

        # tap properties
        transDict["tm"] = [MultiConductorVector(ones(Float64,3))*defaults["taps"][i] for i in 1:nrw]
        transDict["tm_min"] = [MultiConductorVector(ones(Float64,3))*defaults["mintap"] for i in 1:nrw]
        transDict["tm_max"] = [MultiConductorVector(ones(Float64,3))*defaults["maxtap"] for i in 1:nrw]
        transDict["tm_step"] = [MultiConductorVector(ones(Int,3))*defaults["numtaps"] for i in 1:nrw]
        transDict["fixed"] = [MultiConductorVector(ones(Bool,3)) for i in 1:nrw]

        # loss model (converted to SI units, referred to secondary)
        function zpn_to_abc(z, p, n; atol=1E-13)
            a = exp(im*2*pi/3)
            C = 1/sqrt(3)*[1 1 1; 1 a a^2; 1 a^2 a]
            res = inv(C)*[z 0 0; 0 p 0; 0 0 n]*C
            res = (abs.(res).>atol).*res
            return res
        end
        pos_to_abc(p) = zpn_to_abc(p, p, p)
        zbase = 1^2/(defaults["kvas"][1]/1E3)
        transDict["rs"] = Array{MultiConductorMatrix{Float64}, 1}(undef, nrw)
        transDict["gsh"] = Array{MultiConductorMatrix{Float64}, 1}(undef, nrw)
        transDict["bsh"] = Array{MultiConductorMatrix{Float64}, 1}(undef, nrw)
        for w in 1:nrw
            zs_w_p = defaults["%rs"][w]/100*zbase
            Zs_w = pos_to_abc(zs_w_p)

            if haskey(transformer, "rneut") || haskey(transformer, "xneut")
                #TODO handle neutral impedance
                # neutral impedance is ignored for now; all transformers are
                # grounded (that is, those with a wye and zig-zag winding).
                Memento.warn(_LOGGER, "The neutral impedance, (rneut and xneut properties), is ignored; the neutral (for wye and zig-zag windings) is connected directly to the ground.")
            end

            transDict["rs"][w] = MultiConductorMatrix(real.(Zs_w))
            # shunt elements are added at second winding
            if w==2
                ysh_w_p = (defaults["%noloadloss"]-im*defaults["%imag"])/100/zbase
                Ysh_w = pos_to_abc(ysh_w_p)
                transDict["gsh"][w] = MultiConductorMatrix(real.(Ysh_w))
                transDict["bsh"][w] = MultiConductorMatrix(imag.(Ysh_w))
            else
                transDict["gsh"][w] = MultiConductorMatrix(zeros(Float64, 3, 3))
                transDict["bsh"][w] = MultiConductorMatrix(zeros(Float64, 3, 3))
            end
        end
        transDict["xs"] = Dict{String, MultiConductorMatrix{Float64}}()

        Zsc = Dict{Tuple{Int,Int}, Complex}()
        if nrw==2
            xs_map = Dict("xhl"=>(1,2))
        elseif nrw==3
            xs_map = Dict("xhl"=>(1,2), "xht"=>(1,3), "xlt"=>(2,3))
        end
        for (k,v) in xs_map
            Zsc[(v)] = im*defaults[k]/100*zbase
        end
        Zbr = _sc2br_impedance(Zsc)
        for (k,zs_ij_p) in Zbr
            Zs_ij = pos_to_abc(zs_ij_p)
            transDict["xs"]["$(k[1])-$(k[2])"] = MultiConductorMatrix(imag.(Zs_ij))
        end

        push!(pmd_data["transformer_comp"], transDict)
    end
end


"""
Converts a set of short-circuit tests to an equivalent reactance network.
Reference:
R. C. Dugan, “A perspective on transformer modeling for distribution system analysis,”
in 2003 IEEE Power Engineering Society General Meeting (IEEE Cat. No.03CH37491), 2003, vol. 1, pp. 114-119 Vol. 1.
"""
function _sc2br_impedance(Zsc)
    N = maximum([maximum(k) for k in keys(Zsc)])
    # check whether no keys are missing
    # Zsc should contain tupples for upper triangle of NxN
    for i in 1:N
        for j in i+1:N
            if !haskey(Zsc, (i,j))
                if haskey(Zsc, (j,i))
                    # Zsc is symmetric; use value of lower triangle if defined
                    Zsc[(i,j)] =  Zsc[(j,i)]
                else
                    Memento.error(_LOGGER, "Short-circuit impedance between winding $i and $j is missing.")
                end
            end
        end
    end
    # make Zb
    Zb = zeros(Complex{Float64}, N-1,N-1)
    for i in 1:N-1
        Zb[i,i] = Zsc[(1,i+1)]
    end
    for i in 1:N-1
        for j in 1:i-1
            Zb[i,j] = (Zb[i,i]+Zb[j,j]-Zsc[(j+1,i+1)])/2
            Zb[j,i] = Zb[i,j]
        end
    end
    # get Ybus
    Y = pinv(Zb)
    Y = [-Y*ones(N-1) Y]
    Y = [-ones(1,N-1)*Y; Y]
    # extract elements
    Zbr = Dict()
    for k in keys(Zsc)
        Zbr[k] = (abs(Y[k...])==0) ? Inf : -1/Y[k...]
    end
    return Zbr
end


"""
    _dss2pmd_reactor!(pmd_data, dss_data, import_all)

Adds PowerModels-style branch components based on DSS reactors to `pmd_data` from `dss_data`
"""
function _dss2pmd_reactor!(pmd_data::Dict, dss_data::Dict, import_all::Bool)
    if !haskey(pmd_data, "branch")
        pmd_data["branch"] = []
    end

    if haskey(dss_data, "reactor")
        Memento.warn(_LOGGER, "reactors as constant impedance elements is not yet supported, treating like line")
        for reactor in dss_data["reactor"]
            if haskey(reactor, "bus2")
                _apply_like!(reactor, dss_data, "reactor")
                defaults = _apply_ordered_properties(_create_reactor(reactor["bus1"], reactor["name"], reactor["bus2"]; _to_sym_keys(reactor)...), reactor)

                reactDict = Dict{String,Any}()

                nconductors = pmd_data["conductors"]

                f_bus, nodes = _parse_busname(defaults["bus1"])
                t_bus = _parse_busname(defaults["bus2"])[1]

                reactDict["name"] = defaults["name"]
                reactDict["f_bus"] = find_bus(f_bus, pmd_data)
                reactDict["t_bus"] = find_bus(t_bus, pmd_data)

                reactDict["br_r"] = MultiConductorMatrix(_parse_matrix(diagm(0 => fill(0.2, nconductors)), nodes, nconductors))
                reactDict["br_x"] = MultiConductorMatrix(_parse_matrix(zeros(nconductors, nconductors), nodes, nconductors))

                reactDict["g_fr"] = MultiConductorVector(_parse_array(0.0, nodes, nconductors))
                reactDict["g_to"] = MultiConductorVector(_parse_array(0.0, nodes, nconductors))
                reactDict["b_fr"] = MultiConductorVector(_parse_array(0.0, nodes, nconductors))
                reactDict["b_to"] = MultiConductorVector(_parse_array(0.0, nodes, nconductors))

                for key in ["g_fr", "g_to", "b_fr", "b_to"]
                    reactDict[key] = MultiConductorMatrix(LinearAlgebra.diagm(0=>reactDict[key].values))
                end

                reactDict["c_rating_a"] = MultiConductorVector(_parse_array(defaults["normamps"], nodes, nconductors))
                reactDict["c_rating_b"] = MultiConductorVector(_parse_array(defaults["emergamps"], nodes, nconductors))
                reactDict["c_rating_c"] = MultiConductorVector(_parse_array(defaults["emergamps"], nodes, nconductors))

                reactDict["tap"] = MultiConductorVector(_parse_array(1.0, nodes, nconductors, NaN))
                reactDict["shift"] = MultiConductorVector(_parse_array(0.0, nodes, nconductors))

                reactDict["br_status"] = convert(Int, defaults["enabled"])

                reactDict["angmin"] = MultiConductorVector(_parse_array(-60.0, nodes, nconductors, -60.0))
                reactDict["angmax"] = MultiConductorVector(_parse_array( 60.0, nodes, nconductors,  60.0))

                reactDict["transformer"] = true

                reactDict["index"] = length(pmd_data["branch"]) + 1

                nodes = .+([_parse_busname(defaults[n])[2] for n in ["bus1", "bus2"]]...)
                reactDict["active_phases"] = [n for n in 1:nconductors if nodes[n] > 0]
                reactDict["source_id"] = "reactor.$(defaults["name"])"

                used = []
                _PMs._import_remaining!(reactDict, defaults, import_all; exclude=used)

                push!(pmd_data["branch"], reactDict)
            end
        end
    end
end


"""
    _dss2pmd_pvsystem!(pmd_data, dss_data)

Adds PowerModels-style pvsystems to `pmd_data` from `dss_data`.
"""
function _dss2pmd_pvsystem!(pmd_data::Dict, dss_data::Dict, import_all::Bool)
    if !haskey(pmd_data, "pvsystem")
        pmd_data["pvsystem"] = []
    end

    for pvsystem in get(dss_data, "pvsystem", [])
        _apply_like!(pvsystem, dss_data, "pvsystem")
        defaults = _apply_ordered_properties(_create_pvsystem(pvsystem["bus1"], pvsystem["name"]; _to_sym_keys(pvsystem)...), pvsystem)

        pvsystemDict = Dict{String,Any}()

        nconductors = pmd_data["conductors"]
        name, nodes = _parse_busname(defaults["bus1"])

        pvsystemDict["name"] = defaults["name"]
        pvsystemDict["pv_bus"] = find_bus(name, pmd_data)
        pvsystemDict["p"] = MultiConductorVector(_parse_array(defaults["kw"] / 1e3, nodes, nconductors))
        pvsystemDict["q"] = MultiConductorVector(_parse_array(defaults["kvar"] / 1e3, nodes, nconductors))
        pvsystemDict["status"] = convert(Int, defaults["enabled"])

        pvsystemDict["index"] = length(pmd_data["pvsystem"]) + 1

        pvsystemDict["active_phases"] = [n for n in 1:nconductors if nodes[n] > 0]
        pvsystemDict["source_id"] = "pvsystem.$(defaults["name"])"

        used = ["phases", "bus1", "name"]
        _PMs._import_remaining!(pvsystemDict, defaults, import_all; exclude=used)

        push!(pmd_data["pvsystem"], pvsystemDict)
    end
end


"""
    _dss2pmd_storage!(pmd_data, dss_data, import_all)

Adds PowerModels-style storage to `pmd_data` from `dss_data`
"""
function _dss2pmd_storage!(pmd_data::Dict, dss_data::Dict, import_all::Bool)
    if !haskey(pmd_data, "storage")
        pmd_data["storage"] = []
    end

    for storage in get(dss_data, "storage", [])
        _apply_like!(storage, dss_data, "storage")
        defaults = _apply_ordered_properties(_create_storage(storage["bus1"], storage["name"]; _to_sym_keys(storage)...), storage)

        storageDict = Dict{String,Any}()

        nconductors = pmd_data["conductors"]
        name, nodes = _parse_busname(defaults["bus1"])

        storageDict["name"] = defaults["name"]
        storageDict["storage_bus"] = find_bus(name, pmd_data)
        storageDict["energy"] = defaults["kwhstored"] / 1e3
        storageDict["energy_rating"] = defaults["kwhrated"] / 1e3
        storageDict["charge_rating"] = defaults["%charge"] * defaults["kwrated"] / 1e3 / 100.0
        storageDict["discharge_rating"] = defaults["%discharge"] * defaults["kwrated"] / 1e3 / 100.0
        storageDict["charge_efficiency"] = defaults["%effcharge"] / 100.0
        storageDict["discharge_efficiency"] = defaults["%effdischarge"] / 100.0
        storageDict["thermal_rating"] = MultiConductorVector(_parse_array(defaults["kva"] / 1e3 / nconductors, nodes, nconductors))
        storageDict["qmin"] = MultiConductorVector(_parse_array(-defaults["kvar"] / 1e3 / nconductors, nodes, nconductors))
        storageDict["qmax"] = MultiConductorVector(_parse_array( defaults["kvar"] / 1e3 / nconductors, nodes, nconductors))
        storageDict["r"] = MultiConductorVector(_parse_array(defaults["%r"] / 100.0, nodes, nconductors))
        storageDict["x"] = MultiConductorVector(_parse_array(defaults["%x"] / 100.0, nodes, nconductors))
        storageDict["p_loss"] = defaults["%idlingkw"] * defaults["kwrated"] / 1e3
        storageDict["q_loss"] = defaults["%idlingkvar"] * defaults["kvar"] / 1e3

        storageDict["status"] = convert(Int, defaults["enabled"])

        storageDict["ps"] = MultiConductorVector(_parse_array(0.0, nodes, nconductors))
        storageDict["qs"] = MultiConductorVector(_parse_array(0.0, nodes, nconductors))

        storageDict["index"] = length(pmd_data["storage"]) + 1

        storageDict["active_phases"] = [n for n in 1:nconductors if nodes[n] > 0]
        storageDict["source_id"] = "storage.$(defaults["name"])"

        used = ["phases", "bus1", "name"]
        _PMs._import_remaining!(storageDict, defaults, import_all; exclude=used)

        push!(pmd_data["storage"], storageDict)
    end
end


"""
    _adjust_sourcegen_bounds!(pmd_data)

Changes the bounds for the sourcebus generator by checking the emergamps of all
of the branches attached to the sourcebus and taking the sum of non-infinite
values. Defaults to Inf if all emergamps connected to sourcebus are also Inf.
This method was updated to include connected transformers as well. It know
has to occur after the call to InfrastructureModels.arrays_to_dicts, so the code
was adjusted to accomodate that.
"""
function _adjust_sourcegen_bounds!(pmd_data)
    emergamps = Array{Float64,1}([0.0])
    sourcebus_n = find_bus(pmd_data["sourcebus"], pmd_data)
    for (_,line) in pmd_data["branch"]
        if (line["f_bus"] == sourcebus_n || line["t_bus"] == sourcebus_n) && !startswith(line["source_id"], "virtual")
            append!(emergamps, get(line, "c_rating_b", get(line, "rate_b", missing)).values)
        end
    end

    if haskey(pmd_data, "transformer")
        for (_,trans) in pmd_data["transformer"]
            if trans["f_bus"] == sourcebus_n || trans["t_bus"] == sourcebus_n
                append!(emergamps, trans["rate_b"].values)
            end
        end
    end

    bound = sum(emergamps)

    pmd_data["gen"]["1"]["pmin"] = MultiConductorVector(fill(-bound, size(pmd_data["gen"]["1"]["pmin"])))
    pmd_data["gen"]["1"]["pmax"] = MultiConductorVector(fill( bound, size(pmd_data["gen"]["1"]["pmin"])))
    pmd_data["gen"]["1"]["qmin"] = MultiConductorVector(fill(-bound, size(pmd_data["gen"]["1"]["pmin"])))
    pmd_data["gen"]["1"]["qmax"] = MultiConductorVector(fill( bound, size(pmd_data["gen"]["1"]["pmin"])))

    # set current rating of vbranch modelling internal impedance
    vbranch = [br for (id, br) in pmd_data["branch"] if br["name"]=="sourcebus_vbranch"][1]
    vbranch["rate_a"] = MultiConductorVector(fill(bound, length(vbranch["rate_a"])))
end


"""

    function _decompose_transformers!(pmd_data)

Replaces complex transformers with a composition of ideal transformers and branches
which model losses. New buses (virtual, no physical meaning) are added.
"""
function _decompose_transformers!(pmd_data; import_all::Bool=false)
    if !haskey(pmd_data, "transformer")
        pmd_data["transformer"] = Dict{String, Any}()
    end
    ncnds = pmd_data["conductors"]
    for (tr_id, trans) in pmd_data["transformer_comp"]
        nrw = length(trans["buses"])
        endnode_id_w = Array{Int, 1}(undef, nrw)
        bus_reduce = []
        branch_reduce = []
        # sum ratings for  all windings to have internal worst-case ratings
        rate_a = sum(trans["rate_a"])
        rate_b = sum(trans["rate_b"])
        rate_c = sum(trans["rate_c"])
        for w in 1:nrw
            # 2-WINDING TRANSFORMER
            trans_dict = Dict{String, Any}()
            trans_dict["name"] = "tr$(tr_id)_w$(w)"
            trans_dict["source_id"] = "$(trans["source_id"])_$(w)"
            trans_dict["active_phases"] = [1, 2, 3]
            _push_dict_ret_key!(pmd_data["transformer"], trans_dict)
            # connection settings
            trans_dict["config_fr"] = trans["config"][w]
            trans_dict["config_to"] = Dict(
                "type"=>"wye",
                "polarity"=>'+',
                "cnd"=>[1, 2, 3],
                "grounded"=>true,
                "vm_nom"=>1.0
            )
            trans_dict["f_bus"] = trans["buses"][w]
            # make virtual bus and mark it for reduction
            vbus_tr = _create_vbus!(pmd_data, basekv=1.0, name="tr$(tr_id)_w$(w)_b1")
            trans_dict["t_bus"] = vbus_tr["index"]
            append!(bus_reduce, vbus_tr["index"])
            # convert to baseMVA, because this is not done per_unit now)
            trans_dict["rate_a"] = trans["rate_a"][w]/pmd_data["baseMVA"]
            trans_dict["rate_b"] = trans["rate_b"][w]/pmd_data["baseMVA"]
            trans_dict["rate_c"] = trans["rate_c"][w]/pmd_data["baseMVA"]
            # tap settings
            trans_dict["tm"] = trans["tm"][w]
            trans_dict["fixed"] = trans["fixed"][w]
            trans_dict["tm_max"] = trans["tm_max"][w]
            trans_dict["tm_min"] = trans["tm_min"][w]
            trans_dict["tm_step"] = trans["tm_step"][w]
            # WINDING SERIES RESISTANCE
            # make virtual bus and mark it for reduction
            vbus_br = _create_vbus!(pmd_data, basekv=1.0, name="tr$(tr_id)_w$(w)_b2")
            append!(bus_reduce, vbus_br["index"])
            # make virtual branch and mark it for reduction
            br = _create_vbranch!(
                pmd_data, vbus_tr["index"], vbus_br["index"],
                vbase=1.0,
                br_r=trans["rs"][w],
                g_fr=trans["gsh"][w],
                b_fr=trans["bsh"][w],
                rate_a=rate_a,
                rate_b=rate_b,
                rate_c=rate_c,
                name="tr$(tr_id)_w$(w)_rs"
            )
            append!(branch_reduce, br["index"])
            # save the trailing node for the reactance model
            endnode_id_w[w] = vbus_br["index"]
        end
        # now add the fully connected graph for reactances
        for w in 1:nrw
            for v in w+1:nrw
                br = _create_vbranch!(
                    pmd_data, endnode_id_w[w], endnode_id_w[v],
                    vbase=1.0,
                    br_x=trans["xs"][string(w,"-",v)],
                    rate_a=rate_a,
                    rate_b=rate_b,
                    rate_c=rate_c,
                    name="tr$(tr_id)_xs_$(w)to$(v)"
                )
                append!(branch_reduce, br["index"])
            end
        end
        _rm_redundant_pd_elements!(pmd_data, buses=string.(bus_reduce), branches=string.(branch_reduce))
    end
    # remove the transformer_comp dict unless import_all is flagged
    if !import_all
        delete!(pmd_data, "transformer_comp")
    end
end


"""
This function adds a new bus to the data model and returns its dictionary.
It is virtual in the sense that it does not correspond to a bus in the network,
but is part of the decomposition of the transformer.
"""
function _create_vbus!(pmd_data; vmin=0, vmax=Inf, basekv=pmd_data["basekv"], name="", source_id="")
    vbus = Dict{String, Any}("bus_type"=>"1", "name"=>name)
    vbus_id = _push_dict_ret_key!(pmd_data["bus"], vbus)
    vbus["bus_i"] = vbus_id
    vbus["source_id"] = source_id
    ncnds = pmd_data["conductors"]
    vbus["vm"] = MultiConductorVector(ones(Float64, ncnds))
    vbus["va"] = MultiConductorVector(zeros(Float64, ncnds))
    vbus["vmin"] = MultiConductorVector(ones(Float64, ncnds))*vmin
    vbus["vmax"] = MultiConductorVector(ones(Float64, ncnds))*vmax
    vbus["base_kv"] = basekv
    return vbus
end


"""
This function adds a new branch to the data model and returns its dictionary.
It is virtual in the sense that it does not correspond to a branch in the
network, but is part of the decomposition of the transformer.
"""
function _create_vbranch!(pmd_data, f_bus::Int, t_bus::Int;
    name="", source_id="", active_phases=[1, 2, 3],
    kwargs...)
    ncnd = pmd_data["conductors"]
    kwargs = Dict{Symbol,Any}(kwargs)
    vbase = haskey(kwargs, :vbase) ? kwargs[:vbase] : pmd_data["basekv"]
    # TODO assumes per_unit will be flagged
    sbase = haskey(kwargs, :sbase) ? kwargs[:sbase] : pmd_data["baseMVA"]
    zbase = vbase^2/sbase
    # convert to LN vbase in instead of LL vbase
    zbase *= (1/3)
    vbranch = Dict{String, Any}("f_bus"=>f_bus, "t_bus"=>t_bus, "name"=>name)
    vbranch["active_phases"] = active_phases
    vbranch["source_id"] = "virtual_branch.$name"
    for k in [:br_r, :br_x, :g_fr, :g_to, :b_fr, :b_to]
        if !haskey(kwargs, k)
            vbranch[string(k)] = MultiConductorMatrix(zeros(ncnd, ncnd))
        else
            if k in [:br_r, :br_x]
                vbranch[string(k)] = kwargs[k]./zbase
            else
                vbranch[string(k)] = kwargs[k].*zbase
            end
        end
    end
    vbranch["angmin"] = -MultiConductorVector(ones(ncnd))*60
    vbranch["angmax"] = MultiConductorVector(ones(ncnd))*60
    vbranch["rate_a"] = get(kwargs, :rate_a, MultiConductorVector(fill(Inf, length(active_phases))))
    vbranch["shift"] = MultiConductorVector(zeros(ncnd))
    vbranch["tap"] = MultiConductorVector(ones(ncnd))
    vbranch["transformer"] = false
    vbranch["switch"] = false
    vbranch["br_status"] = 1
    for k in [:rate_a, :rate_b, :rate_c, :c_rating_a, :c_rating_b, :c_rating_c]
        if haskey(kwargs, k)
            vbranch[string(k)] = kwargs[k]
        end
    end
    _push_dict_ret_key!(pmd_data["branch"], vbranch)
    return vbranch
end


"This function appends a component to a component dictionary of a pmd data model"
function _push_dict_ret_key!(dict::Dict{String, Any}, v::Dict{String, Any}; assume_no_gaps=false)
    if isempty(dict)
        k = 1
    elseif assume_no_gaps
        k = length(keys(dict))+1
    else
        k = maximum([parse(Int, x) for x  in keys(dict)])+1
    end

    dict[string(k)] = v
    v["index"] = k
    return k
end


"""
This function removes zero impedance branches. Only for transformer loss model!
Branches with zero impedances are deleted, and one of the buses it connects.
For now, the implementation should only be used on the loss model of
transformers. When deleting buses, references at shunts, loads... should
be updated accordingly. In the current implementation, that is only done
for shunts. The other elements, such as loads, do not appear in the
transformer loss model.
"""
function _rm_redundant_pd_elements!(pmd_data; buses=keys(pmd_data["bus"]), branches=keys(pmd_data["branch"]))
    # temporary dictionary for pi-model shunt elements
    shunts_g = Dict{Int, Any}()
    shunts_b = Dict{Int, Any}()
    for (br_id, br) in pmd_data["branch"]
        f_bus = br["f_bus"]
        t_bus = br["t_bus"]
        # if branch is flagged
        if br_id in branches
            # flags for convenience
            is_selfloop = f_bus==t_bus # guaranteed  to be reducable because branch is flagged
            is_shorted = all(br["br_r"] .==0) && all(br["br_x"] .==0)
            is_reducable = string(f_bus) in buses || string(t_bus) in buses
            if is_shorted && is_reducable
                # choose bus to remove
                rm_bus = (f_bus in buses) ? f_bus :  t_bus
                kp_bus = (rm_bus==f_bus) ? t_bus : f_bus
            elseif is_selfloop
                kp_bus = t_bus
            else
                # nothing to do, go to next branch
                continue
            end
            # move shunts to the bus that will be left
            if !haskey(shunts_g, kp_bus)
<<<<<<< HEAD
                shunts_g[kp_bus] =  MultiConductorVector(zeros(3))
                shunts_b[kp_bus] =  MultiConductorVector(zeros(3))
=======
                shunts_g[kp_bus] =  MultiConductorMatrix(zeros(3, 3))
                shunts_b[kp_bus] =  MultiConductorMatrix(zeros(3, 3))
>>>>>>> 756b2117
            end

            # bus shunts are diagonal, but branch shunts can b e full matrices
            # ensure no data is lost by only keeping the diagonal
            # this should not be the case for the current transformer parsing
            for key in ["g_fr", "g_to", "b_fr", "b_to"]
                @assert(all(br[key]-diagm(0=>diag(br[key])).==0))
            end

            shunts_g[kp_bus] .+= br["g_fr"]
            shunts_g[kp_bus] .+= br["g_to"]
            shunts_b[kp_bus] .+= br["b_fr"]
            shunts_b[kp_bus] .+= br["b_to"]
            # remove branch from pmd_data
            delete!(pmd_data["branch"], string(br_id))
            if is_shorted && is_reducable
                # remove bus from pmd_data
                delete!(pmd_data["bus"], string(rm_bus))
                # replace bus references in branches
                for (br_id, br) in  pmd_data["branch"]
                    if br["f_bus"] == rm_bus
                        br["f_bus"] = kp_bus
                    end
                    if br["t_bus"] == rm_bus
                        br["t_bus"] = kp_bus
                    end
                end
                # replace bus references in transformers
                for (_, tr) in pmd_data["transformer"]
                    if tr["f_bus"] == rm_bus
                        tr["f_bus"] = kp_bus
                    end
                    if tr["t_bus"] == rm_bus
                        tr["t_bus"] = kp_bus
                    end
                end
                # replace bus references in gens, loads, shunts, storage
                for comp_type in ["gen", "load", "shunt", "storage"]
                    for (_, comp) in pmd_data[comp_type]
                        if comp["$(comp_type)_bus"] == rm_bus
                            comp["$(comp_type)_bus"] = kp_bus
                        end
                    end
                end
                # fix new shunt buses
                for shunts in [shunts_g, shunts_b]
                    for (bus, shunt) in shunts
                        if bus == rm_bus
                            shunts[kp_bus] .+= shunt
                            delete!(shunts, bus)
                        end
                    end
                end
                # TODO clean up other references to the removed bus
                # like for example loads, generators, ...
                # skipped  for now, not relevant for transformer loss model
                # + pvsystem
                # ...
            end
        elseif f_bus==t_bus
            # this might occur if not all buses and branches are marked for removal
            # a branch in parallel with a removed branch can turn into a self-loop
            # and if that branch is not marked for removal, we end up here
            Memento.error(_LOGGER, "Specified set of buses and branches leads to a self-loop.")
        end
    end
    # create shunts for lumped pi-model shunts
    for (bus, shunt_g) in shunts_g
        shunt_b = shunts_b[bus]
        if !all(shunt_g .==0) || !all(shunt_b  .==0)
            Memento.warn(_LOGGER, "Pi-model shunt was moved to a bus shunt. Off-diagonals will be discarded in the data model.")
            # The shunts are part of PM, and will be scaled later on by make_per_unit,
            # unlike PMD level components. The shunts here originate from PMD level
            # components which were already scaled. Therefore, we have to undo the
            # scaling here to prevent double scaling later on.
            gs = shunt_g./1*pmd_data["baseMVA"]
            bs = shunt_b./1*pmd_data["baseMVA"]
            _add_shunt!(pmd_data, bus, gs=gs,  bs=bs)
        end
    end
end


"""
Helper function to add a new shunt. The shunt element is  always inserted at the
internal bus of the second winding in OpenDSS. If one of the branches of the
loss model connected to this bus, has zero impedance (for example, if XHL==0
or XLT==0 or R[3]==0), then this bus might be removed by
_rm_redundant_pd_elements!, in which case a new shunt should be inserted at the
remaining bus of the removed branch.
"""
function _add_shunt!(pmd_data, bus; gs=MultiConductorVector(zeros(3)), bs=MultiConductorVector(zeros(3)), vbase_kv=1, sbase_mva=1)
    # TODO check whether keys are consistent with the actual data model
    shunt_dict = Dict{String, Any}("status"=>1, "shunt_bus"=>bus)
    zbase  = vbase_kv^2/sbase_mva
    shunt_dict["gs"] = gs*zbase
    shunt_dict["bs"] = bs*zbase
    _push_dict_ret_key!(pmd_data["shunt"], shunt_dict, assume_no_gaps=false)
end


"""
    function _adjust_base!(pmd_data)

Updates the voltage base at each bus, so that the ratios of the voltage bases
across a transformer are consistent with the ratios of voltage ratings of the
windings. Default behaviour is to start at the primary winding of the first
transformer, and to propagate from there. Branches are updated; the impedances
and addmittances are rescaled to be consistent with the new voltage bases.
"""
function _adjust_base!(pmd_data; start_at_first_tr_prim=false)
    # initialize arrays etc. for the recursive part
    edges_br = [(br["index"], br["f_bus"], br["t_bus"]) for (br_id_str, br) in pmd_data["branch"]]
    edges_tr = [(tr["index"], tr["f_bus"], tr["t_bus"]) for (tr_id_str, tr) in pmd_data["transformer"]]
    edges_br_visited = Dict{Int, Bool}([(edge[1], false) for edge in edges_br])
    edges_tr_visited = Dict{Int, Bool}([(edge[1], false) for edge in edges_tr])
    bus_ids = [parse(Int, x) for x in keys(pmd_data["bus"])]
    nodes_visited = Dict{Int, Bool}([(bus_id, false) for  bus_id in bus_ids])
    # retrieve old voltage bases from connected nodes before starting
    br_basekv_old = Dict([(br["index"], pmd_data["bus"][string(br["f_bus"])]["base_kv"]) for (br_id_str, br) in pmd_data["branch"]])
    # start from the primary of the first transformer
    if start_at_first_tr_prim && haskey(pmd_data, "transformer") && haskey(pmd_data["transformer"], "1")
        trans_first = pmd_data["transformer"]["1"]
        source = trans_first["f_bus"]
        base_kv_new = trans_first["config_fr"]["vm_nom"]
    else
        # start at type 3 bus if present
        buses_3 = [bus["index"] for (bus_id_str, bus) in pmd_data["bus"] if bus["bus_type"]==3]
        buses_2 = [bus["index"] for (bus_id_str, bus) in pmd_data["bus"] if bus["bus_type"]==2]
        if length(buses_3)>0
            source = buses_3[1]
        elseif length(buses_2)>0
            source = buses_2[1]
        else
            Memento.warn(_LOGGER, "No bus of type 3 found; selecting random bus instead.")
            source = parse(Int, rand(keys(pmd_data["bus"])))
        end
        base_kv_new = pmd_data["basekv"]
    end
    _adjust_base_rec!(pmd_data, source, base_kv_new, nodes_visited, edges_br, edges_br_visited, edges_tr, edges_tr_visited, br_basekv_old)
    if !all(values(nodes_visited))
        Memento.warn(_LOGGER, "The network contains buses which are not reachable from the start node for the change of voltage base.")
    end
end


"""
This is the recursive code that goes with _adjust_base!; _adjust_base!
initializes arrays and other data that is passed along in the calls to this
recursive function. For very large networks, this might have to be rewritten
to not rely on recursion.
"""
function _adjust_base_rec!(pmd_data, source::Int, base_kv_new::Float64, nodes_visited, edges_br, edges_br_visited, edges_tr, edges_tr_visited, br_basekv_old)
    source_dict = pmd_data["bus"][string(source)]
    base_kv_prev = source_dict["base_kv"]
    if !(base_kv_prev≈base_kv_new)
        # only possible when meshed; ensure consistency
        if nodes_visited[source]
            Memento.error(_LOGGER, "Transformer ratings lead to an inconsistent definition for the voltage base at bus $source.")
        end
        source_dict["base_kv"] = base_kv_new
        # update the connected shunts with the new voltage base
        source_shunts = [shunt for (sh_id_str, shunt) in pmd_data["shunt"] if shunt["shunt_bus"]==source]
        for shunt in source_shunts
            _adjust_base_shunt!(pmd_data, shunt["index"], base_kv_prev, base_kv_new)
        end
        source_name = haskey(source_dict, "name") ? source_dict["name"] : ""
        if source_dict["bus_type"]==3
            #TODO is this the desired behaviour, keep SI units for type 3 bus?
            source_dict["vm"] *= base_kv_prev/base_kv_new
            source_dict["vmax"] *= base_kv_prev/base_kv_new
            source_dict["vmin"] *= base_kv_prev/base_kv_new
            Memento.info(_LOGGER, "Rescaling vm, vmin and vmax conform with new base_kv at type 3 bus $source($source_name): $base_kv_prev => $base_kv_new")
        else
            Memento.info(_LOGGER, "Resetting base_kv at bus $source($source_name): $base_kv_prev => $base_kv_new")
        end
        # TODO rescale vmin, vmax, vm
        # what is the desired behaviour here?
        # should the p.u. set point stay the same, or the set point in SI units?
    end
    nodes_visited[source] = true
    # propagate through the connected branches
    for (br_id, f_bus, t_bus) in [edge for edge in edges_br if !edges_br_visited[edge[1]]]
        # check !edges_br_visited[edge[1]] again, might be visited by now
        if (f_bus==source || t_bus==source) && !edges_br_visited[br_id]
            # this edge will be visited
            edges_br_visited[br_id] = true
            source_new = (f_bus==source) ? t_bus : f_bus
            # assume the branch was undimensionalised with the basekv of the node
            # it is connected to; ideally this will be a property of the branch
            # itself in the future to ensure consistency
            base_kv_branch_prev = br_basekv_old[br_id]
            if base_kv_branch_prev != base_kv_new
                br = pmd_data["branch"]["$br_id"]
                br_name = haskey(br, "name") ? br["name"] : ""
                Memento.info(_LOGGER, "Rescaling impedances at branch $br_id($br_name), conform with change of voltage base: $base_kv_branch_prev => $base_kv_new")
                _adjust_base_branch!(pmd_data, br_id, base_kv_branch_prev, base_kv_new)
            end
            # follow the edge to the adjacent node and repeat
            _adjust_base_rec!(pmd_data, source_new, base_kv_new, nodes_visited, edges_br, edges_br_visited, edges_tr, edges_tr_visited, br_basekv_old)
        end
    end
    # propogate through the connected transformers
    for (tr_id, f_bus, t_bus) in [edge for edge in edges_tr if !edges_tr_visited[edge[1]]]
        if f_bus==source || t_bus==source
            # this edge is now being visited
            edges_tr_visited[tr_id] = true
            source_new = (f_bus==source) ? t_bus : f_bus
            # scale the basekv across the transformer
            trans = pmd_data["transformer"][string(tr_id)]
            base_kv_new_tr = deepcopy(base_kv_new)
            if source_new==t_bus
                base_kv_new_tr *= (trans["config_to"]["vm_nom"]/trans["config_fr"]["vm_nom"])
            else
                base_kv_new_tr *= (trans["config_fr"]["vm_nom"]/trans["config_to"]["vm_nom"])
            end
            # follow the edge to the adjacent node and repeat
            _adjust_base_rec!(pmd_data, source_new, base_kv_new_tr, nodes_visited, edges_br, edges_br_visited, edges_tr, edges_tr_visited, br_basekv_old)
        end
    end
end


"Rescales the parameters of a branch to reflect a change in voltage base"
function _adjust_base_branch!(pmd_data, br_id::Int, base_kv_old::Float64, base_kv_new::Float64)
    branch = pmd_data["branch"][string(br_id)]
    zmult = (base_kv_old/base_kv_new)^2
    branch["br_r"] *= zmult
    branch["br_x"] *= zmult
    branch["g_fr"] *= 1/zmult
    branch["b_fr"] *= 1/zmult
    branch["g_to"] *= 1/zmult
    branch["b_to"] *= 1/zmult
end


"Rescales the parameters of a shunt to reflect a change in voltage base"
function _adjust_base_shunt!(pmd_data, sh_id::Int, base_kv_old::Float64, base_kv_new::Float64)
    shunt = pmd_data["shunt"][string(sh_id)]
    zmult = (base_kv_old/base_kv_new)^2
    shunt["bs"] *= 1/zmult
    shunt["gs"] *= 1/zmult
end


"""
    _where_is_comp(data, comp_id)

Finds existing component of id `comp_id` in array of `data` and returns index.
Assumes all components in `data` are unique.
"""
function _where_is_comp(data::Array, comp_id::AbstractString)::Int
    for (i, e) in enumerate(data)
        if e["name"] == comp_id
            return i
        end
    end
    return 0
end


"""
    _correct_duplicate_components!(dss_data)

Finds duplicate components in `dss_data` and merges up, meaning that older
data (lower indices) is always overwritten by newer data (higher indices).
"""
function _correct_duplicate_components!(dss_data::Dict)
    out = Dict{String,Array}()
    for (k, v) in dss_data
        if !(k in ["options"])
            out[k] = []
            for comp in v
                if isa(comp, Dict)
                    idx = _where_is_comp(out[k], comp["name"])
                    if idx > 0
                        merge!(out[k][idx], comp)
                    else
                        push!(out[k], comp)
                    end
                end
            end
        end
    end
    merge!(dss_data, out)
end


"Creates a virtual branch between the `virtual_sourcebus` and `sourcebus` with the impedance given by `circuit`"
function _create_sourcebus_vbranch!(pmd_data::Dict, circuit::Dict)
    sourcebus = find_bus(pmd_data["sourcebus"], pmd_data)
    vsourcebus = find_bus("virtual_sourcebus", pmd_data)

    br_r = MultiConductorMatrix(circuit["rmatrix"])
    br_x = MultiConductorMatrix(circuit["xmatrix"])

    vbranch = _create_vbranch!(pmd_data, sourcebus, vsourcebus; name="sourcebus_vbranch", br_r=br_r, br_x=br_x)
end


"Combines transformers with 'bank' keyword into a single transformer"
function _bank_transformers!(pmd_data::Dict)
    transformer_names = Dict(trans["name"] => n for (n, trans) in get(pmd_data, "transformer_comp", Dict()))
    bankable_transformers = [trans for trans in values(get(pmd_data, "transformer_comp", Dict())) if haskey(trans, "bank")]
    banked_transformers = Dict()
    for transformer in bankable_transformers
        bank = transformer["bank"]

        if !(bank in keys(banked_transformers))
            n = length(pmd_data["transformer_comp"])+length(banked_transformers)+1

            banked_transformers[bank] = deepcopy(transformer)
            banked_transformers[bank]["name"] = deepcopy(transformer["bank"])
            banked_transformers[bank]["source_id"] = "transformer.$(transformer["bank"])"
            banked_transformers[bank]["index"] = n
            # set impedances / admittances to zero; only the specified phases should be non-zero
            for key in ["rs", "xs", "bsh", "gsh"]
                inds = key=="xs" ? keys(banked_transformers[bank][key]) : 1:length(banked_transformers[bank][key])
                for w in inds
                    banked_transformers[bank][key][w] *= 0
                end
            end
            delete!(banked_transformers[bank], "bank")
        end

        banked_transformer = banked_transformers[bank]
        for phase in transformer["active_phases"]
            push!(banked_transformer["active_phases"], phase)
            for (k, v) in banked_transformer
                if isa(v, MultiConductorVector)
                    banked_transformer[k][phase] = deepcopy(transformer[k][phase])
                elseif isa(v, MultiConductorMatrix)
                    banked_transformer[k][phase, :] .= deepcopy(transformer[k][phase, :])
                elseif isa(v, Array) && eltype(v) <: MultiConductorVector
                    # most properties are arrays (indexed over the windings)
                    for w in 1:length(v)
                        banked_transformer[k][w][phase] = deepcopy(transformer[k][w][phase])
                    end
                elseif isa(v, Array) && eltype(v) <: MultiConductorMatrix
                    # most properties are arrays (indexed over the windings)
                    for w in 1:length(v)
                        banked_transformer[k][w][phase, :] .= deepcopy(transformer[k][w][phase, :])
                    end
                elseif k=="xs"
                    # xs is a Dictionary indexed over pairs of windings
                    for w in keys(v)
                        banked_transformer[k][w][phase, :] .= deepcopy(transformer[k][w][phase, :])
                    end
                end
            end
        end
    end

    for transformer in bankable_transformers
        delete!(pmd_data["transformer_comp"], transformer_names[transformer["name"]])
    end

    for transformer in values(banked_transformers)
        pmd_data["transformer_comp"]["$(transformer["index"])"] = deepcopy(transformer)
    end
end


"""
    parse_options(options)

Parses options defined with the `set` command in OpenDSS.
"""
function parse_options(options)
    out = Dict{String,Any}()
    if haskey(options, "voltagebases")
        out["voltagebases"] = _parse_array(Float64, options["voltagebases"])
    end

    if !haskey(options, "defaultbasefreq")
        Memento.warn(_LOGGER, "defaultbasefreq is not defined, default for circuit set to 60 Hz")
        out["defaultbasefreq"] = 60.0
    else
        out["defaultbasefreq"] = parse(Float64, options["defaultbasefreq"])
    end

    return out
end


"Parses a Dict resulting from the parsing of a DSS file into a PowerModels usable format"
function parse_opendss(dss_data::Dict; import_all::Bool=false, vmin::Float64=0.9, vmax::Float64=1.1, bank_transformers::Bool=true)::Dict
    pmd_data = Dict{String,Any}()

    _correct_duplicate_components!(dss_data)

    parse_dss_with_dtypes!(dss_data, ["line", "linecode", "load", "generator", "capacitor",
                                      "reactor", "circuit", "transformer", "pvsystem",
                                      "storage"])

    if haskey(dss_data, "options")
        condensed_opts = [Dict{String,Any}()]
        for opt in dss_data["options"]
            merge!(condensed_opts[1], opt)
        end
        dss_data["options"] = condensed_opts
    end

    merge!(pmd_data, parse_options(get(dss_data, "options", [Dict{String,Any}()])[1]))

    pmd_data["per_unit"] = false
    pmd_data["source_type"] = "dss"
    pmd_data["source_version"] = string(VersionNumber("0"))

    if haskey(dss_data, "circuit")
        circuit = dss_data["circuit"][1]
        defaults = _create_vsource(get(circuit, "bus1", "sourcebus"), circuit["name"]; _to_sym_keys(circuit)...)

        pmd_data["name"] = defaults["name"]
        pmd_data["basekv"] = defaults["basekv"]
        pmd_data["baseMVA"] = defaults["basemva"]
        pmd_data["basefreq"] = pop!(pmd_data, "defaultbasefreq")
        pmd_data["pu"] = defaults["pu"]
        pmd_data["conductors"] = defaults["phases"]
        pmd_data["sourcebus"] = defaults["bus1"]
    else
        Memento.error(_LOGGER, "Circuit not defined, not a valid circuit!")
    end

    _dss2pmd_bus!(pmd_data, dss_data, import_all, vmin, vmax)
    _dss2pmd_load!(pmd_data, dss_data, import_all)
    _dss2pmd_shunt!(pmd_data, dss_data, import_all)
    _dss2pmd_branch!(pmd_data, dss_data, import_all)
    _dss2pmd_transformer!(pmd_data, dss_data, import_all)
    _dss2pmd_reactor!(pmd_data, dss_data, import_all)
    _dss2pmd_gen!(pmd_data, dss_data, import_all)
    _dss2pmd_pvsystem!(pmd_data, dss_data, import_all)
    _dss2pmd_storage!(pmd_data, dss_data, import_all)

    pmd_data["dcline"] = []
    pmd_data["switch"] = []

    InfrastructureModels.arrays_to_dicts!(pmd_data)

    if bank_transformers
        _bank_transformers!(pmd_data)
    end

    for optional in ["dcline", "load", "shunt", "storage", "pvsystem", "branch"]
        if length(pmd_data[optional]) == 0
            pmd_data[optional] = Dict{String,Any}()
        end
    end

    _create_sourcebus_vbranch!(pmd_data, defaults)

    if haskey(pmd_data, "transformer_comp")
        # this has to be done before calling _adjust_sourcegen_bounds!
        _decompose_transformers!(pmd_data; import_all=import_all)
        _adjust_base!(pmd_data)
    else
        pmd_data["transformer"] = Dict{String, Any}()
    end

    _adjust_sourcegen_bounds!(pmd_data)

    pmd_data["files"] = dss_data["filename"]

    return pmd_data
end


"Parses a DSS file into a PowerModels usable format"
function parse_opendss(io::IOStream; import_all::Bool=false, vmin::Float64=0.9, vmax::Float64=1.1, bank_transformers::Bool=true)::Dict
    dss_data = parse_dss(io)

    return parse_opendss(dss_data; import_all=import_all)
end<|MERGE_RESOLUTION|>--- conflicted
+++ resolved
@@ -373,13 +373,8 @@
 
         shuntDict["shunt_bus"] = find_bus(name, pmd_data)
         shuntDict["name"] = defaults["name"]
-<<<<<<< HEAD
-        shuntDict["gs"] = MultiConductorVector(_parse_array(0.0, nodes, nconductors))  # TODO:
-        shuntDict["bs"] = MultiConductorVector(_parse_array(b_cap_pu, nodes, nconductors))
-=======
         shuntDict["gs"] = MultiConductorMatrix(fill(0.0, 3, 3))
         shuntDict["bs"] = MultiConductorMatrix(B)
->>>>>>> 756b2117
         shuntDict["status"] = convert(Int, defaults["enabled"])
         shuntDict["index"] = length(pmd_data["shunt"]) + 1
 
@@ -1327,13 +1322,8 @@
             end
             # move shunts to the bus that will be left
             if !haskey(shunts_g, kp_bus)
-<<<<<<< HEAD
-                shunts_g[kp_bus] =  MultiConductorVector(zeros(3))
-                shunts_b[kp_bus] =  MultiConductorVector(zeros(3))
-=======
                 shunts_g[kp_bus] =  MultiConductorMatrix(zeros(3, 3))
                 shunts_b[kp_bus] =  MultiConductorMatrix(zeros(3, 3))
->>>>>>> 756b2117
             end
 
             # bus shunts are diagonal, but branch shunts can b e full matrices
