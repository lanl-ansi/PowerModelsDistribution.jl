"all node types that can help define buses"
const _dss_node_objects::Vector{String} = String[
    "isource", "load", "generator", "indmach012", "storage", "pvsystem"
]

"all edge types that can help define buses"
const _dss_edge_objects::Vector{String} = String[
    "vsource", "fault", "capacitor", "line", "reactor", "transformer", "gictransformer", "gicline"
]

"all data holding objects"
const _dss_data_objects::Vector{String} = String[
    "options", "xfmrcode", "linecode", "loadshape", "xycurve", "linegeometry",
    "linespacing", "growthshape", "tcc_curve", "cndata", "tsdata", "wiredata"
]

"all objects that define controls"
const _dss_control_objects::Vector{String} = String[
    "capcontrol", "regcontrol", "swtcontrol", "relay", "recloser", "fuse"
]

"all objects that provide montoring"
const _dss_monitor_objects::Vector{String} = String[
    "energymeter", "monitor"
]

"components currently supported for automatic data type parsing"
const _dss_supported_components::Vector{String} = String[
    "line", "linecode", "load", "generator", "capacitor", "reactor",
    "transformer", "pvsystem", "storage", "loadshape", "options",
    "xfmrcode", "vsource", "xycurve", "spectrum", "capcontrol",
    "regcontrol", "linegeometry", "wiredata", "linespacing",
    "cndata", "tsdata"
]

"two number operators for reverse polish notation"
<<<<<<< HEAD
const _double_operators::Dict{String,Function} = Dict{String,Function}(
=======
const _double_operators = Dict{String,Function}(
>>>>>>> e15b9bd4
    "+" => +,
    "-" => -,
    "*" => *,
    "/" => /,
    "^" => ^,
    "atan2" => (x, y) -> rad2deg(atan(y, x))
)

"single number operators in reverse polish notation"
<<<<<<< HEAD
const _single_operators::Dict{String,Function} = Dict{String,Function}(
=======
const _single_operators = Dict{String,Function}(
>>>>>>> e15b9bd4
    "sqr" => x -> x * x,
    "sqrt" => sqrt,
    "inv" => inv,
    "ln" => log,
    "exp" => exp,
    "log10" => log10,
    "sin" => sind,
    "cos" => cosd,
    "tan" => tand,
    "asin" => asind,
    "acos" => acosd,
    "atan" => atand
)

"different acceptable delimiters for arrays"
const _array_delimiters::Vector{Char} = Vector{Char}(['\"', '\'', '[', '{', '(', ']', '}', ')'])

"properties that should be excluded from being overwritten during the application of `like`"
const _like_exclusions::Dict{String,Vector{Regex}} = Dict{String,Vector{Regex}}(
    "all" => Vector{Regex}([r"name", r"enabled"]),
    "line" => [r"switch"],
)

"dss to pmd load model"
const _dss2pmd_load_model::Dict{Int,LoadModel} = Dict{Int,LoadModel}(
    1 => POWER,
    2 => IMPEDANCE,
    5 => CURRENT,
    4 => EXPONENTIAL,
    8 => ZIP,
)

"dss to pmd capcontrol type"
const _dss2pmd_capcontrol_type::Dict{String,CapControlType} = Dict{String,CapControlType}(
    "kvar" => CAP_REACTIVE_POWER,
    "current" => CAP_CURRENT,
    "voltage" => CAP_VOLTAGE,
    ""=> CAP_DISABLED,
    "time"=>CAP_TIME,
)

"conversion factors for units to meters"
const _convert_to_meters::Dict{String,Float64} = Dict{String,Float64}(
    "mi" => 1609.3,
    "km" => 1000.0,
    "kft" => 304.8,
    "m" => 1.0,
    "ft" => 0.3048,
    "in" => 0.0254,
    "cm" => 0.01,
    "mm" => 0.001,
    "none" => 1.0
)


"detects if `expr` is Reverse Polish Notation expression"
function _isa_rpn(expr::AbstractString)::Bool
    expr = split(strip(expr, _array_delimiters))
    op_keys = keys(merge(_double_operators, _single_operators))
    for item in expr
        if item in op_keys
            return true
        end
    end
    return false
end


<<<<<<< HEAD
""
=======
"helper function to parse reverse polish notation"
>>>>>>> e15b9bd4
function _parse_rpn(expr::AbstractString)::Union{Float64, Vector{Float64}, AbstractString}
    if _isa_dss_array(expr)
        parse(Vector{Float64}, "(\"24.9 3 sqrt /\" \"10 2 *\")")
    else
        _parse_rpn(Float64, expr)
    end
end


<<<<<<< HEAD
=======
"helper function to parse reverse polish notation vectors"
>>>>>>> e15b9bd4
function _parse_rpn(::Type{T}, expr::AbstractString)::Union{T,AbstractString} where T <: Vector
    parse(T, expr)
end

<<<<<<< HEAD
=======

"helper function to parse reverse polish notation arrays"
>>>>>>> e15b9bd4
function _parse_array(::Type{T}, expr::AbstractString)::Union{Vector{T},AbstractString} where T
    parse(Vector{T}, expr)
end


"parses Reverse Polish Notation `expr`"
function _parse_rpn(::Type{T}, expr::AbstractString)::Union{T,AbstractString} where T
    clean_expr = strip(expr, _array_delimiters)

    if occursin("rollup", clean_expr) || occursin("rolldn", clean_expr) || occursin("swap", clean_expr)
        @warn "_parse_rpn does not support 'rollup', 'rolldn', or 'swap', leaving as String"
        return expr
    end

    stack = []
    split_expr = occursin(",", clean_expr) ? split(clean_expr, ',') : split(clean_expr)

    for item in split_expr
        try
            if haskey(_double_operators, item)
                b = pop!(stack)
                a = pop!(stack)
                push!(stack, _double_operators[item](a, b))
            elseif haskey(_single_operators, item)
                push!(stack, _single_operators[item](pop!(stack)))
            else
                if item == "pi"
                    push!(stack, pi)
                else
                    push!(stack, parse(T, item))
                end
            end
        catch error
            if isa(error, ArgumentError)
                @warn "'$expr' is not valid Reverse Polish Notation, leaving as String"
                return expr
            else
                throw(error)
            end
        end
    end
    if length(stack) > 1
        @warn "'$expr' is not valid Reverse Polish Notation, leaving as String"
        return expr
    else
        return stack[1]
    end
end


<<<<<<< HEAD
"""
Combines transformers with 'bank' keyword into a single transformer
"""
function bank_transformers!(eng::EngineeringDataModel)::Nothing
    bankable_transformers = Dict{String,Tuple{Vector{String},Vector{EngTransformer}}}()
    for (id, tr) in eng.transformer
        if !isempty(tr.bank)
            bank = tr["bank"]
            if !haskey(bankable_transformers, bank)
                bankable_transformers[bank] = (String[], EngTransformer[])
            end

            push!(bankable_transformers[bank][1], id)
            push!(bankable_transformers[bank][2], tr)
        end
    end

    for (bank, (ids, trs)) in bankable_transformers
        for tr in trs
            apply_xfmrcode!(tr, !isempty(tr.xfmrcode) ? eng.xfmrcode[tr.xfmrcode] : missing)
        end

        # across-phase properties should be the same to be eligible for banking
        props = ["bus", "noloadloss", "xsc", "rw", "cmag", "vm_nom", "sm_nom", "polarity", "configurations"]
        btrans = Dict{String, Any}(prop=>getproperty(trs[1], Symbol(prop)) for prop in props)
        if !all(tr[prop]==btrans[prop] for tr in trs, prop in props)
            @warn "Not all across-phase properties match among transfomers identified by bank='$bank', aborting attempt to bank"
            continue
        end
        nrw = length(btrans["bus"])

        # only attempt to bank wye-connected transformers
        if !all(all(conf==WYE for conf in tr["configurations"]) for tr in trs)
            @warn "Not all configurations 'wye' on transformers identified by bank='$bank', aborting attempt to bank"
            continue
        end
        neutrals = [conns[end] for conns in trs[1]["connections"]]
        # ensure all windings have the same neutral
        if !all(all(conns[end]==neutrals[w] for (w, conns) in enumerate(tr["connections"])) for tr in trs)
            @warn "Not all neutral phases match on transfomers identified by bank='$bank', aborting attempt to bank"
            continue
        end

        # this will merge the per-phase properties in such a way that the
        # f_connections will be sorted from small to large
        f_phases_loc = Dict(hcat([[(c,(i,p)) for (p, c) in enumerate(tr["connections"][1][1:end-1])] for (i, tr) in enumerate(trs)]...))
        locs = [f_phases_loc[x] for x in sort(collect(keys(f_phases_loc)))]
        props_merge = ["connections", "tm_set", "tm_ub", "tm_lb", "tm_step", "tm_fix"]
        for prop in props_merge
            btrans[prop] = [[trs[i][prop][w][p] for (i,p) in locs] for w in 1:nrw]

            # for the connections, also prefix the neutral per winding
            if prop=="connections"
                for w in 1:nrw
                    push!(btrans[prop][w], neutrals[w])
=======
"Combines transformers with 'bank' keyword into a single transformer"
function _bank_transformers!(data_eng::Dict{String,<:Any})
    if haskey(data_eng, "transformer")
        bankable_transformers = Dict()
        for (id, tr) in data_eng["transformer"]
            if haskey(tr, "bank")
                bank = tr["bank"]
                if !haskey(bankable_transformers, bank)
                    bankable_transformers[bank] = ([], [])
>>>>>>> e15b9bd4
                end
            end
        end

        btrans["status"] = all(tr.status == ENABLED for tr in trs) ? ENABLED : DISABLED
        btrans["source_id"] = "transformer.$bank"

        # add regulator objects if present
        if any(!ismissing(tr.controls) for tr in trs)
            for tr in trs
                if !ismissing(tr.controls)
                    if !haskey(btrans, "controls")
                        btrans["controls"] = tr.controls
                    else
                        merge!(btrans["controls"], tr.controls)
                    end
                end
            end
        else
            btrans["controls"] = missing
        end

        # edit the transformer dict
        for id in ids
            delete!(eng.transformer, id)
        end
        eng.transformer[bank] = EngTransformerObj(;
            name = bank,
            bus = btrans["bus"],
            connections = btrans["connections"],
            configurations = btrans["configurations"],
            xsc = btrans["xsc"],
            rw = btrans["rw"],
            cmag = btrans["cmag"],
            noloadloss = btrans["noloadloss"],
            # tm_nom = btrans["tm_nom"],
            tm_ub = btrans["tm_ub"],
            tm_lb = btrans["tm_lb"],
            tm_set = btrans["tm_set"],
            tm_step = btrans["tm_step"],
            tm_fix = btrans["tm_fix"],
            polarity = btrans["polarity"],
            vm_nom = btrans["vm_nom"],
            sm_nom = btrans["sm_nom"],
            bank = "",
            status = btrans["status"],
            source_id = btrans["source_id"],
            controls = btrans["controls"],
            dss = missing, # TODO
        )
    end
end


"""
discovers all terminals in the network
"""
function discover_terminals!(eng::EngineeringDataModel)::Nothing
    terminals = Dict{String, Set{Int}}([(name, Set{Int}()) for (name,bus) in eng.bus])

    for (_,eng_obj) in eng.line
        # ignore 0 terminal
        !all(eng_obj.f_connections .== 0) && push!(terminals[eng_obj.f_bus], setdiff(eng_obj.f_connections, [0])...)
        !all(eng_obj.t_connections .== 0) && push!(terminals[eng_obj.t_bus], setdiff(eng_obj.t_connections, [0])...)
    end

    for (_,eng_obj) in eng.switch
        # ignore 0 terminal
        !all(eng_obj.f_connections .== 0) && push!(terminals[eng_obj.f_bus], setdiff(eng_obj.f_connections, [0])...)
        !all(eng_obj.t_connections .== 0) && push!(terminals[eng_obj.t_bus], setdiff(eng_obj.t_connections, [0])...)
    end

    for (_,tr) in eng.transformer
        for w in 1:length(tr["bus"])
            # ignore 0 terminal
            tr.connections[w]!=[0] && push!(terminals[tr["bus"][w]], setdiff(tr.connections[w], [0])...)
        end
    end

    for comp_type in [:voltage_source, :load, :generator, :solar]
        for (_,eng_obj) in getproperty(eng, comp_type)
            !all(eng_obj.connections .== 0) && push!(terminals[eng_obj.bus], setdiff(eng_obj.connections, [0])...)
        end
    end

    for (id, bus) in eng.bus
        bus.terminals = sort(collect(terminals[id]))
    end

    for (_,bus) in eng.bus
        awaiting_ground = get(eng.metadata.awaiting_ground, bus.name, Vector{Int}[])

        if !isempty(awaiting_ground)
            neutral = !(4 in bus.terminals) ? 4 : maximum(bus.terminals)+1
            push!(bus.terminals, neutral)

            bus.grounded = [neutral]
            bus.rg = [0.0]
            bus.xg = [0.0]

            for i in 1:length(awaiting_ground)
                eng.metadata.awaiting_ground[bus.name][i][eng.metadata.awaiting_ground[bus.name][i].==0] .= neutral
            end

            delete!(eng.metadata.awaiting_ground, bus.name)
        end
    end
end


<<<<<<< HEAD
"discovers all phases and neutrals in the network"
function _discover_phases_neutral!(data_eng::Dict{String,<:Any})
    bus_neutral = _find_neutrals(data_eng)
    for (id, bus) in data_eng["bus"]
        terminals = bus["terminals"]
        if haskey(bus_neutral, id)
            bus["neutral"] = bus_neutral[id]
            phases = setdiff(terminals, bus["neutral"])
        else
            phases = terminals
        end
        @assert(length(phases)<=3, "At bus $id, we found $(length(phases))>3 phases; aborting discovery, requires manual inspection.")
    end
end


"Discovers all neutrals in the network"
function _find_neutrals(data_eng::Dict{String,<:Any})
    vertices = [(id, t) for (id, bus) in data_eng["bus"] for t in bus["terminals"]]
    neutrals = []
    edges = Set([((eng_obj["f_bus"], eng_obj["f_connections"][c]),(eng_obj["t_bus"], eng_obj["t_connections"][c])) for (id, eng_obj) in data_eng["line"] for c in 1:length(eng_obj["f_connections"])])

    bus_neutrals = [(id,bus["neutral"]) for (id,bus) in data_eng["bus"] if haskey(bus, "neutral")]
    trans_neutrals = []
    for (_, tr) in data_eng["transformer"]
        for w in 1:length(tr["connections"])
            if tr["configuration"][w] == WYE
                push!(trans_neutrals, (tr["bus"][w], tr["connections"][w][end]))
            end
        end
    end
    load_neutrals = [(eng_obj["bus"],eng_obj["connections"][end]) for (_,eng_obj) in get(data_eng, "load", Dict{String,Any}()) if eng_obj["configuration"]==WYE]
    neutrals = Set(vcat(bus_neutrals, trans_neutrals, load_neutrals))
    neutrals = Set([(bus,t) for (bus,t) in neutrals if t!=0])
    stack = copy(neutrals)
    while !isempty(stack)
        vertex = pop!(stack)
        candidates_t = [((f,t), t) for (f,t) in edges if f==vertex]
        candidates_f = [((f,t), f) for (f,t) in edges if t==vertex]
        for (edge,next) in [candidates_t..., candidates_f...]
            delete!(edges, edge)
            push!(stack, next)
            push!(neutrals, next)
        end
    end
    bus_neutral = Dict{String, Int}()
    for (bus,t) in neutrals
        bus_neutral[bus] = t
    end
    return bus_neutral
end


=======
>>>>>>> e15b9bd4
"Returns an ordered list of defined conductors. If ground=false, will omit any `0`"
function _get_conductors_ordered(busname::AbstractString; default::Vector{Int}=Int[], check_length::Bool=true, pad_ground::Bool=false)::Vector{Int}
    parts = split(busname, '.'; limit=2)
    ret = Int[]
    if length(parts)==2
        conds_str = split(parts[2], '.')
        ret = [parse(Int, i) for i in conds_str]
    else
        return default
    end

    if pad_ground && length(ret)==length(default)-1
        ret = [ret..., 0]
    end

    if check_length && length(default)!=length(ret)
        @info "An inconsistent number of nodes was specified on $(parts[1]); |$(parts[2])|!=$(length(default))."
    end

    return ret
end


<<<<<<< HEAD
=======
"creates a `dss` dict inside `object` that imports all items in `prop_order` from `dss_obj`"
function _import_all!(object::Dict{String,<:Any}, dss_obj::DssObject)
    object["dss"] = Dict{String,Any}((key, property) for (key,property) in dss_obj["raw_dss"])
end


>>>>>>> e15b9bd4
"""
Given a vector and a list of elements to find, this method will return a list
of the positions of the elements in that vector.
"""
function _get_idxs(vec::Vector{<:Any}, els::Vector{<:Any})::Vector{Int}
    ret = Array{Int, 1}(undef, length(els))
    for (i,f) in enumerate(els)
        for (j,l) in enumerate(vec)
            if f==l
                ret[i] = j
            end
        end
    end
    return ret
end


<<<<<<< HEAD
=======
"Discovers all of the buses (not separately defined in OpenDSS), from 'lines'"
function _discover_buses(data_dss::OpenDssDataModel)::Set
    buses = Set([])
    for obj_type in _dss_node_objects
        for (name, dss_obj) in get(data_dss, obj_type, Dict{String,Any}())
            push!(buses, split(dss_obj["bus1"], '.'; limit=2)[1])
        end
    end

    for obj_type in _dss_edge_objects
        for (name, dss_obj) in get(data_dss, obj_type, Dict{String,Any}())
            if obj_type == "transformer"
                for bus in dss_obj["buses"]
                    push!(buses, split(bus, '.'; limit=2)[1])
                end
            elseif obj_type == "gictransformer"
                for key in ["bush", "busx", "busnh", "busnx"]
                    if !isempty(dss_obj[key])
                        push!(buses, split(dss_obj[key], '.'; limit=2)[1])
                    end
                end
            elseif obj_type == "vsource"
                push!(buses, split(get(dss_obj, "bus1", "sourcebus"), '.'; limit=2)[1])
                if !isempty(dss_obj["bus2"])
                    push!(buses, split(dss_obj["bus2"], '.'; limit=2)[1])
                end
            else
                for key in ["bus1", "bus2"]
                    if !isempty(dss_obj[key])
                        push!(buses, split(dss_obj[key], '.'; limit=2)[1])
                    end
                end
            end
        end
    end

    return filter(x->!isempty(x), buses)
end


>>>>>>> e15b9bd4
"shifts a vector by `shift` spots to the left"
function _barrel_roll(x::Vector{T}, shift::Int)::Vector{T} where T
    N = length(x)
    if shift < 0
        shift = shift + ceil(Int, shift/N)*N
    end

    shift = mod(shift, N)

    return x[[(i-1+shift)%N+1 for i in 1:N]]
end


"Parses busnames as defined in OpenDSS, e.g. 'primary.1.2.3.0'"
function _parse_bus_id(busname::String)::Tuple{String,Vector{Bool}}
    parts = split(busname, '.'; limit=2)
    name = parts[1]
    elements = "1.2.3"

    if length(parts) >= 2
        name, elements = split(busname, '.'; limit=2)
    end

    nodes = Vector{Bool}([0, 0, 0, 0])

    for num in 1:3
        if occursin("$num", elements)
            nodes[num] = true
        end
    end

    if occursin("0", elements) || sum(nodes[1:3]) == 1
        nodes[4] = true
    end

    return name, nodes
end


<<<<<<< HEAD
"converts Dict{String,Any} to Dict{Symbol,Any} for passing as kwargs"
function _to_kwargs(data::Dict{String,Any})::Dict{Symbol,Any}
    return Dict{Symbol,Any}((Symbol(k), v) for (k, v) in data)
end


=======
>>>>>>> e15b9bd4
""
function _register_awaiting_ground!(bus::Dict{String,<:Any}, connections::Vector{Int})
    if !haskey(bus, "awaiting_ground")
        bus["awaiting_ground"] = []
    end

    push!(bus["awaiting_ground"], connections)
end


<<<<<<< HEAD
=======
"add engineering data object to engineering data model"
function _add_eng_obj!(data_eng::Dict{String,<:Any}, eng_obj_type::String, eng_obj_id::Any, eng_obj::Dict{String,<:Any})
    if !haskey(data_eng, eng_obj_type)
        data_eng[eng_obj_type] = Dict{String,Any}()
    end

    if haskey(data_eng[eng_obj_type], eng_obj_id)
        @warn "id '$eng_obj_id' already exists in $eng_obj_type, renaming to '$(eng_obj["source_id"])'"
        eng_obj_id = eng_obj["source_id"]
    end

    data_eng[eng_obj_type][eng_obj_id] = eng_obj
end


>>>>>>> e15b9bd4
"checks if loadshape has both pmult and qmult"
function _is_loadshape_split(dss_obj::Dict{String,<:Any})
    haskey(dss_obj, "pmult") && haskey(dss_obj, "qmult") && all(dss_obj["pmult"] .!= dss_obj["qmult"])
end


<<<<<<< HEAD
=======
"checks if loadshape has both pmult and qmult"
function _is_loadshape_split(dss_obj::DssLoadshape)
    !isempty(dss_obj["pmult"]) && !isempty(dss_obj["qmult"]) && all(dss_obj["pmult"] .!= dss_obj["qmult"])
end


>>>>>>> e15b9bd4
"helper function to properly reference time series variables from opendss"
function _build_time_series_reference!(eng_obj::Dict{String,<:Any}, dss_obj::DssTimeSeriesObjects, data_dss::OpenDssDataModel, time_series::String, active::String, reactive::String)
    if !isempty(dss_obj[time_series]) && !isempty(data_dss["loadshape"]) && haskey(data_dss["loadshape"], dss_obj[time_series])
        eng_obj["time_series"] = get(eng_obj, "time_series", Dict{String,Any}())
        if _is_loadshape_split(data_dss["loadshape"][dss_obj[time_series]])
            eng_obj["time_series"][active] = "$(dss_obj[time_series])_p"
            eng_obj["time_series"][reactive] = "$(dss_obj[time_series])_q"
        else
<<<<<<< HEAD
            eng_obj["time_series"][active] = defaults[time_series]
            eng_obj["time_series"][reactive] = defaults[time_series]
=======
            eng_obj["time_series"][active] = dss_obj[time_series]
            eng_obj["time_series"][reactive] = dss_obj[time_series]
>>>>>>> e15b9bd4
        end
    end
end<|MERGE_RESOLUTION|>--- conflicted
+++ resolved
@@ -34,11 +34,7 @@
 ]
 
 "two number operators for reverse polish notation"
-<<<<<<< HEAD
-const _double_operators::Dict{String,Function} = Dict{String,Function}(
-=======
 const _double_operators = Dict{String,Function}(
->>>>>>> e15b9bd4
     "+" => +,
     "-" => -,
     "*" => *,
@@ -48,11 +44,7 @@
 )
 
 "single number operators in reverse polish notation"
-<<<<<<< HEAD
-const _single_operators::Dict{String,Function} = Dict{String,Function}(
-=======
 const _single_operators = Dict{String,Function}(
->>>>>>> e15b9bd4
     "sqr" => x -> x * x,
     "sqrt" => sqrt,
     "inv" => inv,
@@ -121,11 +113,7 @@
 end
 
 
-<<<<<<< HEAD
-""
-=======
 "helper function to parse reverse polish notation"
->>>>>>> e15b9bd4
 function _parse_rpn(expr::AbstractString)::Union{Float64, Vector{Float64}, AbstractString}
     if _isa_dss_array(expr)
         parse(Vector{Float64}, "(\"24.9 3 sqrt /\" \"10 2 *\")")
@@ -135,19 +123,13 @@
 end
 
 
-<<<<<<< HEAD
-=======
 "helper function to parse reverse polish notation vectors"
->>>>>>> e15b9bd4
 function _parse_rpn(::Type{T}, expr::AbstractString)::Union{T,AbstractString} where T <: Vector
     parse(T, expr)
 end
 
-<<<<<<< HEAD
-=======
 
 "helper function to parse reverse polish notation arrays"
->>>>>>> e15b9bd4
 function _parse_array(::Type{T}, expr::AbstractString)::Union{Vector{T},AbstractString} where T
     parse(Vector{T}, expr)
 end
@@ -198,63 +180,6 @@
 end
 
 
-<<<<<<< HEAD
-"""
-Combines transformers with 'bank' keyword into a single transformer
-"""
-function bank_transformers!(eng::EngineeringDataModel)::Nothing
-    bankable_transformers = Dict{String,Tuple{Vector{String},Vector{EngTransformer}}}()
-    for (id, tr) in eng.transformer
-        if !isempty(tr.bank)
-            bank = tr["bank"]
-            if !haskey(bankable_transformers, bank)
-                bankable_transformers[bank] = (String[], EngTransformer[])
-            end
-
-            push!(bankable_transformers[bank][1], id)
-            push!(bankable_transformers[bank][2], tr)
-        end
-    end
-
-    for (bank, (ids, trs)) in bankable_transformers
-        for tr in trs
-            apply_xfmrcode!(tr, !isempty(tr.xfmrcode) ? eng.xfmrcode[tr.xfmrcode] : missing)
-        end
-
-        # across-phase properties should be the same to be eligible for banking
-        props = ["bus", "noloadloss", "xsc", "rw", "cmag", "vm_nom", "sm_nom", "polarity", "configurations"]
-        btrans = Dict{String, Any}(prop=>getproperty(trs[1], Symbol(prop)) for prop in props)
-        if !all(tr[prop]==btrans[prop] for tr in trs, prop in props)
-            @warn "Not all across-phase properties match among transfomers identified by bank='$bank', aborting attempt to bank"
-            continue
-        end
-        nrw = length(btrans["bus"])
-
-        # only attempt to bank wye-connected transformers
-        if !all(all(conf==WYE for conf in tr["configurations"]) for tr in trs)
-            @warn "Not all configurations 'wye' on transformers identified by bank='$bank', aborting attempt to bank"
-            continue
-        end
-        neutrals = [conns[end] for conns in trs[1]["connections"]]
-        # ensure all windings have the same neutral
-        if !all(all(conns[end]==neutrals[w] for (w, conns) in enumerate(tr["connections"])) for tr in trs)
-            @warn "Not all neutral phases match on transfomers identified by bank='$bank', aborting attempt to bank"
-            continue
-        end
-
-        # this will merge the per-phase properties in such a way that the
-        # f_connections will be sorted from small to large
-        f_phases_loc = Dict(hcat([[(c,(i,p)) for (p, c) in enumerate(tr["connections"][1][1:end-1])] for (i, tr) in enumerate(trs)]...))
-        locs = [f_phases_loc[x] for x in sort(collect(keys(f_phases_loc)))]
-        props_merge = ["connections", "tm_set", "tm_ub", "tm_lb", "tm_step", "tm_fix"]
-        for prop in props_merge
-            btrans[prop] = [[trs[i][prop][w][p] for (i,p) in locs] for w in 1:nrw]
-
-            # for the connections, also prefix the neutral per winding
-            if prop=="connections"
-                for w in 1:nrw
-                    push!(btrans[prop][w], neutrals[w])
-=======
 "Combines transformers with 'bank' keyword into a single transformer"
 function _bank_transformers!(data_eng::Dict{String,<:Any})
     if haskey(data_eng, "transformer")
@@ -264,7 +189,6 @@
                 bank = tr["bank"]
                 if !haskey(bankable_transformers, bank)
                     bankable_transformers[bank] = ([], [])
->>>>>>> e15b9bd4
                 end
             end
         end
@@ -375,62 +299,6 @@
 end
 
 
-<<<<<<< HEAD
-"discovers all phases and neutrals in the network"
-function _discover_phases_neutral!(data_eng::Dict{String,<:Any})
-    bus_neutral = _find_neutrals(data_eng)
-    for (id, bus) in data_eng["bus"]
-        terminals = bus["terminals"]
-        if haskey(bus_neutral, id)
-            bus["neutral"] = bus_neutral[id]
-            phases = setdiff(terminals, bus["neutral"])
-        else
-            phases = terminals
-        end
-        @assert(length(phases)<=3, "At bus $id, we found $(length(phases))>3 phases; aborting discovery, requires manual inspection.")
-    end
-end
-
-
-"Discovers all neutrals in the network"
-function _find_neutrals(data_eng::Dict{String,<:Any})
-    vertices = [(id, t) for (id, bus) in data_eng["bus"] for t in bus["terminals"]]
-    neutrals = []
-    edges = Set([((eng_obj["f_bus"], eng_obj["f_connections"][c]),(eng_obj["t_bus"], eng_obj["t_connections"][c])) for (id, eng_obj) in data_eng["line"] for c in 1:length(eng_obj["f_connections"])])
-
-    bus_neutrals = [(id,bus["neutral"]) for (id,bus) in data_eng["bus"] if haskey(bus, "neutral")]
-    trans_neutrals = []
-    for (_, tr) in data_eng["transformer"]
-        for w in 1:length(tr["connections"])
-            if tr["configuration"][w] == WYE
-                push!(trans_neutrals, (tr["bus"][w], tr["connections"][w][end]))
-            end
-        end
-    end
-    load_neutrals = [(eng_obj["bus"],eng_obj["connections"][end]) for (_,eng_obj) in get(data_eng, "load", Dict{String,Any}()) if eng_obj["configuration"]==WYE]
-    neutrals = Set(vcat(bus_neutrals, trans_neutrals, load_neutrals))
-    neutrals = Set([(bus,t) for (bus,t) in neutrals if t!=0])
-    stack = copy(neutrals)
-    while !isempty(stack)
-        vertex = pop!(stack)
-        candidates_t = [((f,t), t) for (f,t) in edges if f==vertex]
-        candidates_f = [((f,t), f) for (f,t) in edges if t==vertex]
-        for (edge,next) in [candidates_t..., candidates_f...]
-            delete!(edges, edge)
-            push!(stack, next)
-            push!(neutrals, next)
-        end
-    end
-    bus_neutral = Dict{String, Int}()
-    for (bus,t) in neutrals
-        bus_neutral[bus] = t
-    end
-    return bus_neutral
-end
-
-
-=======
->>>>>>> e15b9bd4
 "Returns an ordered list of defined conductors. If ground=false, will omit any `0`"
 function _get_conductors_ordered(busname::AbstractString; default::Vector{Int}=Int[], check_length::Bool=true, pad_ground::Bool=false)::Vector{Int}
     parts = split(busname, '.'; limit=2)
@@ -454,15 +322,12 @@
 end
 
 
-<<<<<<< HEAD
-=======
 "creates a `dss` dict inside `object` that imports all items in `prop_order` from `dss_obj`"
 function _import_all!(object::Dict{String,<:Any}, dss_obj::DssObject)
     object["dss"] = Dict{String,Any}((key, property) for (key,property) in dss_obj["raw_dss"])
 end
 
 
->>>>>>> e15b9bd4
 """
 Given a vector and a list of elements to find, this method will return a list
 of the positions of the elements in that vector.
@@ -480,8 +345,6 @@
 end
 
 
-<<<<<<< HEAD
-=======
 "Discovers all of the buses (not separately defined in OpenDSS), from 'lines'"
 function _discover_buses(data_dss::OpenDssDataModel)::Set
     buses = Set([])
@@ -522,7 +385,6 @@
 end
 
 
->>>>>>> e15b9bd4
 "shifts a vector by `shift` spots to the left"
 function _barrel_roll(x::Vector{T}, shift::Int)::Vector{T} where T
     N = length(x)
@@ -562,15 +424,6 @@
 end
 
 
-<<<<<<< HEAD
-"converts Dict{String,Any} to Dict{Symbol,Any} for passing as kwargs"
-function _to_kwargs(data::Dict{String,Any})::Dict{Symbol,Any}
-    return Dict{Symbol,Any}((Symbol(k), v) for (k, v) in data)
-end
-
-
-=======
->>>>>>> e15b9bd4
 ""
 function _register_awaiting_ground!(bus::Dict{String,<:Any}, connections::Vector{Int})
     if !haskey(bus, "awaiting_ground")
@@ -581,8 +434,6 @@
 end
 
 
-<<<<<<< HEAD
-=======
 "add engineering data object to engineering data model"
 function _add_eng_obj!(data_eng::Dict{String,<:Any}, eng_obj_type::String, eng_obj_id::Any, eng_obj::Dict{String,<:Any})
     if !haskey(data_eng, eng_obj_type)
@@ -598,22 +449,18 @@
 end
 
 
->>>>>>> e15b9bd4
 "checks if loadshape has both pmult and qmult"
 function _is_loadshape_split(dss_obj::Dict{String,<:Any})
     haskey(dss_obj, "pmult") && haskey(dss_obj, "qmult") && all(dss_obj["pmult"] .!= dss_obj["qmult"])
 end
 
 
-<<<<<<< HEAD
-=======
 "checks if loadshape has both pmult and qmult"
 function _is_loadshape_split(dss_obj::DssLoadshape)
     !isempty(dss_obj["pmult"]) && !isempty(dss_obj["qmult"]) && all(dss_obj["pmult"] .!= dss_obj["qmult"])
 end
 
 
->>>>>>> e15b9bd4
 "helper function to properly reference time series variables from opendss"
 function _build_time_series_reference!(eng_obj::Dict{String,<:Any}, dss_obj::DssTimeSeriesObjects, data_dss::OpenDssDataModel, time_series::String, active::String, reactive::String)
     if !isempty(dss_obj[time_series]) && !isempty(data_dss["loadshape"]) && haskey(data_dss["loadshape"], dss_obj[time_series])
@@ -622,13 +469,8 @@
             eng_obj["time_series"][active] = "$(dss_obj[time_series])_p"
             eng_obj["time_series"][reactive] = "$(dss_obj[time_series])_q"
         else
-<<<<<<< HEAD
-            eng_obj["time_series"][active] = defaults[time_series]
-            eng_obj["time_series"][reactive] = defaults[time_series]
-=======
             eng_obj["time_series"][active] = dss_obj[time_series]
             eng_obj["time_series"][reactive] = dss_obj[time_series]
->>>>>>> e15b9bd4
         end
     end
 end