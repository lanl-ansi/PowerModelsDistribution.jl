--- conflicted
+++ resolved
@@ -8,11 +8,8 @@
 """
 iseng(data::Dict{String,<:Any}) = _missing2false(get(data, "data_model", missing) == ENGINEERING)
 iseng(data::InfrastructureModel) = false
-<<<<<<< HEAD
 iseng(data::EngineeringModel) = true
-=======
-
->>>>>>> e15b9bd4
+
 
 """
     ismath(data::Dict{String,Any})
@@ -21,10 +18,7 @@
 """
 ismath(data::Dict{String,<:Any}) = _missing2false(get(data, "data_model", missing) == MATHEMATICAL)
 ismath(data::InfrastructureModel) = false
-<<<<<<< HEAD
 ismath(data::MathematicalModel) = true
-=======
->>>>>>> e15b9bd4
 
 
 """
@@ -120,23 +114,12 @@
 end
 
 
-<<<<<<< HEAD
-
-
-# "initializes the base math object of any type, and copies any one-to-one mappings"
-# function _init_math_obj(obj_type::String, eng_id::Any, eng_obj::Dict{String,<:Any}, index::Int; pass_props::Vector{String}=String[])::Dict{String,Any}
-#     math_obj = Dict{String,Any}(
-#         "name" => "$eng_id",
-#         "source_id" => "$obj_type.$eng_id"
-#     )
-=======
 "initializes the base math object of any type, and copies any one-to-one mappings"
 function _init_math_obj(obj_type::String, eng_id::Any, eng_obj::Dict{String,<:Any}, index::Int; pass_props::Vector{String}=String[])::Dict{String,Any}
     math_obj = Dict{String,Any}(
         "name" => "$eng_id",
         "source_id" => "$obj_type.$eng_id"
     )
->>>>>>> e15b9bd4
 
 #     for key in [get(_1to1_maps, obj_type, String[]); pass_props]
 #         if haskey(eng_obj, key)
@@ -164,19 +147,6 @@
 # end
 
 
-<<<<<<< HEAD
-# "Initializes the lookup table"
-# function _init_lookup!(data_math::Dict{String,<:Any})
-#     for key in keys(_1to1_maps)
-#         if !haskey(data_math["lookup"], key)
-#             data_math["lookup"][key] = Dict{Any,Int}()
-#         end
-#     end
-# end
-
-
-=======
->>>>>>> e15b9bd4
 "function for applying a scale to a paramter"
 function _scale(dict::Dict{String,<:Any}, key::String, scale::Real)
     if haskey(dict, key)
