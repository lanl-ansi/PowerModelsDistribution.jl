"root of the power formulation type hierarchy"
abstract type AbstractUnbalancedPowerModel <: _IM.AbstractInfrastructureModel end

"a macro for adding the base PowerModels fields to a type definition"
_IM.@def pmd_fields begin
    # this must be explicitly qualified, so that it works in downstream
    # packages that use import PowerModels and this command appears in the
    # downstream package's scope
    PowerModelsDistribution.@im_fields
end


# Helper functions for multinetwork AbstractPowerModel objects.
nw_ids(pm::AbstractUnbalancedPowerModel) = _IM.nw_ids(pm, pmd_it_sym)
nws(pm::AbstractUnbalancedPowerModel) = _IM.nws(pm, pmd_it_sym)


# Helper functions for AbstractPowerModel component indices.
ids(pm::AbstractUnbalancedPowerModel, nw::Int, key::Symbol) = _IM.ids(pm, pmd_it_sym, nw, key)
ids(pm::AbstractUnbalancedPowerModel, key::Symbol; nw::Int=nw_id_default) = _IM.ids(pm, pmd_it_sym, key; nw = nw)


# Helper functions for AbstractPowerModel `ref` access.
ref(pm::AbstractUnbalancedPowerModel, nw::Int = nw_id_default) = _IM.ref(pm, pmd_it_sym, nw)
ref(pm::AbstractUnbalancedPowerModel, nw::Int, key::Symbol) = _IM.ref(pm, pmd_it_sym, nw, key)
ref(pm::AbstractUnbalancedPowerModel, nw::Int, key::Symbol, idx::Any) = _IM.ref(pm, pmd_it_sym, nw, key, idx)
ref(pm::AbstractUnbalancedPowerModel, nw::Int, key::Symbol, idx::Any, param::String) = _IM.ref(pm, pmd_it_sym, nw, key, idx, param)
ref(pm::AbstractUnbalancedPowerModel, key::Symbol; nw::Int = nw_id_default) = _IM.ref(pm, pmd_it_sym, key; nw = nw)
ref(pm::AbstractUnbalancedPowerModel, key::Symbol, idx::Any; nw::Int = nw_id_default) = _IM.ref(pm, pmd_it_sym, key, idx; nw = nw)
ref(pm::AbstractUnbalancedPowerModel, key::Symbol, idx::Any, param::String; nw::Int = nw_id_default) = _IM.ref(pm, pmd_it_sym, key, idx, param; nw = nw)


# Helper functions for AbstractPowerModel `var` access.
var(pm::AbstractUnbalancedPowerModel, nw::Int = nw_id_default) = _IM.var(pm, pmd_it_sym, nw)
var(pm::AbstractUnbalancedPowerModel, nw::Int, key::Symbol) = _IM.var(pm, pmd_it_sym, nw, key)
var(pm::AbstractUnbalancedPowerModel, nw::Int, key::Symbol, idx::Any) = _IM.var(pm, pmd_it_sym, nw, key, idx)
var(pm::AbstractUnbalancedPowerModel, key::Symbol; nw::Int = nw_id_default) = _IM.var(pm, pmd_it_sym, key; nw = nw)
var(pm::AbstractUnbalancedPowerModel, key::Symbol, idx::Any; nw::Int = nw_id_default) = _IM.var(pm, pmd_it_sym, key, idx; nw = nw)


# Helper functions for AbstractPowerModel `con` access.
con(pm::AbstractUnbalancedPowerModel, nw::Int = nw_id_default) = _IM.con(pm, pmd_it_sym; nw = nw)
con(pm::AbstractUnbalancedPowerModel, nw::Int, key::Symbol) = _IM.con(pm, pmd_it_sym, nw, key)
con(pm::AbstractUnbalancedPowerModel, nw::Int, key::Symbol, idx::Any) = _IM.con(pm, pmd_it_sym, nw, key, idx)
con(pm::AbstractUnbalancedPowerModel, key::Symbol; nw::Int = nw_id_default) = _IM.con(pm, pmd_it_sym, key; nw = nw)
con(pm::AbstractUnbalancedPowerModel, key::Symbol, idx::Any; nw::Int = nw_id_default) = _IM.con(pm, pmd_it_sym, key, idx; nw = nw)


# Helper functions for AbstractPowerModel `sol` access.
sol(pm::AbstractUnbalancedPowerModel, nw::Int = nw_id_default) = _IM.sol(pm, pmd_it_sym; nw = nw)
sol(pm::AbstractUnbalancedPowerModel, nw::Int, key::Symbol) = _IM.sol(pm, pmd_it_sym, nw, key)
sol(pm::AbstractUnbalancedPowerModel, nw::Int, key::Symbol, idx::Any) = _IM.sol(pm, pmd_it_sym, nw, key, idx)
sol(pm::AbstractUnbalancedPowerModel, key::Symbol; nw::Int = nw_id_default) = _IM.sol(pm, pmd_it_sym, key; nw = nw)
sol(pm::AbstractUnbalancedPowerModel, key::Symbol, idx::Any; nw::Int = nw_id_default) = _IM.sol(pm, pmd_it_sym, key, idx; nw = nw)

@doc "helper function to access the `ids` of multinetworks from AbstractUnbalancedPowerModel structs, returns ints" nw_ids
@doc "helper function to access multinetwork data from AbstractUnbalancedPowerModel structs, returns (id,data) pairs" nws
@doc "helper function to access the `ids` of AbstractUnbalancedPowerModel structs' `ref`, returns ints" ids
@doc "helper function to access the AbstractUnbalancedPowerModel structs' `ref`, returns (id,data) pairs" ref
@doc "helper function to access the AbstractUnbalancedPowerModel structs' `var`, returns JuMP VariableRef" var
@doc "helper function to access the AbstractUnbalancedPowerModel structs' `con`, returns JuMP Constraint" con
@doc "helper function to access the AbstractUnbalancedPowerModel structs' `sol`, returns Dict" sol

"checks if a sufficient number of variables exist for the given keys collection"
function _check_var_keys(vars, keys, var_name, comp_name)
    if length(vars) < length(keys)
        error("$(var_name) decision variables appear to be missing for $(comp_name) components")
    end
end


"""
    @smart_constraint model::JuMP.Model vars::Vector expr::JuMP.Expression

Detection of whether a constraint should be NL or not"
"""
macro smart_constraint(model, vars, expr)
    esc(quote
        if _has_nl_expression($vars)
            JuMP.@NLconstraint($model, $expr)
        else
            JuMP.@constraint($model, $expr)
        end
    end)
end


"""
	function set_lower_bound(
		x::JuMP.VariableRef,
		bound::Real
	)

Local wrapper method for JuMP.set_lower_bound, which skips NaN and infinite (-Inf only)
"""
function set_lower_bound(x::JuMP.VariableRef, bound::Real)
    if !(isnan(bound) || bound==-Inf)
        JuMP.set_lower_bound(x, bound)
    end
end


"""
	function set_lower_bound(
		xs::Vector{JuMP.VariableRef},
		bound::Real
	)

Local wrapper method for JuMP.set_lower_bound, which skips NaN and infinite (-Inf only).
Note that with this signature, the bound is applied to every variable in the vector.
"""
function set_lower_bound(xs::Vector{JuMP.VariableRef}, bound::Real)
    for x in xs
        set_lower_bound(x, bound)
    end
end


"""
	function set_upper_bound(
		x::JuMP.VariableRef,
		bound
	)

Local wrapper method for JuMP.set_upper_bound, which skips NaN and infinite (+Inf only)
"""
function set_upper_bound(x::JuMP.VariableRef, bound)
    if !(isnan(bound) || bound==Inf)
        JuMP.set_upper_bound(x, bound)
    end
end


"""
<<<<<<< HEAD
	function set_upper_bound(
		xs::Vector{JuMP.VariableRef},
		bound::Real
	)

Local wrapper method for JuMP.set_upper_bound, which skips NaN and infinite (+Inf only).
Note that with this signature, the bound is applied to every variable in the vector.
"""
function set_upper_bound(xs::Vector{JuMP.VariableRef}, bound::Real)
    for x in xs
        set_upper_bound(x, bound)
    end
=======
    comp_start_value(comp::Dict, keys::Vector{String}, conductor::Int, default::Any)

Searches for start value for a variable `key` in order from a list of `keys` of a component `comp`
for conductor `conductor`, and if one does not exist, uses `default`
"""
function comp_start_value(comp::Dict{String,<:Any}, keys::Vector{String}, conductor::Int, default)
    cond_ind = _get_conductor_indicator(comp)
    for key in keys
        if haskey(comp, key) && !isempty(cond_ind)
            return comp[key][findfirst(isequal(conductor), comp[cond_ind])]
        end
    end
    return default
>>>>>>> d7211e08
end


"""
<<<<<<< HEAD
	function comp_start_value(
		comp::Dict{String,<:Any},
		key::String,
		conductor::Int,
		default
	)
=======
    comp_start_value(comp::Dict, key::String, conductor::Int, default::Any)
>>>>>>> d7211e08

Searches for start value for a variable `key` of a component `comp` for conductor `conductor`,
and if one does not exist, uses `default`
"""
function comp_start_value(comp::Dict{String,<:Any}, key::String, conductor::Int, default)
    cond_ind = _get_conductor_indicator(comp)
    if haskey(comp, key) && !isempty(cond_ind)
        return comp[key][findfirst(isequal(conductor), comp[cond_ind])]
    else
        return default
    end
end


"""
<<<<<<< HEAD
	function comp_start_value(
		comp::Dict{String,<:Any},
		key::String,
		default=0.0
	)
=======
    comp_start_value(comp::Dict, keys::Vector{String}, default::Any)

Searches for start value for a variable `key` in order from a list of `keys` of a component `comp`,
and if one does not exist, uses `default`. This is the conductor-agnostic version of `comp_start_value`.
"""
function comp_start_value(comp::Dict{String,<:Any}, keys::Vector{String}, default=0.0)
    for key in keys
        if haskey(comp, key)
            return comp[key]
        end
    end
    return default
end


"""
    comp_start_value(comp::Dict, key::String, default::Any)
>>>>>>> d7211e08

Searches for start value for a variable `key` of a component `comp`, and if one does not exist,
uses `default`. This is the conductor-agnostic version of `comp_start_value`.
"""
function comp_start_value(comp::Dict{String,<:Any}, key::String, default=0.0)
    return get(comp, key, default)
end<|MERGE_RESOLUTION|>--- conflicted
+++ resolved
@@ -132,7 +132,6 @@
 
 
 """
-<<<<<<< HEAD
 	function set_upper_bound(
 		xs::Vector{JuMP.VariableRef},
 		bound::Real
@@ -145,8 +144,16 @@
     for x in xs
         set_upper_bound(x, bound)
     end
-=======
-    comp_start_value(comp::Dict, keys::Vector{String}, conductor::Int, default::Any)
+end
+
+
+"""
+    comp_start_value(
+      comp::Dict, 
+      keys::Vector{String}, 
+      conductor::Int, 
+      default::Any
+    )
 
 Searches for start value for a variable `key` in order from a list of `keys` of a component `comp`
 for conductor `conductor`, and if one does not exist, uses `default`
@@ -159,21 +166,16 @@
         end
     end
     return default
->>>>>>> d7211e08
-end
-
-
-"""
-<<<<<<< HEAD
+end
+
+
+"""
 	function comp_start_value(
 		comp::Dict{String,<:Any},
 		key::String,
 		conductor::Int,
-		default
-	)
-=======
-    comp_start_value(comp::Dict, key::String, conductor::Int, default::Any)
->>>>>>> d7211e08
+		default::Any
+	)
 
 Searches for start value for a variable `key` of a component `comp` for conductor `conductor`,
 and if one does not exist, uses `default`
@@ -189,19 +191,16 @@
 
 
 """
-<<<<<<< HEAD
 	function comp_start_value(
 		comp::Dict{String,<:Any},
-		key::String,
-		default=0.0
-	)
-=======
-    comp_start_value(comp::Dict, keys::Vector{String}, default::Any)
+		keys::String,
+		default::Any=0.0
+	)
 
 Searches for start value for a variable `key` in order from a list of `keys` of a component `comp`,
 and if one does not exist, uses `default`. This is the conductor-agnostic version of `comp_start_value`.
 """
-function comp_start_value(comp::Dict{String,<:Any}, keys::Vector{String}, default=0.0)
+function comp_start_value(comp::Dict{String,<:Any}, keys::Vector{String}, default::Any=0.0)
     for key in keys
         if haskey(comp, key)
             return comp[key]
@@ -212,12 +211,15 @@
 
 
 """
-    comp_start_value(comp::Dict, key::String, default::Any)
->>>>>>> d7211e08
+    function comp_start_value(
+      comp::Dict, 
+      key::String, 
+      default::Any=0.0
+    )
 
 Searches for start value for a variable `key` of a component `comp`, and if one does not exist,
 uses `default`. This is the conductor-agnostic version of `comp_start_value`.
 """
-function comp_start_value(comp::Dict{String,<:Any}, key::String, default=0.0)
+function comp_start_value(comp::Dict{String,<:Any}, key::String, default::Any=0.0)
     return get(comp, key, default)
 end