# Three-phase specific constraints

""
function constraint_kcl_shunt_slack(pm::PMs.GenericPowerModel, i::Int; nw::Int=pm.cnw, cnd::Int=pm.ccnd)
    if !haskey(PMs.con(pm, nw, cnd), :kcl_p)
        PMs.con(pm, nw, cnd)[:kcl_p] = Dict{Int,JuMP.ConstraintRef}()
    end
    if !haskey(PMs.con(pm, nw, cnd), :kcl_q)
        PMs.con(pm, nw, cnd)[:kcl_q] = Dict{Int,JuMP.ConstraintRef}()
    end

    bus = PMs.ref(pm, nw, :bus, i)
    bus_arcs = PMs.ref(pm, nw, :bus_arcs, i)
    bus_arcs_dc = PMs.ref(pm, nw, :bus_arcs_dc, i)
    bus_gens = PMs.ref(pm, nw, :bus_gens, i)
    bus_loads = PMs.ref(pm, nw, :bus_loads, i)
    bus_shunts = PMs.ref(pm, nw, :bus_shunts, i)

    bus_pd = Dict(k => PMs.ref(pm, nw, :load, k, "pd", cnd) for k in bus_loads)
    bus_qd = Dict(k => PMs.ref(pm, nw, :load, k, "qd", cnd) for k in bus_loads)

    bus_gs = Dict(k => PMs.ref(pm, nw, :shunt, k, "gs", cnd) for k in bus_shunts)
    bus_bs = Dict(k => PMs.ref(pm, nw, :shunt, k, "bs", cnd) for k in bus_shunts)

    constraint_kcl_shunt_slack(pm, nw, cnd, i, bus_arcs, bus_arcs_dc, bus_gens, bus_pd, bus_qd, bus_gs, bus_bs)
end


""
function constraint_tp_voltage(pm::PMs.GenericPowerModel; nw::Int=pm.cnw)
    for c in PMs.conductor_ids(pm)
        constraint_tp_voltage(pm, nw, c)
    end
end


"delegate back to PowerModels by default"
function constraint_tp_voltage(pm::PMs.GenericPowerModel, n::Int, c::Int)
        PMs.constraint_voltage(pm, n, c)
end


""
function constraint_ohms_tp_yt_from(pm::PMs.GenericPowerModel, i::Int; nw::Int=pm.cnw, cnd::Int=pm.ccnd)
    branch = PMs.ref(pm, nw, :branch, i)
    f_bus = branch["f_bus"]
    t_bus = branch["t_bus"]
    f_idx = (i, f_bus, t_bus)
    t_idx = (i, t_bus, f_bus)

    g, b = PMs.calc_branch_y(branch)
    tr, ti = PMs.calc_branch_t(branch)
    g_fr = branch["g_fr"]
    b_fr = branch["b_fr"]
    tm = branch["tap"]

    constraint_ohms_tp_yt_from(pm, nw, cnd, f_bus, t_bus, f_idx, t_idx, g, b, g_fr, b_fr, tr, ti, tm)
end


""
function constraint_ohms_tp_yt_to(pm::PMs.GenericPowerModel, i::Int; nw::Int=pm.cnw, cnd::Int=pm.ccnd)
    branch = PMs.ref(pm, nw, :branch, i)
    f_bus = branch["f_bus"]
    t_bus = branch["t_bus"]
    f_idx = (i, f_bus, t_bus)
    t_idx = (i, t_bus, f_bus)

    g, b = PMs.calc_branch_y(branch)
    tr, ti = PMs.calc_branch_t(branch)
    g_to = branch["g_to"]
    b_to = branch["b_to"]
    tm = branch["tap"]

    constraint_ohms_tp_yt_to(pm, nw, cnd, f_bus, t_bus, f_idx, t_idx, g, b, g_to, b_to, tr, ti, tm)
end


""
function constraint_ohms_tp_yt_from_on_off(pm::PMs.GenericPowerModel, i::Int; nw::Int=pm.cnw, cnd::Int=pm.ccnd)
    branch = PMs.ref(pm, nw, :branch, i)
    f_bus = branch["f_bus"]
    t_bus = branch["t_bus"]
    f_idx = (i, f_bus, t_bus)
    t_idx = (i, t_bus, f_bus)

    g, b = PMs.calc_branch_y(branch)
    tr, ti = PMs.calc_branch_t(branch)
    g_fr = branch["g_fr"]
    b_fr = branch["b_fr"]
    tm = branch["tap"]

    vad_min = [PMs.ref(pm, nw, :off_angmin, c) for c in PMs.conductor_ids(pm)]
    vad_max = [PMs.ref(pm, nw, :off_angmax, c) for c in PMs.conductor_ids(pm)]

    constraint_ohms_tp_yt_from_on_off(pm, nw, cnd, i, f_bus, t_bus, f_idx, t_idx, g, b, g_fr, b_fr, tr, ti, tm, vad_min, vad_max)
end


""
function constraint_ohms_tp_yt_to_on_off(pm::PMs.GenericPowerModel, i::Int; nw::Int=pm.cnw, cnd::Int=pm.ccnd)
    branch = PMs.ref(pm, nw, :branch, i)
    f_bus = branch["f_bus"]
    t_bus = branch["t_bus"]
    f_idx = (i, f_bus, t_bus)
    t_idx = (i, t_bus, f_bus)

    g, b = PMs.calc_branch_y(branch)
    tr, ti = PMs.calc_branch_t(branch)
    g_to = branch["g_to"]
    b_to = branch["b_to"]
    tm = branch["tap"]

    vad_min = [PMs.ref(pm, nw, :off_angmin, c) for c in PMs.conductor_ids(pm)]
    vad_max = [PMs.ref(pm, nw, :off_angmax, c) for c in PMs.conductor_ids(pm)]

    constraint_ohms_tp_yt_to_on_off(pm, nw, cnd, i, f_bus, t_bus, f_idx, t_idx, g, b, g_to, b_to, tr, ti, tm, vad_min, vad_max)
end


""
function constraint_voltage_magnitude_difference(pm::PMs.GenericPowerModel, i::Int; nw::Int=pm.cnw, cnd::Int=pm.ccnd)
    branch = PMs.ref(pm, nw, :branch, i)
    f_bus = branch["f_bus"]
    t_bus = branch["t_bus"]
    f_idx = (i, f_bus, t_bus)
    t_idx = (i, t_bus, f_bus)

    r = branch["br_r"]
    x = branch["br_x"]
    g_sh_fr = branch["g_fr"]
    b_sh_fr = branch["b_fr"]
    tm = branch["tap"]

    constraint_voltage_magnitude_difference(pm, nw, cnd, i, f_bus, t_bus, f_idx, t_idx, r, x, g_sh_fr, b_sh_fr, tm)
end

function constraint_tp_voltage_magnitude_difference(pm::PMs.GenericPowerModel, i::Int; nw::Int=pm.cnw)
    branch = PMs.ref(pm, nw, :branch, i)
    f_bus = branch["f_bus"]
    t_bus = branch["t_bus"]
    f_idx = (i, f_bus, t_bus)
    t_idx = (i, t_bus, f_bus)

    r = branch["br_r"].values
    x = branch["br_x"].values
    g_sh_fr = diagm(0 => branch["g_fr"].values)
    b_sh_fr = diagm(0 => branch["b_fr"].values)
    tm = branch["tap"].values

    constraint_tp_voltage_magnitude_difference(pm, nw, i, f_bus, t_bus, f_idx, t_idx, r, x, g_sh_fr, b_sh_fr, tm)
end


function constraint_tp_branch_current(pm::PMs.GenericPowerModel{T}, i::Int; nw::Int=pm.cnw) where T <: AbstractUBFForm
    branch = PMs.ref(pm, nw, :branch, i)
    f_bus = branch["f_bus"]
    t_bus = branch["t_bus"]
    f_idx = (i, f_bus, t_bus)

    g_sh_fr = diagm(0 => branch["g_fr"].values)
    b_sh_fr = diagm(0 => branch["b_fr"].values)

    constraint_tp_branch_current(pm, nw, i, f_bus, f_idx, g_sh_fr, b_sh_fr)
end


function constraint_flow_losses(pm::PMs.GenericPowerModel, i::Int; nw::Int=pm.cnw, cnd::Int=pm.ccnd)
    branch = PMs.ref(pm, nw, :branch, i)
    f_bus = branch["f_bus"]
    t_bus = branch["t_bus"]
    f_idx = (i, f_bus, t_bus)
    t_idx = (i, t_bus, f_bus)

    r = branch["br_r"][cnd]
    x = branch["br_x"][cnd]
    tm = branch["tap"][cnd]
    g_sh_fr = branch["g_fr"][cnd]
    g_sh_to = branch["g_to"][cnd]
    b_sh_fr = branch["b_fr"][cnd]
    b_sh_to = branch["b_to"][cnd]

    constraint_flow_losses(pm::PMs.GenericPowerModel, nw, cnd, i, f_bus, t_bus, f_idx, t_idx, r, x, g_sh_fr, g_sh_to, b_sh_fr, b_sh_to, tm)
end

function constraint_tp_flow_losses(pm::PMs.GenericPowerModel, i::Int; nw::Int=pm.cnw)
    branch = PMs.ref(pm, nw, :branch, i)
    f_bus = branch["f_bus"]
    t_bus = branch["t_bus"]
    f_idx = (i, f_bus, t_bus)
    t_idx = (i, t_bus, f_bus)

    r = branch["br_r"].values
    x = branch["br_x"].values
    g_sh_fr = diagm(0 => branch["g_fr"]).values
    g_sh_to = diagm(0 => branch["g_to"]).values
    b_sh_fr = diagm(0 => branch["b_fr"]).values
    b_sh_to = diagm(0 => branch["b_to"]).values

    constraint_tp_flow_losses(pm::PMs.GenericPowerModel, nw, i, f_bus, t_bus, f_idx, t_idx, r, x, g_sh_fr, g_sh_to, b_sh_fr, b_sh_to)
end


""
function constraint_tp_storage_exchange(pm::PMs.GenericPowerModel, i::Int; nw::Int=pm.cnw)
    storage = PMs.ref(pm, nw, :storage, i)

    PMs.constraint_storage_complementarity(pm, nw, i)
    constraint_tp_storage_loss(pm, nw, i, storage["storage_bus"], storage["r"], storage["x"], storage["standby_loss"])
end


function constraint_tp_trans(pm::PMs.GenericPowerModel, i::Int; nw::Int=pm.cnw)
    if PMs.ref(pm, pm.cnw, :conductors)!=3
        Memento.error(LOGGER, "Transformers only work with networks with three conductors.")
    end
    (Tv_fr,Tv_im,Ti_fr,Ti_im,Cv_to) = calc_tp_trans_Tvi(pm, i)
    f_bus = PMs.ref(pm, :trans, i)["f_bus"]
    t_bus = PMs.ref(pm, :trans, i)["t_bus"]
    tm = PMs.ref(pm, :trans, i)["tm"]
    constraint_tp_trans_voltage(pm, nw, i, f_bus, t_bus, tm, Tv_fr, Tv_im, Cv_to)
    f_idx = (i, f_bus, t_bus)
    t_idx = (i, t_bus, f_bus)
    constraint_tp_trans_flow(pm, nw, i, f_bus, t_bus, f_idx, t_idx, tm, Ti_fr, Ti_im, Cv_to)
end


function constraint_tp_oltc(pm::PMs.GenericPowerModel, i::Int; nw::Int=pm.cnw)
    if PMs.ref(pm, pm.cnw, :conductors)!=3
        Memento.error(LOGGER, "Transformers only work with networks with three conductors.")
    end
    (Tv_fr,Tv_im,Ti_fr,Ti_im,Cv_to) = calc_tp_trans_Tvi(pm, i)
    trans = PMs.ref(pm, :trans, i)
    f_bus = trans["f_bus"]
    t_bus = trans["t_bus"]
    constraint_tp_oltc_voltage(pm, nw, i, f_bus, t_bus, Tv_fr, Tv_im, Cv_to)
    f_idx = (i, f_bus, t_bus)
    t_idx = (i, t_bus, f_bus)
    constraint_tp_oltc_flow(pm, nw, i, f_bus, t_bus, f_idx, t_idx, Ti_fr, Ti_im, Cv_to)
    # fix the taps with a constraint which are not free
    trans = PMs.ref(pm, :trans, i)
    fixed = trans["fixed"]
    tm = trans["tm"]
    constraint_tp_oltc_tap_fix(pm, i, fixed, tm)
end


"KCL including transformer arcs."
function constraint_kcl_shunt_trans(pm::PMs.GenericPowerModel, i::Int; nw::Int=pm.cnw, cnd::Int=pm.ccnd)
    if !haskey(PMs.con(pm, nw, cnd), :kcl_p)
        PMs.con(pm, nw, cnd)[:kcl_p] = Dict{Int,JuMP.ConstraintRef}()
    end
    if !haskey(PMs.con(pm, nw, cnd), :kcl_q)
        PMs.con(pm, nw, cnd)[:kcl_q] = Dict{Int,JuMP.ConstraintRef}()
    end

    bus = PMs.ref(pm, nw, :bus, i)
    bus_arcs = PMs.ref(pm, nw, :bus_arcs, i)
    bus_arcs_dc = PMs.ref(pm, nw, :bus_arcs_dc, i)
    bus_gens = PMs.ref(pm, nw, :bus_gens, i)
    bus_loads = PMs.ref(pm, nw, :bus_loads, i)
    bus_shunts = PMs.ref(pm, nw, :bus_shunts, i)
    bus_arcs_trans = PMs.ref(pm, nw, :bus_arcs_trans, i)

    bus_pd = Dict(k => PMs.ref(pm, nw, :load, k, "pd", cnd) for k in bus_loads)
    bus_qd = Dict(k => PMs.ref(pm, nw, :load, k, "qd", cnd) for k in bus_loads)

    bus_gs = Dict(k => PMs.ref(pm, nw, :shunt, k, "gs", cnd) for k in bus_shunts)
    bus_bs = Dict(k => PMs.ref(pm, nw, :shunt, k, "bs", cnd) for k in bus_shunts)

    constraint_kcl_shunt_trans(pm, nw, cnd, i, bus_arcs, bus_arcs_dc, bus_arcs_trans, bus_gens, bus_pd, bus_qd, bus_gs, bus_bs)
end


<<<<<<< HEAD
"Impose all balance related constraints for which key present in data model of bus."
function constraint_tp_voltage_balance(pm::PMs.GenericPowerModel, bus_id::Int; nw=pm.cnw)
    @assert(PMs.ref(pm, nw, :conductors)==3)

    bus = PMs.ref(pm, nw, :bus, bus_id)

    if haskey(bus, "vm_vuf_max")
        constraint_tp_vm_vuf(pm, nw, bus_id, bus["vm_vuf_max"])
    end

    if haskey(bus, "vm_neg_seq_max")
        constraint_tp_vm_neg_seq(pm, nw, bus_id, bus["vm_neg_seq_max"])
    end

    if haskey(bus, "vm_pos_seq_max")
        constraint_tp_vm_pos_seq(pm, nw, bus_id, bus["vm_pos_seq_max"])
    end

    if haskey(bus, "vm_zero_seq_max")
        constraint_tp_vm_zero_seq(pm, nw, bus_id, bus["vm_zero_seq_max"])
    end

    if haskey(bus, "vm_ll_min")|| haskey(bus, "vm_ll_max")
        vm_ll_min = haskey(bus, "vm_ll_min") ? bus["vm_ll_min"] : PMs.MultiConductorVector(fill(0, 3))
        vm_ll_max = haskey(bus, "vm_ll_max") ? bus["vm_ll_max"] : PMs.MultiConductorVector(fill(Inf, 3))
        constraint_tp_vm_ll(pm, nw, bus_id, vm_ll_min, vm_ll_max)
=======
"KCL including transformer arcs and load variables."
function constraint_kcl_shunt_trans_load(pm::PMs.GenericPowerModel, i::Int; nw::Int=pm.cnw, cnd::Int=pm.ccnd)
    if !haskey(PMs.con(pm, nw, cnd), :kcl_p)
        PMs.con(pm, nw, cnd)[:kcl_p] = Dict{Int,JuMP.ConstraintRef}()
    end
    if !haskey(PMs.con(pm, nw, cnd), :kcl_q)
        PMs.con(pm, nw, cnd)[:kcl_q] = Dict{Int,JuMP.ConstraintRef}()
    end

    bus = PMs.ref(pm, nw, :bus, i)
    bus_arcs = PMs.ref(pm, nw, :bus_arcs, i)
    bus_arcs_dc = PMs.ref(pm, nw, :bus_arcs_dc, i)
    bus_gens = PMs.ref(pm, nw, :bus_gens, i)
    bus_loads = PMs.ref(pm, nw, :bus_loads, i)
    bus_shunts = PMs.ref(pm, nw, :bus_shunts, i)
    bus_arcs_trans = PMs.ref(pm, nw, :bus_arcs_trans, i)

    bus_gs = Dict(k => PMs.ref(pm, nw, :shunt, k, "gs", cnd) for k in bus_shunts)
    bus_bs = Dict(k => PMs.ref(pm, nw, :shunt, k, "bs", cnd) for k in bus_shunts)

    constraint_kcl_shunt_trans_load(pm, nw, cnd, i, bus_arcs, bus_arcs_dc, bus_arcs_trans, bus_gens, bus_loads, bus_gs, bus_bs)
end

"""
CONSTANT POWER
Fixes the load power sd.
sd = [sd_1, sd_2, sd_3]
What is actually fixed, depends on whether the load is connected in delta or wye.
When connected in wye, the load power equals the per-phase power sn drawn at the
bus to which the load is connected.
sd_1 = v_a.conj(i_a) = sn_a

CONSTANT CURRENT
Sets the active and reactive load power sd to be proportional to
the the voltage magnitude.
pd = cp.|vm|
qd = cq.|vm|
sd = cp.|vm| + j.cq.|vm|

CONSTANT IMPEDANCE
Sets the active and reactive power drawn by the load to be proportional to
the square of the voltage magnitude.
pd = cp.|vm|^2
qd = cq.|vm|^2
sd = cp.|vm|^2 + j.cq.|vm|^2

DELTA
When connected in delta, the load power gives the reference in the delta reference
frame. This means
sd_1 = v_ab.conj(i_ab) = (v_a-v_b).conj(i_ab)
We can relate this to the per-phase power by
sn_a = v_a.conj(i_a)
    = v_a.conj(i_ab-i_ca)
    = v_a.conj(conj(s_ab/v_ab) - conj(s_ca/v_ca))
    = v_a.(s_ab/(v_a-v_b) - s_ca/(v_c-v_a))
So for delta, sn is constrained indirectly.
"""
function constraint_tp_load(pm::PMs.GenericPowerModel, id::Int; nw=pm.cnw)
    load = PMs.ref(pm, nw, :load, id)
    model = load["model"]
    conn = PMs.ref(pm, nw, :load, id, "conn")
    @assert(conn in ["delta", "wye"])

    if model=="constant_power"
        pd = load["pd"]
        qd = load["qd"]

        if conn=="wye"
            for c in PMs.conductor_ids(pm)
                constraint_load_power_wye(pm, nw, c, id, pd[c], qd[c])
            end
        elseif conn=="delta"
            @assert(PMs.ref(pm, 0, :conductors)==3)
            constraint_tp_load_power_delta(pm, nw, id, load["load_bus"], pd, qd)
        end

    elseif model=="constant_current"
        vnom_kv = load["vnom_kv"]
        vbase_kv_LL = PMs.ref(pm, nw, :bus, load["load_bus"])["base_kv"]
        vbase_kv_LN = vbase_kv_LL/sqrt(3)

        pd = load["pd"]
        qd = load["qd"]
        cp = pd/(vnom_kv/vbase_kv_LN)
        cq = qd/(vnom_kv/vbase_kv_LN)

        if conn=="wye"
            for c in PMs.conductor_ids(pm)
                constraint_load_current_wye(pm, nw, c, id, load["load_bus"], cp[c], cq[c])
            end
        elseif conn=="delta"
            @assert(PMs.ref(pm, 0, :conductors)==3)
            constraint_tp_load_current_delta(pm, nw, id, load["load_bus"], cp, cq)
        end

    elseif model=="constant_impedance"
        vnom_kv = load["vnom_kv"]
        vbase_kv_LL = PMs.ref(pm, nw, :bus, load["load_bus"])["base_kv"]
        vbase_kv_LN = vbase_kv_LL/sqrt(3)

        pd = load["pd"]
        qd = load["qd"]
        cp = pd/(vnom_kv/vbase_kv_LN)^2
        cq = qd/(vnom_kv/vbase_kv_LN)^2

        if conn=="wye"
            for c in PMs.conductor_ids(pm)
                constraint_load_impedance_wye(pm, nw, c, id, load["load_bus"], cp[c], cq[c])
            end
        elseif conn=="delta"
            @assert(PMs.ref(pm, 0, :conductors)==3)
            constraint_tp_load_impedance_delta(pm, nw, id, load["load_bus"], cp, cq)
        end

    else
        Memento.@error(LOGGER, "Unknown model $model for load $id.")
>>>>>>> 1713b55d
    end
end<|MERGE_RESOLUTION|>--- conflicted
+++ resolved
@@ -272,7 +272,6 @@
 end
 
 
-<<<<<<< HEAD
 "Impose all balance related constraints for which key present in data model of bus."
 function constraint_tp_voltage_balance(pm::PMs.GenericPowerModel, bus_id::Int; nw=pm.cnw)
     @assert(PMs.ref(pm, nw, :conductors)==3)
@@ -299,7 +298,10 @@
         vm_ll_min = haskey(bus, "vm_ll_min") ? bus["vm_ll_min"] : PMs.MultiConductorVector(fill(0, 3))
         vm_ll_max = haskey(bus, "vm_ll_max") ? bus["vm_ll_max"] : PMs.MultiConductorVector(fill(Inf, 3))
         constraint_tp_vm_ll(pm, nw, bus_id, vm_ll_min, vm_ll_max)
-=======
+    end
+end
+
+
 "KCL including transformer arcs and load variables."
 function constraint_kcl_shunt_trans_load(pm::PMs.GenericPowerModel, i::Int; nw::Int=pm.cnw, cnd::Int=pm.ccnd)
     if !haskey(PMs.con(pm, nw, cnd), :kcl_p)
@@ -322,6 +324,7 @@
 
     constraint_kcl_shunt_trans_load(pm, nw, cnd, i, bus_arcs, bus_arcs_dc, bus_arcs_trans, bus_gens, bus_loads, bus_gs, bus_bs)
 end
+
 
 """
 CONSTANT POWER
@@ -416,6 +419,5 @@
 
     else
         Memento.@error(LOGGER, "Unknown model $model for load $id.")
->>>>>>> 1713b55d
     end
 end