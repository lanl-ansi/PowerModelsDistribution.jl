--- conflicted
+++ resolved
@@ -27,11 +27,7 @@
 
 
 ""
-<<<<<<< HEAD
-function constraint_tp_voltage(pm::GenericPowerModel; nw::Int=pm.cnw, bounded::Bool=true)
-=======
-function constraint_tp_voltage(pm::PMs.GenericPowerModel; nw::Int=pm.cnw)
->>>>>>> 97423d22
+function constraint_tp_voltage(pm::PMs.GenericPowerModel; nw::Int=pm.cnw, bounded::Bool=true)
     for c in PMs.conductor_ids(pm)
         constraint_tp_voltage(pm, nw, c, bounded)
     end
