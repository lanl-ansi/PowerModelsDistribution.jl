"wraps angles in degrees to 180"
function _wrap_to_180(degrees)
    return degrees - 360*floor.((degrees .+ 180)/360)
end


"wraps angles in radians to pi"
function _wrap_to_pi(radians)
    return radians - 2*pi*floor.((radians .+ pi)/(2*pi))
end


"rolls a 1d array left or right by idx"
function _roll(array::Array{T, 1}, idx::Int; right=true) where T <: Number
    out = Array{T}(undef, size(array))
    pos = idx % length(out)

    if right
        out[1+pos:end] = array[1:end-pos]
        out[1:pos] = array[end-(pos-1):end]
    else
        out[1:end-pos] = array[1+pos:end]
        out[end-(pos-1):end] = array[1:pos]
    end

    return out
end


"Corrects the shunts from vectors to matrices after the call to PMs."
function make_multiconductor!(mp_data, n_conductors::Int)
    PowerModels.make_multiconductor!(mp_data, n_conductors)
    # replace matrix shunts by matrices instead of vectors
    for (_, br) in mp_data["branch"]
        for key in ["b_fr", "b_to", "g_fr", "g_to"]
            br[key] = _PMs.MultiConductorMatrix(LinearAlgebra.diagm(0=>br[key].values))
        end
    end
end


"Replaces NaN values with zeros"
_replace_nan(v) = map(x -> isnan(x) ? zero(x) : x, v)


"Counts number of nodes in network"
function count_nodes(dss_data::Dict{String,Array})::Int
    sourcebus = get(dss_data["circuit"][1], "bus1", "sourcebus")
    all_nodes = Dict()
    for comp_type in values(dss_data)
        for comp in values(comp_type)
            if isa(comp, Dict) && haskey(comp, "buses")
                for busname in values(_parse_array(String, comp["buses"]))
                    name, nodes = _parse_busname(busname)

                    if !haskey(all_nodes, name)
                        all_nodes[name] = Set([])
                    end

                    for (n, node) in enumerate(nodes[1:3])
                        if node
                            push!(all_nodes[name], n)
                        end
                    end
                end
            elseif isa(comp, Dict)
                for (prop, val) in comp
                    if startswith(prop, "bus") && prop != "buses"
                        name, nodes = _parse_busname(val)

                        if !haskey(all_nodes, name)
                            all_nodes[name] = Set([])
                        end

                        for (n, node) in enumerate(nodes[1:3])
                            if node
                                push!(all_nodes[name], n)
                            end
                        end
                    end
                end
            end
        end
    end

    n_nodes = 0
    for (name, phases) in all_nodes
        if name != sourcebus
            n_nodes += length(phases)
        end
    end

    return n_nodes
end


"Counts number of nodes in network"
function count_nodes(pmd_data::Dict{String,Any})::Int
    if pmd_data["source_type"] == "dss"
        Memento.info(_LOGGER, "counting nodes from PowerModelsDistribution structure may not be as accurate as directly from `parse_dss` data due to virtual buses, etc.")
    end

    n_nodes = 0
    for bus in values(pmd_data["bus"])
        if pmd_data["source_type"] == "matlab"
            n_nodes += sum(bus["vm"] .> 0.0)
        elseif pmd_data["source_type"] == "dss"
            if !(pmd_data["source_type"] == "dss" && bus["name"] in ["virtual_sourcebus", pmd_data["sourcebus"]]) && !(pmd_data["source_type"] == "dss" && startswith(bus["name"], "tr") && endswith(bus["name"], r"_b\d"))
                n_nodes += sum(bus["vm"] .> 0.0)
            end
        end
    end

    return n_nodes
end


<<<<<<< HEAD
"""
Returns bounds in line-to-line bounds on the voltage magnitude.
If these are not part of the problem specification, then a valid upper bound is
implied by the line-to-neutral bounds, but a lower bound (greater than zero) is
not. Therefore, a default lower bound is then used, specified by the keyword
argument vdmin_eps.
The returned bounds are for the pairs 1->2, 2->3, 3->1
"""
function _calc_bus_vm_ll_bounds(bus::Dict; vdmin_eps=0.1)
    vmax = bus["vmax"].values
    vmin = bus["vmin"].values
    if haskey(bus, "vm_ll_max")
        vdmax = bus["vm_ll_max"].values*sqrt(3)
    else
        # implied valid upper bound
        vdmax = [1 1 0; 0 1 1; 1 0 1]*vmax
        id = bus["index"]
    end
    if haskey(bus, "vm_ll_min")
        vdmin = bus["vm_ll_min"].values*sqrt(3)
    else
        vdmin = ones(3)*vdmin_eps*sqrt(3)
        id = bus["index"]
        Memento.info(_LOGGER, "Bus $id has no phase-to-phase vm upper bound; instead, $vdmin_eps was used as a valid upper bound.")
    end
    return (vdmin, vdmax)
end


"""
Calculates lower and upper bounds for the loads themselves (not the power
withdrawn at the bus).
"""
function _calc_load_pq_bounds(load::Dict, bus::Dict)
    a, alpha, b, beta = _load_expmodel_params(load, bus)
    vmin, vmax = _calc_load_vbounds(load, bus)
    # get bounds
    pmin = min.(a.*vmin.^alpha, a.*vmax.^alpha)
    pmax = max.(a.*vmin.^alpha, a.*vmax.^alpha)
    qmin = min.(b.*vmin.^beta, b.*vmax.^beta)
    qmax = max.(b.*vmin.^beta, b.*vmax.^beta)
    return (pmin, pmax, qmin, qmax)
end


"Returns a magnitude bound for the current going through the load."
function _load_current_max(load::Dict, bus::Dict)
    pmin, pmax, qmin, qmax = _calc_load_pq_bounds(load, bus)
    pabsmax = max.(abs.(pmin), abs.(pmax))
    qabsmax = max.(abs.(qmin), abs.(qmax))
    smax = sqrt.(pabsmax.^2 + qabsmax.^2)

    vmin, vmax = _calc_load_vbounds(load, bus)

    return smax./vmin
end


"""
Returns magnitude bounds for the current going through the load.
"""
function _calc_load_current_magnitude_bounds(load::Dict, bus::Dict)
    a, alpha, b, beta = _load_expmodel_params(load, bus)
    vmin, vmax = _calc_load_vbounds(load, bus)
    cb1 = sqrt.(a.^(2).*vmin.^(2*alpha.-2) + b.^(2).*vmin.^(2*beta.-2))
    cb2 = sqrt.(a.^(2).*vmax.^(2*alpha.-2) + b.^(2).*vmax.^(2*beta.-2))
    cmin = min.(cb1, cb2)
    cmax = max.(cb1, cb2)
    return cmin, cmax
end


"""
Returns the exponential load model parameters for a load.
For an exponential load it simply returns certain data model properties, whilst
for constant_power, constant_current and constant_impedance it returns the
equivalent exponential model parameters.
"""
function _load_expmodel_params(load::Dict, bus::Dict)
    pd = load["pd"].values
    qd = load["qd"].values
    ncnds = length(pd)
    if load["model"]=="constant_power"
        return (pd, zeros(ncnds), qd, zeros(ncnds))
    else
        # get exponents
        if load["model"]=="constant_current"
            alpha = ones(ncnds)
            beta  =ones(ncnds)
        elseif load["model"]=="constant_impedance"
            alpha = ones(ncnds)*2
            beta  =ones(ncnds)*2
        elseif load["model"]=="exponential"
            alpha = load["alpha"].values
            @assert(all(alpha.>=0))
            beta = load["beta"].values
            @assert(all(beta.>=0))
        end
        # calculate proportionality constants
        v0 = load["vnom_kv"]/(bus["base_kv"]/sqrt(3))
        a = pd./v0.^alpha
        b = qd./v0.^beta
        # get bounds
        return (a, alpha, b, beta)
    end
end


"""
Returns the voltage magnitude bounds for the individual load elements in a
multiphase load. These are inferred from vmin/vmax for wye loads and from
_calc_bus_vm_ll_bounds for delta loads.
"""
function _calc_load_vbounds(load::Dict, bus::Dict)
    if load["conn"]=="wye"
        vmin = bus["vmin"].values
        vmax = bus["vmax"].values
    elseif load["conn"]=="delta"
        vmin, vmax = _calc_bus_vm_ll_bounds(bus)
    end
    return vmin, vmax
end

"""
Returns a Bool, indicating whether the convex hull of the voltage-dependent
relationship needs a cone inclusion constraint.
"""
function _load_needs_cone(load::Dict)
    if load["model"]=="constant_current"
        return true
    elseif load["model"]=="exponential"
        return true
    else
        return false
    end
end


"""
Returns a current magnitude bound for the generators.
"""
function _gen_current_max(gen::Dict, bus::Dict)
    pabsmax = max.(abs.(gen["pmin"].values), abs.(gen["pmax"].values))
    qabsmax = max.(abs.(gen["qmax"].values), abs.(gen["qmax"].values))
    smax = sqrt.(pabsmax.^2 + qabsmax.^2)

    vmin = bus["vmin"].values

    return smax./vmin
end


"""
Returns a total (shunt+series) current magnitude bound for the from and to side
of a branch. The total power rating also implies a current bound through the
lower bound on the voltage magnitude of the connected buses.
"""
function _branch_current_max_frto(branch::Dict, bus_fr::Dict, bus_to::Dict)
    bounds_fr = []
    bounds_to = []
    if haskey(branch, "c_rating_a")
        push!(bounds_fr, branch["c_rating_a"].values)
        push!(bounds_to, branch["c_rating_a"].values)
    end
    if haskey(branch, "rate_a")
        push!(bounds_fr, branch["rate_a"].values./bus_fr["vmin"].values)
        push!(bounds_to, branch["rate_a"].values./bus_to["vmin"].values)
    end
    @assert(length(bounds_fr)>=0, "no (implied/valid) current bounds defined")
    return min.(bounds_fr...), min.(bounds_to...)
end


"""
Returns a total (shunt+series) power magnitude bound for the from and to side
of a branch. The total current rating also implies a current bound through the
upper bound on the voltage magnitude of the connected buses.
"""
function _calc_branch_power_ub_frto(branch::Dict, bus_fr::Dict, bus_to::Dict)
    bounds_fr = []
    bounds_to = []
    if haskey(branch, "c_rating_a")
        push!(bounds_fr, branch["c_rating_a"].values.*bus_fr["vmax"].values)
        push!(bounds_to, branch["c_rating_a"].values.*bus_to["vmax"].values)
    end
    if haskey(branch, "rate_a")
        push!(bounds_fr, branch["rate_a"].values)
        push!(bounds_to, branch["rate_a"].values)
    end
    @assert(length(bounds_fr)>=0, "no (implied/valid) current bounds defined")
    return min.(bounds_fr...), min.(bounds_to...)
end


"""
Returns a valid series current magnitude bound for a branch.
"""
function _calc_branch_series_current_ub(branch::Dict, bus_fr::Dict, bus_to::Dict)
    vmin_fr = bus_fr["vmin"].values
    vmin_to = bus_to["vmin"].values

    vmax_fr = bus_fr["vmax"].values
    vmax_to = bus_to["vmax"].values

    # assumed to be matrices already
    # temportary fix by shunts_diag2mat!

    # get valid bounds on total current
    c_max_fr_tot, c_max_to_tot = _branch_current_max_frto(branch, bus_fr, bus_to)

    # get valid bounds on shunt current
    y_fr = branch["g_fr"].values + im* branch["b_fr"].values
    y_to = branch["g_to"].values + im* branch["b_to"].values
    c_max_fr_sh = abs.(y_fr)*vmax_fr
    c_max_to_sh = abs.(y_to)*vmax_to

    # now select element-wise lowest valid bound between fr and to
    return min.(c_max_fr_sh.+c_max_fr_tot, c_max_to_sh.+c_max_to_tot)
=======
"Calculates the tap scale factor for the non-dimensionalized equations."
function calculate_tm_scale(trans::Dict{String,Any}, bus_fr::Dict{String,Any}, bus_to::Dict{String,Any})
    f_vnom = trans["config_fr"]["vm_nom"]
    t_vnom = trans["config_to"]["vm_nom"]
    f_vbase = bus_fr["base_kv"]
    t_vbase = bus_to["base_kv"]
    f_type = trans["config_fr"]["type"]
    t_type = trans["config_to"]["type"]

    tm_scale = (f_vnom/t_vnom)*(t_vbase/f_vbase)
    if f_type == "delta"
        tm_scale *= sqrt(3)
    end
    if t_type == "delta"
        tm_scale *= 1/sqrt(3)
    end
    if f_type == "zig-zag"
        Memento.error(_LOGGER, "Zig-zag not yet supported.")
    end
    if t_type == "zig-zag"
        Memento.error(_LOGGER, "Zig-zag not yet supported.")
    end

    return tm_scale
>>>>>>> 90f0b40f
end<|MERGE_RESOLUTION|>--- conflicted
+++ resolved
@@ -115,7 +115,33 @@
 end
 
 
-<<<<<<< HEAD
+"Calculates the tap scale factor for the non-dimensionalized equations."
+function calculate_tm_scale(trans::Dict{String,Any}, bus_fr::Dict{String,Any}, bus_to::Dict{String,Any})
+    f_vnom = trans["config_fr"]["vm_nom"]
+    t_vnom = trans["config_to"]["vm_nom"]
+    f_vbase = bus_fr["base_kv"]
+    t_vbase = bus_to["base_kv"]
+    f_type = trans["config_fr"]["type"]
+    t_type = trans["config_to"]["type"]
+
+    tm_scale = (f_vnom/t_vnom)*(t_vbase/f_vbase)
+    if f_type == "delta"
+        tm_scale *= sqrt(3)
+    end
+    if t_type == "delta"
+        tm_scale *= 1/sqrt(3)
+    end
+    if f_type == "zig-zag"
+        Memento.error(_LOGGER, "Zig-zag not yet supported.")
+    end
+    if t_type == "zig-zag"
+        Memento.error(_LOGGER, "Zig-zag not yet supported.")
+    end
+
+    return tm_scale
+end
+
+
 """
 Returns bounds in line-to-line bounds on the voltage magnitude.
 If these are not part of the problem specification, then a valid upper bound is
@@ -334,30 +360,4 @@
 
     # now select element-wise lowest valid bound between fr and to
     return min.(c_max_fr_sh.+c_max_fr_tot, c_max_to_sh.+c_max_to_tot)
-=======
-"Calculates the tap scale factor for the non-dimensionalized equations."
-function calculate_tm_scale(trans::Dict{String,Any}, bus_fr::Dict{String,Any}, bus_to::Dict{String,Any})
-    f_vnom = trans["config_fr"]["vm_nom"]
-    t_vnom = trans["config_to"]["vm_nom"]
-    f_vbase = bus_fr["base_kv"]
-    t_vbase = bus_to["base_kv"]
-    f_type = trans["config_fr"]["type"]
-    t_type = trans["config_to"]["type"]
-
-    tm_scale = (f_vnom/t_vnom)*(t_vbase/f_vbase)
-    if f_type == "delta"
-        tm_scale *= sqrt(3)
-    end
-    if t_type == "delta"
-        tm_scale *= 1/sqrt(3)
-    end
-    if f_type == "zig-zag"
-        Memento.error(_LOGGER, "Zig-zag not yet supported.")
-    end
-    if t_type == "zig-zag"
-        Memento.error(_LOGGER, "Zig-zag not yet supported.")
-    end
-
-    return tm_scale
->>>>>>> 90f0b40f
 end