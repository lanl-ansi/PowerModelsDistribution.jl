"wraps angles in degrees to 180"
function _wrap_to_180(degrees)
    return degrees - 360*floor.((degrees .+ 180)/360)
end


"wraps angles in radians to pi"
function _wrap_to_pi(radians)
    return radians - 2*pi*floor.((radians .+ pi)/(2*pi))
end


"creates a delta transformation matrix"
function _get_delta_transformation_matrix(n_phases::Int)
    @assert(n_phases>2, "We only define delta transforms for three and more conductors.")
    Md = LinearAlgebra.diagm(0=>fill(1, n_phases), 1=>fill(-1, n_phases-1))
    Md[end,1] = -1
    return Md
end


"rolls a 1d array left or right by idx"
function _roll(array::Array{T, 1}, idx::Int; right=true) where T <: Number
    out = Array{T}(undef, size(array))
    pos = idx % length(out)

    if right
        out[1+pos:end] = array[1:end-pos]
        out[1:pos] = array[end-(pos-1):end]
    else
        out[1:end-pos] = array[1+pos:end]
        out[end-(pos-1):end] = array[1:pos]
    end

    return out
end

"Replaces NaN values with zeros"
_replace_nan(v) = map(x -> isnan(x) ? zero(x) : x, v)


"Counts number of nodes in network"
function count_nodes(dss_data::Dict{String,Array})::Int
    sourcebus = get(dss_data["circuit"][1], "bus1", "sourcebus")
    all_nodes = Dict()
    for comp_type in values(dss_data)
        for comp in values(comp_type)
            if isa(comp, Dict) && haskey(comp, "buses")
                for busname in values(_parse_array(String, comp["buses"]))
                    name, nodes = _parse_busname(busname)

                    if !haskey(all_nodes, name)
                        all_nodes[name] = Set([])
                    end

                    for (n, node) in enumerate(nodes[1:3])
                        if node
                            push!(all_nodes[name], n)
                        end
                    end
                end
            elseif isa(comp, Dict)
                for (prop, val) in comp
                    if startswith(prop, "bus") && prop != "buses"
                        name, nodes = _parse_busname(val)

                        if !haskey(all_nodes, name)
                            all_nodes[name] = Set([])
                        end

                        for (n, node) in enumerate(nodes[1:3])
                            if node
                                push!(all_nodes[name], n)
                            end
                        end
                    end
                end
            end
        end
    end

    n_nodes = 0
    for (name, phases) in all_nodes
        if name != sourcebus
            n_nodes += length(phases)
        end
    end

    return n_nodes
end


"Counts number of nodes in network"
function count_nodes(pmd_data::Dict{String,Any})::Int
    if pmd_data["source_type"] == "dss"
        Memento.info(_LOGGER, "counting nodes from PowerModelsDistribution structure may not be as accurate as directly from `parse_dss` data due to virtual buses, etc.")
    end

    n_nodes = 0
    for bus in values(pmd_data["bus"])
        if pmd_data["source_type"] == "matlab"
            n_nodes += sum(bus["vm"] .> 0.0)
        elseif pmd_data["source_type"] == "dss"
            if !(pmd_data["source_type"] == "dss" && bus["name"] in ["virtual_sourcebus", pmd_data["sourcebus"]]) && !(pmd_data["source_type"] == "dss" && startswith(bus["name"], "tr") && endswith(bus["name"], r"_b\d"))
                n_nodes += sum(bus["vm"] .> 0.0)
            end
        end
    end

    return n_nodes
end


"Calculates the tap scale factor for the non-dimensionalized equations."
function calculate_tm_scale(trans::Dict{String,Any}, bus_fr::Dict{String,Any}, bus_to::Dict{String,Any})
    f_vnom = trans["config_fr"]["vm_nom"]
    t_vnom = trans["config_to"]["vm_nom"]
    f_vbase = bus_fr["base_kv"]
    t_vbase = bus_to["base_kv"]
    f_type = trans["config_fr"]["type"]
    t_type = trans["config_to"]["type"]

    tm_scale = (f_vnom/t_vnom)*(t_vbase/f_vbase)
    if f_type == "delta"
        tm_scale *= sqrt(3)
    end
    if t_type == "delta"
        tm_scale *= 1/sqrt(3)
    end
    if f_type == "zig-zag"
        Memento.error(_LOGGER, "Zig-zag not yet supported.")
    end
    if t_type == "zig-zag"
        Memento.error(_LOGGER, "Zig-zag not yet supported.")
    end

    return tm_scale
end


"""
Returns bounds in line-to-line bounds on the voltage magnitude.
If these are not part of the problem specification, then a valid upper bound is
implied by the line-to-neutral bounds, but a lower bound (greater than zero) is
not. Therefore, a default lower bound is then used, specified by the keyword
argument vdmin_eps.
The returned bounds are for the pairs 1->2, 2->3, 3->1
"""
function _calc_bus_vm_ll_bounds(bus::Dict; vdmin_eps=0.1)
    vmax = bus["vmax"].values
    vmin = bus["vmin"].values
    if haskey(bus, "vm_ll_max")
        vdmax = bus["vm_ll_max"].values*sqrt(3)
    else
        # implied valid upper bound
        vdmax = [1 1 0; 0 1 1; 1 0 1]*vmax
        id = bus["index"]
    end
    if haskey(bus, "vm_ll_min")
        vdmin = bus["vm_ll_min"].values*sqrt(3)
    else
        vdmin = ones(3)*vdmin_eps*sqrt(3)
        id = bus["index"]
        Memento.info(_LOGGER, "Bus $id has no phase-to-phase vm upper bound; instead, $vdmin_eps was used as a valid upper bound.")
    end
    return (vdmin, vdmax)
end


"""
Calculates lower and upper bounds for the loads themselves (not the power
withdrawn at the bus).
"""
function _calc_load_pq_bounds(load::Dict, bus::Dict)
    a, alpha, b, beta = _load_expmodel_params(load, bus)
    vmin, vmax = _calc_load_vbounds(load, bus)
    # get bounds
    pmin = min.(a.*vmin.^alpha, a.*vmax.^alpha)
    pmax = max.(a.*vmin.^alpha, a.*vmax.^alpha)
    qmin = min.(b.*vmin.^beta, b.*vmax.^beta)
    qmax = max.(b.*vmin.^beta, b.*vmax.^beta)
    return (pmin, pmax, qmin, qmax)
end


"Returns a magnitude bound for the current going through the load."
function _calc_load_current_max(load::Dict, bus::Dict)
    pmin, pmax, qmin, qmax = _calc_load_pq_bounds(load, bus)
    pabsmax = max.(abs.(pmin), abs.(pmax))
    qabsmax = max.(abs.(qmin), abs.(qmax))
    smax = sqrt.(pabsmax.^2 + qabsmax.^2)

    vmin, vmax = _calc_load_vbounds(load, bus)

    return smax./vmin
end


"""
Returns magnitude bounds for the current going through the load.
"""
function _calc_load_current_magnitude_bounds(load::Dict, bus::Dict)
    a, alpha, b, beta = _load_expmodel_params(load, bus)
    vmin, vmax = _calc_load_vbounds(load, bus)
    cb1 = sqrt.(a.^(2).*vmin.^(2*alpha.-2) + b.^(2).*vmin.^(2*beta.-2))
    cb2 = sqrt.(a.^(2).*vmax.^(2*alpha.-2) + b.^(2).*vmax.^(2*beta.-2))
    cmin = min.(cb1, cb2)
    cmax = max.(cb1, cb2)
    return cmin, cmax
end


"""
Returns the exponential load model parameters for a load.
For an exponential load it simply returns certain data model properties, whilst
for constant_power, constant_current and constant_impedance it returns the
equivalent exponential model parameters.
"""
function _load_expmodel_params(load::Dict, bus::Dict)
    pd = load["pd"].values
    qd = load["qd"].values
    ncnds = length(pd)
    if load["model"]=="constant_power"
        return (pd, zeros(ncnds), qd, zeros(ncnds))
    else
        # get exponents
        if load["model"]=="constant_current"
            alpha = ones(ncnds)
            beta  =ones(ncnds)
        elseif load["model"]=="constant_impedance"
            alpha = ones(ncnds)*2
            beta  =ones(ncnds)*2
        elseif load["model"]=="exponential"
            alpha = load["alpha"].values
            @assert(all(alpha.>=0))
            beta = load["beta"].values
            @assert(all(beta.>=0))
        end
        # calculate proportionality constants
        v0 = load["vnom_kv"]/(bus["base_kv"]/sqrt(3))
        a = pd./v0.^alpha
        b = qd./v0.^beta
        # get bounds
        return (a, alpha, b, beta)
    end
end


"""
Returns the voltage magnitude bounds for the individual load elements in a
multiphase load. These are inferred from vmin/vmax for wye loads and from
_calc_bus_vm_ll_bounds for delta loads.
"""
function _calc_load_vbounds(load::Dict, bus::Dict)
    if load["conn"]=="wye"
        vmin = bus["vmin"].values
        vmax = bus["vmax"].values
    elseif load["conn"]=="delta"
        vmin, vmax = _calc_bus_vm_ll_bounds(bus)
    end
    return vmin, vmax
end

"""
Returns a Bool, indicating whether the convex hull of the voltage-dependent
relationship needs a cone inclusion constraint.
"""
function _check_load_needs_cone(load::Dict)
    if load["model"]=="constant_current"
        return true
    elseif load["model"]=="exponential"
        return true
    else
        return false
    end
end


"""
Returns a current magnitude bound for the generators.
"""
function _calc_gen_current_max(gen::Dict, bus::Dict)
    pabsmax = max.(abs.(gen["pmin"].values), abs.(gen["pmax"].values))
    qabsmax = max.(abs.(gen["qmax"].values), abs.(gen["qmax"].values))
    smax = sqrt.(pabsmax.^2 + qabsmax.^2)

    vmin = bus["vmin"].values

    return smax./vmin
end


"""
Returns a total (shunt+series) current magnitude bound for the from and to side
of a branch. The total power rating also implies a current bound through the
lower bound on the voltage magnitude of the connected buses.
"""
function _calc_branch_current_max_frto(branch::Dict, bus_fr::Dict, bus_to::Dict)
    bounds_fr = []
    bounds_to = []
    if haskey(branch, "c_rating_a")
        push!(bounds_fr, branch["c_rating_a"].values)
        push!(bounds_to, branch["c_rating_a"].values)
    end
    if haskey(branch, "rate_a")
        push!(bounds_fr, branch["rate_a"].values./bus_fr["vmin"].values)
        push!(bounds_to, branch["rate_a"].values./bus_to["vmin"].values)
    end
    @assert(length(bounds_fr)>=0, "no (implied/valid) current bounds defined")
    return min.(bounds_fr...), min.(bounds_to...)
end


"""
Returns a total (shunt+series) power magnitude bound for the from and to side
of a branch. The total current rating also implies a current bound through the
upper bound on the voltage magnitude of the connected buses.
"""
function _calc_branch_power_ub_frto(branch::Dict, bus_fr::Dict, bus_to::Dict)
    bounds_fr = []
    bounds_to = []
    if haskey(branch, "c_rating_a")
        push!(bounds_fr, branch["c_rating_a"].values.*bus_fr["vmax"].values)
        push!(bounds_to, branch["c_rating_a"].values.*bus_to["vmax"].values)
    end
    if haskey(branch, "rate_a")
        push!(bounds_fr, branch["rate_a"].values)
        push!(bounds_to, branch["rate_a"].values)
    end
    @assert(length(bounds_fr)>=0, "no (implied/valid) current bounds defined")
    return min.(bounds_fr...), min.(bounds_to...)
end


"""
Returns a valid series current magnitude bound for a branch.
"""
function _calc_branch_series_current_ub(branch::Dict, bus_fr::Dict, bus_to::Dict)
    vmin_fr = bus_fr["vmin"].values
    vmin_to = bus_to["vmin"].values

    vmax_fr = bus_fr["vmax"].values
    vmax_to = bus_to["vmax"].values

    # assumed to be matrices already
    # temportary fix by shunts_diag2mat!

    # get valid bounds on total current
    c_max_fr_tot, c_max_to_tot = _calc_branch_current_max_frto(branch, bus_fr, bus_to)

    # get valid bounds on shunt current
    y_fr = branch["g_fr"].values + im* branch["b_fr"].values
    y_to = branch["g_to"].values + im* branch["b_to"].values
    c_max_fr_sh = abs.(y_fr)*vmax_fr
    c_max_to_sh = abs.(y_to)*vmax_to

    # now select element-wise lowest valid bound between fr and to
    return min.(c_max_fr_sh.+c_max_fr_tot, c_max_to_sh.+c_max_to_tot)
end


# from PowerModels
"Transforms single-conductor network data into multi-conductor data"
function make_multiconductor!(data::Dict{String,<:Any}, conductors::Int)
    if InfrastructureModels.ismultinetwork(data)
        for (i,nw_data) in data["nw"]
            _make_multiconductor!(nw_data, conductors)
        end
    else
         _make_multiconductor!(data, conductors)
    end
end


"field names that should not be multi-conductor values"
const _conductorless = Set(["index", "bus_i", "bus_type", "status", "gen_status",
    "br_status", "gen_bus", "load_bus", "shunt_bus", "storage_bus", "f_bus", "t_bus",
    "transformer", "area", "zone", "base_kv", "energy", "energy_rating", "charge_rating",
    "discharge_rating", "charge_efficiency", "discharge_efficiency", "p_loss", "q_loss",
    "model", "ncost", "cost", "startup", "shutdown", "name", "source_id", "active_phases"])

"field names that should become multi-conductor matrix not arrays"
<<<<<<< HEAD
const _conductor_matrix = Set(["br_r", "br_x", "b_fr", "b_to", "g_fr", "g_to"])
=======
const _conductor_matrix = Set(["br_r", "br_x", "b_fr", "b_to", "g_fr", "g_to", "gs", "bs"])
>>>>>>> 756b2117


""
function _make_multiconductor!(data::Dict{String,<:Any}, conductors::Real)
    if haskey(data, "conductors")
        Memento.warn(_LOGGER, "skipping network that is already multiconductor")
        return
    end

    data["conductors"] = conductors

    for (key, item) in data
        if isa(item, Dict{String,Any})
            for (item_id, item_data) in item
                if isa(item_data, Dict{String,Any})
                    item_ref_data = Dict{String,Any}()
                    for (param, value) in item_data
                        if param in _conductorless
                            item_ref_data[param] = value
                        else
                            if param in _conductor_matrix
                                item_ref_data[param] = MultiConductorMatrix(value, conductors)
                            else
                                item_ref_data[param] = MultiConductorVector(value, conductors)
                            end
                        end
                    end
                    item[item_id] = item_ref_data
                end
            end
        else
            #root non-dict items
        end
    end
<<<<<<< HEAD
=======
end





""
function InfrastructureModels._value2string(v, float_precision::Int)
    if typeof(v) <: AbstractFloat
        return InfrastructureModels._float2string(v, float_precision)
    end
    if typeof(v) <: Array
        return "[$(join([InfrastructureModels._value2string(val, float_precision) for val in v], ", "))]"
    end
    if typeof(v) <: Dict
        return "{($(length(v)))}"
    end

    return "$(v)"
>>>>>>> 756b2117
end<|MERGE_RESOLUTION|>--- conflicted
+++ resolved
@@ -380,11 +380,7 @@
     "model", "ncost", "cost", "startup", "shutdown", "name", "source_id", "active_phases"])
 
 "field names that should become multi-conductor matrix not arrays"
-<<<<<<< HEAD
-const _conductor_matrix = Set(["br_r", "br_x", "b_fr", "b_to", "g_fr", "g_to"])
-=======
 const _conductor_matrix = Set(["br_r", "br_x", "b_fr", "b_to", "g_fr", "g_to", "gs", "bs"])
->>>>>>> 756b2117
 
 
 ""
@@ -419,26 +415,4 @@
             #root non-dict items
         end
     end
-<<<<<<< HEAD
-=======
-end
-
-
-
-
-
-""
-function InfrastructureModels._value2string(v, float_precision::Int)
-    if typeof(v) <: AbstractFloat
-        return InfrastructureModels._float2string(v, float_precision)
-    end
-    if typeof(v) <: Array
-        return "[$(join([InfrastructureModels._value2string(val, float_precision) for val in v], ", "))]"
-    end
-    if typeof(v) <: Dict
-        return "{($(length(v)))}"
-    end
-
-    return "$(v)"
->>>>>>> 756b2117
 end