--- conflicted
+++ resolved
@@ -160,7 +160,6 @@
 end
 
 
-<<<<<<< HEAD
 """
     count_nodes(data::Dict{String,<:Any})::Int
 
@@ -200,8 +199,6 @@
 end
 
 
-=======
->>>>>>> 5dac0a8f
 """
     count_nodes(data::Dict{String,<:Any})::Int
 
@@ -210,7 +207,6 @@
 function count_nodes(data::EngineeringModel{NetworkModel})::Int
     n_nodes = 0
 
-<<<<<<< HEAD
     for (name, bus) in data["bus"]
         if all(!occursin(pattern, name) for pattern in [_excluded_count_busname_patterns...])
             n_nodes += length([n for n in bus["terminals"] if !(n in get(bus, "grounded", []))])
@@ -362,13 +358,6 @@
                         end
                     end
                 end
-=======
-    if !ismissing(get(data, "data_model", missing)) && data["data_model"] in [MATHEMATICAL, ENGINEERING] || (haskey(data, "source_type") && data["source_type"] == "matlab")
-        n_nodes = 0
-        for (name, bus) in data["bus"]
-            if get(data, "data_model", missing) == MATPOWER || (haskey(data, "source_type") && data["source_type"] == "matlab")
-                n_nodes += sum(bus["vm"] .> 0.0)
->>>>>>> 5dac0a8f
             else
                 for (bus, connections) in [(component["f_bus"], component["f_connections"]), (component["t_bus"], component["t_connections"])]
                     for (i, terminal) in enumerate(connections)
