--- conflicted
+++ resolved
@@ -86,19 +86,11 @@
         ref[:switch] = Dict{Int, Any}()
     end
 
-<<<<<<< HEAD
-    ref[:arcs_from_sw] = [(i, switch["f_bus"], switch["t_bus"]) for (i, switch) in ref[:switch]]
-    ref[:arcs_to_sw] = [(i, switch["t_bus"], switch["f_bus"]) for (i, switch) in ref[:switch]]
+    ref[:arcs_from_sw] = [(i, switch["f_bus"], switch["t_bus"]) for (i,switch) in ref[:switch]]
+    ref[:arcs_to_sw] = [(i, switch["t_bus"], switch["f_bus"]) for (i,switch) in ref[:switch]]
     ref[:arcs_sw] = [ref[:arcs_from_sw]..., ref[:arcs_to_sw]...]
     ref[:bus_arcs_sw] = Dict{Int64, Array{Any, 1}}()
-    ref[:switch_dispatchable] = Dict(x for x in ref[:switch] if (x.second["status"] != 0 && x.second["dispatchable"] == YES && x.second["f_bus"] in keys(ref[:bus]) && x.second["t_bus"] in keys(ref[:bus])))
-=======
-        nw_ref[:arcs_from_sw] = [(i, switch["f_bus"], switch["t_bus"]) for (i,switch) in nw_ref[:switch]]
-        nw_ref[:arcs_to_sw] = [(i, switch["t_bus"], switch["f_bus"]) for (i,switch) in nw_ref[:switch]]
-        nw_ref[:arcs_sw] = [nw_ref[:arcs_from_sw]..., nw_ref[:arcs_to_sw]...]
-        nw_ref[:bus_arcs_sw] = Dict{Int64, Array{Any, 1}}()
-        nw_ref[:switch_dispatchable] = Dict(x for x in nw_ref[:switch] if (x.second["status"] != 0 && x.second["dispatchable"] != 0 && x.second["f_bus"] in keys(nw_ref[:bus]) && x.second["t_bus"] in keys(nw_ref[:bus])))
->>>>>>> b32c6a95
+    ref[:switch_dispatchable] = Dict(x for x in ref[:switch] if (x.second["status"] != 0 && x.second["dispatchable"] != 0 && x.second["f_bus"] in keys(ref[:bus]) && x.second["t_bus"] in keys(ref[:bus])))
 
     for (i, bus) in ref[:bus]
         ref[:bus_arcs_sw][i] = [e for e in ref[:arcs_sw] if e[2] == i]
