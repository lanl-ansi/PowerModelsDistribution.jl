--- conflicted
+++ resolved
@@ -37,14 +37,11 @@
 
 "Adds arcs for TPPM transformers; for dclines and branches this is done in PMs"
 function add_arcs_trans!(pm::GenericPowerModel)
-<<<<<<< HEAD
-=======
     if !haskey(ref(pm, pm.cnw), :trans)
         # this might happen when parsing data from matlab format
         # the OpenDSS parser always inserts a trans dict
         ref(pm, pm.cnw)[:trans] = Dict{Int, Any}()
     end
->>>>>>> 24b0ed84
     # dirty fix add arcs_from/to_trans and bus_arcs_trans
     pm.ref[:nw][0][:arcs_from_trans] = [(i, trans["f_bus"], trans["t_bus"]) for (i,trans) in ref(pm, :trans)]
     pm.ref[:nw][0][:arcs_to_trans] = [(i, trans["t_bus"], trans["f_bus"]) for (i,trans) in ref(pm, :trans)]
