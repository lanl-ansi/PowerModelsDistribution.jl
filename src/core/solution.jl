--- conflicted
+++ resolved
@@ -151,13 +151,8 @@
 
 
 ""
-<<<<<<< HEAD
-function add_is_ac_feasible!(sol, pm::_PMs.GenericPowerModel{T}) where T <: AbstractUBFForm
-    for (nw, network) in _PMs.nws(pm)
-=======
 function add_is_ac_feasible!(sol, pm::AbstractUBFModels)
     for (nw, network) in pm._PMs.ref[:nw]
->>>>>>> e0dca65f
         branch_feasibilities = [branch["rank"] <= 1 for (b, branch) in sol["branch"]]
         branch_feasbility = all(branch_feasibilities)
         bus_feasibilities = [bus["rank"] <= 1 for (b, bus) in sol["bus"]]
@@ -170,13 +165,8 @@
 
 
 ""
-<<<<<<< HEAD
-function add_rank_voltage_variable!(sol, pm::_PMs.GenericPowerModel{T}; tol = 1e-6) where T <: AbstractUBFForm
-    for (nw, network) in _PMs.nws(pm)
-=======
 function add_rank_voltage_variable!(sol, pm::AbstractUBFModels; tol = 1e-6)
     for (nw, network) in pm._PMs.ref[:nw]
->>>>>>> e0dca65f
         buses       = _PMs.ref(pm, nw, :bus)
         for (b, bus) in buses
             Wre, Wim = _make_hermitian_matrix_variable(sol["bus"]["$b"]["w"].values, sol["bus"]["$b"]["wr"].values, sol["bus"]["$b"]["wi"].values)
@@ -188,13 +178,8 @@
 
 
 ""
-<<<<<<< HEAD
-function add_rank_current_variable!(sol, pm::_PMs.GenericPowerModel{T}; tol = 1e-6) where T <: AbstractUBFForm
-    for (nw, network) in _PMs.nws(pm)
-=======
 function add_rank_current_variable!(sol, pm::AbstractUBFModels; tol = 1e-6)
     for (nw, network) in pm._PMs.ref[:nw]
->>>>>>> e0dca65f
         branches       = _PMs.ref(pm, nw, :branch)
         for (b, branch) in branches
             CCre, CCim = _make_hermitian_matrix_variable(sol["branch"]["$b"]["cc"].values, sol["branch"]["$b"]["ccr"].values, sol["branch"]["$b"]["cci"].values)
@@ -206,13 +191,8 @@
 
 
 ""
-<<<<<<< HEAD
-function add_rank_branch_flow!(sol, pm::_PMs.GenericPowerModel{T}; tol = 1e-6) where T <: AbstractUBFForm
-    for (nw, network) in _PMs.nws(pm)
-=======
 function add_rank_branch_flow!(sol, pm::AbstractUBFModels; tol = 1e-6)
     for (nw, network) in pm._PMs.ref[:nw]
->>>>>>> e0dca65f
         buses       = _PMs.ref(pm, nw, :bus)
         for (b, branch) in _PMs.ref(pm, nw, :branch)
             g_fr = branch["g_fr"].values
