--- conflicted
+++ resolved
@@ -4,8 +4,6 @@
         return comp[key][conductor]
     else
         return default
-<<<<<<< HEAD
-=======
     end
 end
 
@@ -87,91 +85,6 @@
             JuMP.set_lower_bound(vi[i][c], -bus["vmax"][c])
             JuMP.set_upper_bound(vi[i][c],  bus["vmax"][c])
         end
->>>>>>> 756b2117
-    end
-
-    report && _PMs.sol_component_value(pm, nw, :bus, :vi, _PMs.ids(pm, nw, :bus), vi)
-end
-
-
-<<<<<<< HEAD
-function comp_start_value(comp::Dict{String,<:Any}, key::String, default)
-    return _PMs.comp_start_value(comp, key, default)
-end
-
-
-""
-function variable_mc_voltage_angle(pm::_PMs.AbstractPowerModel; nw::Int=pm.cnw, bounded::Bool=true, report::Bool=true)
-    cnds = _PMs.conductor_ids(pm; nw=nw)
-    ncnds = length(cnds)
-
-    va = _PMs.var(pm, nw)[:va] = Dict(i => JuMP.@variable(pm.model,
-            [c in 1:ncnds], base_name="$(nw)_va_$(i)",
-            start = comp_start_value(_PMs.ref(pm, nw, :bus, i), "va_start", 0.0)
-        ) for i in _PMs.ids(pm, nw, :bus)
-    )
-
-    report && _PMs.sol_component_value(pm, nw, :bus, :va, _PMs.ids(pm, nw, :bus), va)
-end
-
-""
-function variable_mc_voltage_magnitude(pm::_PMs.AbstractPowerModel; nw::Int=pm.cnw, bounded::Bool=true, report::Bool=true)
-    cnds = _PMs.conductor_ids(pm; nw=nw)
-    ncnds = length(cnds)
-
-    vm = _PMs.var(pm, nw)[:vm] = Dict(i => JuMP.@variable(pm.model,
-            [c in 1:ncnds], base_name="$(nw)_vm_$(i)",
-            start = comp_start_value(_PMs.ref(pm, nw, :bus, i), "vm_start", c, 1.0)
-        ) for i in _PMs.ids(pm, nw, :bus)
-    )
-
-    if bounded
-        for (i,bus) in _PMs.ref(pm, nw, :bus), c in cnds
-            JuMP.set_lower_bound(vm[i][c], bus["vmin"][c])
-            JuMP.set_upper_bound(vm[i][c], bus["vmax"][c])
-        end
-    end
-
-    report && _PMs.sol_component_value(pm, nw, :bus, :vm, _PMs.ids(pm, nw, :bus), vm)
-end
-
-""
-function variable_mc_voltage_real(pm::_PMs.AbstractPowerModel; nw::Int=pm.cnw, bounded::Bool=true, report::Bool=true)
-    cnds = _PMs.conductor_ids(pm; nw=nw)
-    ncnds = length(cnds)
-
-    vr = _PMs.var(pm, nw)[:vr] = Dict(i => JuMP.@variable(pm.model,
-            [c in 1:ncnds], base_name="$(nw)_vr_$(i)",
-            start = comp_start_value(_PMs.ref(pm, nw, :bus, i), "vr_start", c, 0.0)
-        ) for i in _PMs.ids(pm, nw, :bus)
-    )
-
-    if bounded
-        for (i,bus) in _PMs.ref(pm, nw, :bus), c in cnds
-            JuMP.set_lower_bound(vr[i][c], -bus["vmax"][c])
-            JuMP.set_upper_bound(vr[i][c],  bus["vmax"][c])
-        end
-    end
-
-    report && _PMs.sol_component_value(pm, nw, :bus, :vr, _PMs.ids(pm, nw, :bus), vr)
-end
-
-""
-function variable_mc_voltage_imaginary(pm::_PMs.AbstractPowerModel; nw::Int=pm.cnw, bounded::Bool=true, report::Bool=true)
-    cnds = _PMs.conductor_ids(pm; nw=nw)
-    ncnds = length(cnds)
-
-    vi = _PMs.var(pm, nw)[:vi] = Dict(i => JuMP.@variable(pm.model,
-            [c in 1:ncnds], base_name="$(nw)_vi_$(i)",
-            start = comp_start_value(_PMs.ref(pm, nw, :bus, i), "vi_start", c, 0.0)
-        ) for i in _PMs.ids(pm, nw, :bus)
-    )
-
-    if bounded
-        for (i,bus) in _PMs.ref(pm, nw, :bus), c in cnds
-            JuMP.set_lower_bound(vi[i][c], -bus["vmax"][c])
-            JuMP.set_upper_bound(vi[i][c],  bus["vmax"][c])
-        end
     end
 
     report && _PMs.sol_component_value(pm, nw, :bus, :vi, _PMs.ids(pm, nw, :bus), vi)
@@ -192,21 +105,6 @@
     p = _PMs.var(pm, nw)[:p] = Dict((l,i,j) => JuMP.@variable(pm.model,
             [c in 1:ncnds], base_name="$(nw)_p_$((l,i,j))",
             start = comp_start_value(_PMs.ref(pm, nw, :branch, l), "p_start", c, 0.0)
-=======
-"branch flow variables, delegated back to PowerModels"
-function variable_mc_branch_flow(pm::_PMs.AbstractPowerModel; kwargs...)
-    variable_mc_branch_flow_active(pm; kwargs...)
-    variable_mc_branch_flow_reactive(pm; kwargs...)
-end
-
-"variable: `p[l,i,j]` for `(l,i,j)` in `arcs`"
-function variable_mc_branch_flow_active(pm::_PMs.AbstractPowerModel; nw::Int=pm.cnw, bounded::Bool=true, report::Bool=true)
-    cnds = _PMs.conductor_ids(pm; nw=nw)
-    ncnds = length(cnds)
-
-    p = _PMs.var(pm, nw)[:p] = Dict((l,i,j) => JuMP.@variable(pm.model,
-            [c in 1:ncnds], base_name="$(nw)_p_$((l,i,j))",
-            start = comp_start_value(_PMs.ref(pm, nw, :branch, l), "p_start", c, 0.0)
         ) for (l,i,j) in _PMs.ref(pm, nw, :arcs)
     )
 
@@ -281,6 +179,7 @@
     report && _PMs.sol_component_value_edge(pm, nw, :branch, :qf, :qt, _PMs.ref(pm, nw, :arcs_from), _PMs.ref(pm, nw, :arcs_to), q)
 end
 
+
 "variable: `cr[l,i,j]` for `(l,i,j)` in `arcs`"
 function variable_mc_branch_current_real(pm::_PMs.AbstractPowerModel; nw::Int=pm.cnw, bounded::Bool=true, report::Bool=true)
     branch = _PMs.ref(pm, nw, :branch)
@@ -291,23 +190,10 @@
     cr = _PMs.var(pm, nw)[:cr] = Dict((l,i,j) => JuMP.@variable(pm.model,
             [c in 1:ncnds], base_name="$(nw)_cr_$((l,i,j))",
             start = comp_start_value(_PMs.ref(pm, nw, :branch, l), "cr_start", c, 0.0)
->>>>>>> 756b2117
         ) for (l,i,j) in _PMs.ref(pm, nw, :arcs)
     )
 
     if bounded
-<<<<<<< HEAD
-        for c in cnds
-            flow_lb, flow_ub = _PMs.ref_calc_branch_flow_bounds(_PMs.ref(pm, nw, :branch), _PMs.ref(pm, nw, :bus), c)
-
-            for arc in _PMs.ref(pm, nw, :arcs)
-                l,i,j = arc
-                if !isinf(flow_lb[l])
-                    JuMP.set_lower_bound(p[arc][c], flow_lb[l])
-                end
-                if !isinf(flow_ub[l])
-                    JuMP.set_upper_bound(p[arc][c], flow_ub[l])
-=======
         ub = Dict()
         for (l,i,j) in _PMs.ref(pm, nw, :arcs_from)
             b = branch[l]
@@ -327,131 +213,11 @@
                 if !isinf(ub[l][c])
                     JuMP.set_lower_bound(cr[(l,i,j)][c], -ub[l][c])
                     JuMP.set_upper_bound(cr[(l,i,j)][c],  ub[l][c])
->>>>>>> 756b2117
-                end
-            end
-        end
-    end
-
-<<<<<<< HEAD
-    for (l,branch) in _PMs.ref(pm, nw, :branch)
-        if haskey(branch, "pf_start")
-            f_idx = (l, branch["f_bus"], branch["t_bus"])
-            JuMP.set_start_value(p[f_idx], branch["pf_start"])
-        end
-        if haskey(branch, "pt_start")
-            t_idx = (l, branch["t_bus"], branch["f_bus"])
-            JuMP.set_start_value(p[t_idx], branch["pt_start"])
-        end
-    end
-
-    report && _PMs.sol_component_value_edge(pm, nw, :branch, :pf, :pt, _PMs.ref(pm, nw, :arcs_from), _PMs.ref(pm, nw, :arcs_to), p)
-end
-
-"variable: `q[l,i,j]` for `(l,i,j)` in `arcs`"
-function variable_mc_branch_flow_reactive(pm::_PMs.AbstractPowerModel; nw::Int=pm.cnw, bounded::Bool=true, report::Bool=true)
-    cnds = _PMs.conductor_ids(pm; nw=nw)
-    ncnds = length(cnds)
-
-    q = _PMs.var(pm, nw)[:q] = Dict((l,i,j) => JuMP.@variable(pm.model,
-            [c in 1:ncnds], base_name="$(nw)_q_$((l,i,j))",
-            start = comp_start_value(_PMs.ref(pm, nw, :branch, l), "q_start", c, 0.0)
-        ) for (l,i,j) in _PMs.ref(pm, nw, :arcs)
-    )
-
-    if bounded
-        for c in cnds
-            flow_lb, flow_ub = _PMs.ref_calc_branch_flow_bounds(_PMs.ref(pm, nw, :branch), _PMs.ref(pm, nw, :bus), c)
-
-            for arc in _PMs.ref(pm, nw, :arcs)
-                l,i,j = arc
-                if !isinf(flow_lb[l])
-                    JuMP.set_lower_bound(q[arc][c], flow_lb[l])
-                end
-                if !isinf(flow_ub[l])
-                    JuMP.set_upper_bound(q[arc][c], flow_ub[l])
-                end
-            end
-        end
-    end
-
-    for (l,branch) in _PMs.ref(pm, nw, :branch)
-        if haskey(branch, "qf_start")
-            f_idx = (l, branch["f_bus"], branch["t_bus"])
-            JuMP.set_start_value(q[f_idx], branch["qf_start"])
-        end
-        if haskey(branch, "qt_start")
-            t_idx = (l, branch["t_bus"], branch["f_bus"])
-            JuMP.set_start_value(q[t_idx], branch["qt_start"])
-        end
-    end
-
-    report && _PMs.sol_component_value_edge(pm, nw, :branch, :qf, :qt, _PMs.ref(pm, nw, :arcs_from), _PMs.ref(pm, nw, :arcs_to), q)
-end
-
-
-
-# "voltage variables, relaxed form"
-# function variable_mc_voltage(pm::_PMs.AbstractWRModel; kwargs...)
-#     variable_mc_voltage_magnitude_sqr(pm; kwargs...)
-#     variable_mc_voltage_product(pm; kwargs...)
-# end
-
-
-"variable: `w[i] >= 0` for `i` in `buses"
-function variable_mc_voltage_magnitude_sqr(pm::_PMs.AbstractPowerModel; nw::Int=pm.cnw, bounded::Bool=true, report::Bool=true)
-    cnds = _PMs.conductor_ids(pm; nw=nw)
-    ncnds = length(cnds)
-
-    w = _PMs.var(pm, nw)[:w] = Dict(i => JuMP.@variable(pm.model,
-            [c in 1:ncnds], base_name="$(nw)_w_$(i)",
-            lower_bound = 0.0,
-            start = comp_start_value(_PMs.ref(pm, nw, :bus, i), "w_start", 1.0)
-        ) for i in _PMs.ids(pm, nw, :bus)
-    )
-
-    if bounded
-        for (i,bus) in _PMs.ref(pm, nw, :bus), c in cnds
-            JuMP.set_lower_bound(w[i][c], bus["vmin"][c]^2)
-            JuMP.set_upper_bound(w[i][c], bus["vmax"][c]^2)
-        end
-    end
-
-    report && _PMs.sol_component_value(pm, nw, :bus, :w, _PMs.ids(pm, nw, :bus), w)
-end
-
-
-"variables for modeling storage units, includes grid injection and internal variables"
-function variable_mc_storage(pm::_PMs.AbstractPowerModel; kwargs...)
-    variable_mc_storage_active(pm; kwargs...)
-    variable_mc_storage_reactive(pm; kwargs...)
-
-    _PMs.variable_storage_energy(pm; kwargs...)
-    _PMs.variable_storage_charge(pm; kwargs...)
-    _PMs.variable_storage_discharge(pm; kwargs...)
-end
-
-function variable_mc_storage_active(pm::_PMs.AbstractPowerModel; nw::Int=pm.cnw, bounded::Bool=true, report::Bool=true)
-    cnds = _PMs.conductor_ids(pm; nw=nw)
-    ncnds = length(cnds)
-
-    ps = _PMs.var(pm, nw)[:ps] = Dict(i => JuMP.@variable(pm.model,
-            [c in 1:ncnds], base_name="$(nw)_ps_$(i)",
-            start = comp_start_value(_PMs.ref(pm, nw, :storage, i), "ps_start", c, 0.0)
-        ) for i in _PMs.ids(pm, nw, :storage)
-    )
-
-    if bounded
-        for c in cnds
-            flow_lb, flow_ub = _PMs.ref_calc_storage_injection_bounds(_PMs.ref(pm, nw, :storage), _PMs.ref(pm, nw, :bus), c)
-
-            for i in _PMs.ids(pm, nw, :storage)
-                if !isinf(flow_lb[i])
-                    JuMP.set_lower_bound(ps[i][c], flow_lb[i])
-                end
-                if !isinf(flow_ub[i])
-                    JuMP.set_upper_bound(ps[i][c], flow_ub[i])
-=======
+                end
+            end
+        end
+    end
+
     report && _PMs.sol_component_value_edge(pm, nw, :branch, :cr_fr, :cr_to, _PMs.ref(pm, nw, :arcs_from), _PMs.ref(pm, nw, :arcs_to), cr)
 end
 
@@ -496,6 +262,7 @@
 
     report && _PMs.sol_component_value_edge(pm, nw, :branch, :ci_fr, :ci_to, _PMs.ref(pm, nw, :arcs_from), _PMs.ref(pm, nw, :arcs_to), ci)
 end
+
 
 "variable: `csr[l]` for `l` in `branch`"
 function variable_mc_branch_series_current_real(pm::_PMs.AbstractPowerModel; nw::Int=pm.cnw, bounded::Bool=true, report::Bool=true)
@@ -544,6 +311,7 @@
     report && _PMs.sol_component_value(pm, nw, :branch, :csr_fr, _PMs.ids(pm, nw, :branch), csr)
 end
 
+
 "variable: `csi[l]` for `l` in `branch`"
 function variable_mc_branch_series_current_imaginary(pm::_PMs.AbstractPowerModel; nw::Int=pm.cnw, bounded::Bool=true, report::Bool=true)
     branch = _PMs.ref(pm, nw, :branch)
@@ -584,7 +352,6 @@
                 if !isinf(ub[l][c])
                     JuMP.set_lower_bound(csi[l][c], -ub[l][c])
                     JuMP.set_upper_bound(csi[l][c],  ub[l][c])
->>>>>>> 756b2117
                 end
             end
         end
@@ -635,18 +402,6 @@
     report && _PMs.sol_component_value_edge(pm, nw, :transformer, :cr_fr, :cr_to, _PMs.ref(pm, nw, :arcs_from_trans), _PMs.ref(pm, nw, :arcs_to_trans), cr)
 end
 
-<<<<<<< HEAD
-    report && _PMs.sol_component_value(pm, nw, :storage, :ps, _PMs.ids(pm, nw, :storage), ps)
-end
-
-function variable_mc_storage_reactive(pm::_PMs.AbstractPowerModel; nw::Int=pm.cnw, bounded::Bool=true, report::Bool=true)
-    cnds = _PMs.conductor_ids(pm; nw=nw)
-    ncnds = length(cnds)
-
-    qs = _PMs.var(pm, nw)[:qs] = Dict(i => JuMP.@variable(pm.model,
-            [c in 1:ncnds], base_name="$(nw)_qs_$(i)",
-            start = comp_start_value(_PMs.ref(pm, nw, :storage, i), "qs_start", c, 0.0)
-=======
 
 "variable: `ci[l,i,j] ` for `(l,i,j)` in `arcs`"
 function variable_mc_transformer_current_imaginary(pm::_PMs.AbstractPowerModel; nw::Int=pm.cnw, bounded::Bool=true, report::Bool=true)
@@ -690,6 +445,8 @@
     report && _PMs.sol_component_value_edge(pm, nw, :transformer, :ci_fr, :ci_to, _PMs.ref(pm, nw, :arcs_from_trans), _PMs.ref(pm, nw, :arcs_to_trans), ci)
 end
 
+
+
 # "voltage variables, relaxed form"
 # function variable_mc_voltage(pm::_PMs.AbstractWRModel; kwargs...)
 #     variable_mc_voltage_magnitude_sqr(pm; kwargs...)
@@ -719,54 +476,6 @@
     report && _PMs.sol_component_value(pm, nw, :bus, :w, _PMs.ids(pm, nw, :bus), w)
 end
 
-#
-# ""
-# function variable_mc_voltage_product(pm::_PMs.AbstractPowerModel; nw::Int=pm.cnw, bounded=true)
-#     bp_cndf_cndt = [(i, j, c, d) for (i,j) in keys(_PMs.ref(pm, nw, :buspairs)) for c in _PMs.conductor_ids(pm) for d in _PMs.conductor_ids(pm)]
-#     bus_cnd = [(i, i, c, d) for i in _PMs.ids(pm, nw, :bus) for c in _PMs.conductor_ids(pm) for d in _PMs.conductor_ids(pm) if c != d]
-#     append!(bus_cnd, bp_cndf_cndt)
-#
-#     WR = _PMs.var(pm, nw)[:wr] = JuMP.@variable(pm.model,
-#         [b in bus_cnd], base_name="$(nw)_wr",
-#         start = comp_start_value(b[1] != b[2] ? _PMs.ref(pm, nw, :buspairs, b[1:2]) : _PMs.ref(pm, nw, :bus, b[1]), "wr_start", b[3], 1.0)
-#     )
-#
-#     WI = _PMs.var(pm, nw)[:wi] = JuMP.@variable(pm.model,
-#         [b in bus_cnd], base_name="$(nw)_wi",
-#         start = comp_start_value(b[1] != b[2] ? _PMs.ref(pm, nw, :buspairs, b[1:2]) : _PMs.ref(pm, nw, :bus, b[1]), "wi_start", b[3], 0.0)
-#     )
-#
-#     for cnd in _PMs.conductor_ids(pm, nw)
-#         if bounded
-#             # Diagonal bounds
-#             # filter out branch property in the buspair, because this breaks PowerModels when cnd!=1
-#             buspairs = Dict([(bp, Dict([(k,v) for (k,v) in buspair if k!="branch"])) for (bp, buspair) in _PMs.ref(pm, nw, :buspairs)])
-#             wr_min, wr_max, wi_min, wi_max = _PMs.ref_calc_voltage_product_bounds(buspairs, cnd)
-#             for (i, j) in _PMs.ids(pm, nw, :buspairs)
-#                 JuMP.set_upper_bound(WR[(i, j, cnd, cnd)], wr_max[(i,j)])
-#                 JuMP.set_upper_bound(WI[(i, j, cnd, cnd)], wi_max[(i,j)])
-#
-#                 JuMP.set_lower_bound(WR[(i, j, cnd, cnd)], wr_min[(i,j)])
-#                 JuMP.set_lower_bound(WI[(i, j, cnd, cnd)], wi_min[(i,j)])
-#             end
-#
-#             # Off-diagonal bounds
-#             for c in _PMs.conductor_ids(pm)
-#                 if c != cnd
-#                     wr_min, wr_max, wi_min, wi_max = _calc_mc_voltage_product_bounds(pm, bus_cnd)
-#                     for k in bus_cnd
-#                         JuMP.set_upper_bound(WR[k], wr_max[k])
-#                         JuMP.set_upper_bound(WI[k], wi_max[k])
-#
-#                         JuMP.set_lower_bound(WR[k], wr_min[k])
-#                         JuMP.set_lower_bound(WI[k], wi_min[k])
-#                     end
-#                 end
-#             end
-#         end
-#     end
-# end
-#
 
 "variables for modeling storage units, includes grid injection and internal variables"
 function variable_mc_storage(pm::_PMs.AbstractPowerModel; kwargs...)
@@ -785,7 +494,6 @@
     ps = _PMs.var(pm, nw)[:ps] = Dict(i => JuMP.@variable(pm.model,
             [c in 1:ncnds], base_name="$(nw)_ps_$(i)",
             start = comp_start_value(_PMs.ref(pm, nw, :storage, i), "ps_start", c, 0.0)
->>>>>>> 756b2117
         ) for i in _PMs.ids(pm, nw, :storage)
     )
 
@@ -795,27 +503,16 @@
 
             for i in _PMs.ids(pm, nw, :storage)
                 if !isinf(flow_lb[i])
-<<<<<<< HEAD
-                    JuMP.set_lower_bound(qs[i][c], flow_lb[i])
-                end
-                if !isinf(flow_ub[i])
-                    JuMP.set_upper_bound(qs[i][c], flow_ub[i])
-=======
                     JuMP.set_lower_bound(ps[i][c], flow_lb[i])
                 end
                 if !isinf(flow_ub[i])
                     JuMP.set_upper_bound(ps[i][c], flow_ub[i])
->>>>>>> 756b2117
-                end
-            end
-        end
-    end
-
-<<<<<<< HEAD
-    report && _PMs.sol_component_value(pm, nw, :storage, :qs, _PMs.ids(pm, nw, :storage), qs)
-=======
+                end
+            end
+        end
+    end
+
     report && _PMs.sol_component_value(pm, nw, :storage, :ps, _PMs.ids(pm, nw, :storage), ps)
->>>>>>> 756b2117
 end
 
 function variable_mc_storage_reactive(pm::_PMs.AbstractPowerModel; nw::Int=pm.cnw, bounded::Bool=true, report::Bool=true)
@@ -845,7 +542,6 @@
 
     report && _PMs.sol_component_value(pm, nw, :storage, :qs, _PMs.ids(pm, nw, :storage), qs)
 end
-
 
 
 
@@ -1227,7 +923,6 @@
 function variable_mc_generation_reactive(pm::_PMs.AbstractPowerModel; nw::Int=pm.cnw, bounded::Bool=true, report::Bool=true)
     cnds = _PMs.conductor_ids(pm; nw=nw)
     ncnds = length(cnds)
-<<<<<<< HEAD
 
     qg = _PMs.var(pm, nw)[:qg] = Dict(i => JuMP.@variable(pm.model,
             [c in 1:ncnds], base_name="$(nw)_qg_$(i)",
@@ -1235,15 +930,6 @@
         ) for i in _PMs.ids(pm, nw, :gen)
     )
 
-=======
-
-    qg = _PMs.var(pm, nw)[:qg] = Dict(i => JuMP.@variable(pm.model,
-            [c in 1:ncnds], base_name="$(nw)_qg_$(i)",
-            start = comp_start_value(_PMs.ref(pm, nw, :gen, i), "qg_start", c, 0.0)
-        ) for i in _PMs.ids(pm, nw, :gen)
-    )
-
->>>>>>> 756b2117
     if bounded
         for (i,gen) in _PMs.ref(pm, nw, :gen), c in cnds
             JuMP.set_lower_bound(qg[i][c], gen["qmin"][c])
@@ -1255,73 +941,6 @@
 end
 
 
-<<<<<<< HEAD
-=======
-"variable: `crg[j]` for `j` in `gen`"
-function variable_mc_generation_current_real(pm::_PMs.AbstractPowerModel; nw::Int=pm.cnw, bounded::Bool=true, report::Bool=true)
-    gen = _PMs.ref(pm, nw, :gen)
-    bus = _PMs.ref(pm, nw, :bus)
-    cnds = _PMs.conductor_ids(pm; nw=nw)
-    ncnds = length(cnds)
-
-    crg = _PMs.var(pm, nw)[:crg] = Dict(i => JuMP.@variable(pm.model,
-            [c in 1:ncnds], base_name="$(nw)_crg_$(i)",
-            start = comp_start_value(_PMs.ref(pm, nw, :gen, i), "crg_start", c, 0.0)
-        ) for i in _PMs.ids(pm, nw, :gen)
-    )
-    if bounded
-        ub = Dict()
-        for (i, g) in gen
-            vmin = bus[g["gen_bus"]]["vmin"]
-            s = abs.(max.(abs.(g["pmax"]),abs.(g["pmin"])) + im.*max.(abs.(g["qmax"]), abs.(g["qmin"])))
-            ub[i] = s./vmin
-        end
-
-        for (i, g) in gen
-            for c in cnds
-                JuMP.set_lower_bound(crg[i][c], -ub[i][c])
-                JuMP.set_upper_bound(crg[i][c], ub[i][c])
-            end
-        end
-    end
-
-    report && _PMs.sol_component_value(pm, nw, :gen, :crg, _PMs.ids(pm, nw, :gen), crg)
-end
-
-"variable: `cig[j]` for `j` in `gen`"
-function variable_mc_generation_current_imaginary(pm::_PMs.AbstractPowerModel; nw::Int=pm.cnw, bounded::Bool=true, report::Bool=true)
-    gen = _PMs.ref(pm, nw, :gen)
-    bus = _PMs.ref(pm, nw, :bus)
-    cnds = _PMs.conductor_ids(pm; nw=nw)
-    ncnds = length(cnds)
-
-    cig = _PMs.var(pm, nw)[:cig] = Dict(i => JuMP.@variable(pm.model,
-            [c in 1:ncnds], base_name="$(nw)_cig_$(i)",
-            start = comp_start_value(_PMs.ref(pm, nw, :gen, i), "cig_start", c, 0.0)
-        ) for i in _PMs.ids(pm, nw, :gen)
-    )
-    if bounded
-        ub = Dict()
-        for (i, g) in gen
-            vmin = bus[g["gen_bus"]]["vmin"]
-            s = abs.(max.(abs.(g["pmax"]),abs.(g["pmin"])) + im.*max.(abs.(g["qmax"]), abs.(g["qmin"])))
-            ub[i] = s./vmin
-        end
-
-        for (i, g) in gen
-            for c in cnds
-                JuMP.set_lower_bound(cig[i][c], -ub[i][c])
-                JuMP.set_upper_bound(cig[i][c], ub[i][c])
-            end
-        end
-    end
-
-    report && _PMs.sol_component_value(pm, nw, :gen, :cig, _PMs.ids(pm, nw, :gen), cig)
-end
-
-
-
->>>>>>> 756b2117
 function variable_mc_generation_on_off(pm::_PMs.AbstractPowerModel; kwargs...)
     variable_mc_active_generation_on_off(pm; kwargs...)
     variable_mc_reactive_generation_on_off(pm; kwargs...)
