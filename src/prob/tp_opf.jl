--- conflicted
+++ resolved
@@ -32,12 +32,7 @@
         constraint_tp_voltage(pm, cnd=c)
 
         for i in ids(pm, :ref_buses)
-<<<<<<< HEAD
-            constraint_tp_theta_ref(pm, i, ph=h)
-            constraint_tp_voltage_magnitude_ref(pm, i, ph=h)
-=======
             constraint_tp_theta_ref(pm, i, cnd=c)
->>>>>>> 8bd1445f
         end
 
         for i in ids(pm, :bus)
