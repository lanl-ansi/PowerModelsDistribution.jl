--- conflicted
+++ resolved
@@ -616,7 +616,6 @@
     end
 
     objective_mc_min_fuel_cost(pm)
-<<<<<<< HEAD
 end
 
 
@@ -699,55 +698,4 @@
 
     # Objective
     objective_mc_min_fuel_cost(pm)
-end
-
-
-# Depreciated run_ functions (remove after ~4-6 months)
-
-"""
-	function run_ac_mc_opf(
-		data::Union{Dict{String,<:Any},String},
-		solver;
-		kwargs...
-	)
-
-depreciation warning for `run_ac_mc_opf`
-"""
-function run_ac_mc_opf(data::Union{Dict{String,<:Any},String}, solver; kwargs...)
-    @warn "run_ac_mc_opf is being depreciated in favor of solve_mc_opf(data, ACPUPowerModel, solver; kwargs...), please update your code accordingly"
-    return solve_mc_opf(data, ACPUPowerModel, solver; kwargs...)
-end
-
-
-"""
-	function run_mc_opf(
-		data::Union{Dict{String,<:Any},String},
-		model_type::Type,
-		solver;
-		kwargs...
-	)
-
-depreciation warning for `run_mc_opf`
-"""
-function run_mc_opf(data::Union{Dict{String,<:Any},String}, model_type::Type, solver; kwargs...)
-    @warn "run_mc_opf is being depreciated in favor of solve_mc_opf, please update your code accordingly"
-    return solve_mc_opf(data, model_type, solver; kwargs...)
-end
-
-
-"""
-	function run_mn_mc_opf(
-		data::Union{Dict{String,<:Any},String},
-		model_type::Type,
-		solver;
-		kwargs...
-	)
-
-depreciation warning for `run_mn_mc_opf`
-"""
-function run_mn_mc_opf(data::Union{Dict{String,<:Any},String}, model_type::Type, solver; kwargs...)
-    @warn "run_mn_mc_opf is being depreciated in favor of solve_mn_mc_opf, please update your code accordingly"
-    return solve_mn_mc_opf(data, model_type, solver; kwargs...)
-=======
->>>>>>> 3652310f
 end