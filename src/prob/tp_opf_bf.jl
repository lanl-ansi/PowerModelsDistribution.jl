--- conflicted
+++ resolved
@@ -31,12 +31,7 @@
 
     for c in PMs.conductor_ids(pm)
         for i in ids(pm, :ref_buses)
-<<<<<<< HEAD
-            constraint_tp_theta_ref(pm, i, ph=h)
-            constraint_tp_voltage_magnitude_ref(pm, i, ph=h)
-=======
             constraint_tp_theta_ref(pm, i, cnd=c)
->>>>>>> 8bd1445f
         end
 
         for i in ids(pm, :bus)
