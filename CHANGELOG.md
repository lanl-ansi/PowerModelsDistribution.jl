# PowerModelsDistribution.jl Change Log

## staged

<<<<<<< HEAD
- Refactors Kron reduction and padding transformations out of eng2math into their own transformation functions (#287)
=======
- Add functionality of run_mc_mld_bf to run_mc_mld via multiple dispatch
>>>>>>> 31ee8c84
- Fixes inconsistency of connections on MATHEMATICAL components, in particular, virtual objects (#280)
- Add a transformation remove_all_bounds! that removes all fields ending in _ub and _lb (#278)
- Add missing connections for virtual generator at voltage source
- Fix pu conversion bus voltage bounds and add parsing for vm_pair_lb and vm_pair_ub
- Add CONTRIBUTING.md
- Add pull request template
- Add Pull Request Checks (Github Actions), to inform developers of potentially missing aspects of their PR
- Store references for power balance constraints.

## v0.9.0

<<<<<<< HEAD
=======
- Add missing ACR transformer constraint functions
- Add a transformation rm_bounds! that removes all fields ending in _ub and _lb
- Add missing connections for virtual generator at voltage source
- Fix pu conversion bus voltage bounds and add parsing for vm_pair_lb and vm_pair_ub
>>>>>>> 31ee8c84
- Add `instantiate_mc_model` to aid in building JuMP model from ENGINEERING data model
- SDP and SOC relaxations were broken but are fixed again (unit tests added)
- Remove `run_mc_opf_iv`, `run_mc_opf_bf`, `run_mc_opf_bf_lm`, `run_mc_pf_bf`, `run_mc_pf_iv`, these can be accessed by using the correct formulation with `run_mc_opf` and `run_mc_pf`
- Add support for Memento 1.1
- Add support for PowerModels v0.17 (breaking)
- Add support for InfrastructureModels v0.5
- Updates JSON parser to handle enum (`"data_model"` values)
- Adds some commonly used InfrastructureModels and PowerModels functions as exports
- Adds model building functions `add_{component}!` to aid in building simple models for testing (experimental)
- Add `run_mc_model` (adds `ref_add_arcs_transformer!` to ref_extensions, and sets `multiconductor=true` by default) (breaking)
- Rename `ref_add_arcs_trans` -> `ref_add_arcs_transformer` (breaking)
- Update `count_nodes`, now counts source nodes as well, excludes \_virtual objects
- Change \_PMs and \_IMs to \_PM, \_IM, respectively
- Add example for PowerModelsDistribution usage (see Jupyter notebooks in `/examples`)
- Update transformer mathematical model
- Introduce new data models: ENGINEERING, MATHEMATICAL (see data model documentation) (breaking)
- Update DSS parser to be more robust, and parse into new format (breaking)
- Updates DSS paser to parse more options/commands, moves these into `"options"` dict (breaking)
- Updates how dss `like` is applied to better match opendss (almost all properties are copied with like) (breaking)
- Add support for new OpenDSS components (loadshape, xfmrcode, xycurve)
- Add support for JuMP v0.22 (exports `optimizer_with_attributtes` by default)
- Add support for PowerModels v0.16 (breaking)
- Add support for Memento v0.13, v1.0

## v0.8.1

- Update to support JuMP v0.21
- Makes bounds optional, turned on by default (#250)
- Updated transformer data model in the mathematical model (#250)
- Add automatic parsing of lon,lat from buscoords file into PowerModelsDistribution data structure (#245, #249)
- Updates virtual_sourcebus, which is intended to represent a voltage source, to have a fixed voltage magnitude (#246,#248)
- Add parsing of series data files into array fields in OpenDSS parser
- Add LoadShape parsing to OpenDSS parser (#247)
- The pf and opf problem specifications now contain delta connected, and voltage-dependent load models by default; pf_lm and opf_lm were removed.
- Generators can now also be connected in both delta and wye.
- The delta/voltage-dependent loads in the ACP power models were refactored to be consistent with the new ones.
- The non-linear formulations now support matrix shunts.
- A current-voltage (IVR) formulation was added, and supports all features that ACP supports as well.
- Several power balance constraints now require NLconstraints because the load power/current can contain a NLexpression. This might be optimized further in the future if it leads to performance issues.

## v0.8.0

- Update solution building infrastructure (PowerModels #77) (breaking). The reported solution is now consistent with the variable space of the formulation.
- Moved multi-conductor support from PowerModels into PowerModelsDistribution. (breaking)
- PowerModels.var no longer takes conductor as an argument
- Constraints have been (partially) re-written to use vectorized JuMP syntax where possible.
- Bugfixes: generator on-off and storage on-off constraints were incorrect
- Removal of SOCWRPowerModel
- Drop support for matpower format
- Possible regressions in MLD problem types
- Simplified linear UBF formulations. LPLinUBFModel and LPdiagUBFModel are equivalent, and are replaced by LPUBFDiagModel. The more popular name 'LinDist3FlowModel' was added as an alias for LPUBFDiagModel.
- The linearization by Gan & Low is also equivalent to LPUBFDiagModel, though it has redundudant variables and equations. LPfullUBFModel is now implemented as an alias of LPUBFDiagModel, 'LPUBFFullModel'.

## v0.7.0

- Updates function names for PowerModels v0.14 compatibility (breaking) (#194)

## v0.6.1

- Fixed bug with new default SCS settings causing tests to fail (#190)
- Changed unit test '5-bus independent radial different sdpubf opf_bf', testing vm instead of qg
- Added exponential load models, including convex relaxations
- Refactored branch flow relaxations
- Added helper functions for creating matrix variables
- Cleaned up the transformer/oltc methods, including ACP formulation
- added `rate_a` setting to virtual lines (#185, #186)

## v0.6.0

- Adds `count_nodes` function to count the number of nodes in a parsed network (#183)
- Exports `find_bus` and `find_component` functions for better user experience (#183)
- Fixed `solution_bf!` for branch flow solution building (#182)
- Refactored problem definitions to remove any explicit loops over conductors (#181)
- Added data format documentation (#180)
- Moved storage to main MLD and OPF problems (#179)
- Refactor to remove dcline variables and constraints (#179)
- Refactor to genericize `constraint_mc_power_balance` (#179)
- Fix bug in OpenDSS circuit initialization (vsource) (#178)
- Make current rating (c_rating_a|b|c) be the default on branches (breaking)
- Fix bug in transformer `ref` extension where all refs were not built for all `nw` in multinetworks (#171)
- Fix bug in OpenDSS parser where properties were not applied in the order they were received (#170)
- Rename "trans" in data and ref to `transformer` for component naming consistency (breaking) (#169)
- Change internal variable and constraint functions to loop over phases internally (breaking) (#168)
- Fix bug in OpenDSS parser on Lines where the connected phases are listed out of order (#167)
- Add ability to "bank" single phase OpenDSS transformers into a single multiphase transformer (#166)
- Add virtual line to sourcebus to model source impedance (#165)
- Update to JuMP v0.20 / MOI v0.9 (#164)
- Fix bug in OpenDSS parser on Lines / Linecodes related to basefreq (#163)
- Fix bug in OpenDSS parser on Transformers (#162)
- Fix bug in OpenDSS parser on Lines where `switch=y` property is used (#161)
- Update Formulation types to follow PowerModels v0.13 conventions (breaking) (#160)

## v0.5.2

- Fix bug in OpenDSS parser on Capacitors (#158)
- Add support for full matrix line shunts (#153)

## v0.5.1

- Add continuous load shedding problem (mld)

## v0.5.0

- Enforce function naming conventions (starts with `_`: internal function; ends with `!`: transforms data; `correct_`: corrects network data; `check_`: warnings about network data) (breaking)
- Update for PowerModels.jl v0.12 (breaking)
- Enforce constraint/variable naming conventions to include `_tp` (breaking)
- Add automatic export of non-internal functions (all functions not prefixed with `_`)
- Enforce function naming conventions (starts with `_`: internal function; ends with `!`: transforms data; `correct_`: corrects network data; `check_`: warnings about network data)

## v0.4

- First version of PowerModelsDistribution.jl

## v0.3.2

- Final version of ThreePhasePowerModels.jl before name change to PowerModelsDistribution.jl (adds depreciation warnings)

## v0.3.1

- Allow for arbitrarily named sourcebus
- Add json parser
- Add support for additional load models (constant power, constant impedance, constant current; delta or wye connected) (#127)
- Fix bug in OpenDSS parse of Capacitors [zbase factor and wrong sign] (#138)
- Add voltage balance constraints (#129)

## v0.3.0

- Update to JuMP v0.19/MathOptInterface

## v0.2.1

- Add transformer support to active power only models
- Fix bug in source_ids of new components created for transformer support

## v0.2.0

- Add transformer to TPPM: wye and delta windings, vector group variations (indirectly) and variable taps per phase with bounds
- Add ACPForm for transformers
- Add transformer parsing to OpenDSS, including mapping of loss model
- Add voltage base calculation, and corresponding change of base
- Add AC rectangular formulation
- Remove support for Julia versions < 1.0
- Switch to using `import` instead of `using` internally

## v0.1.5

- Minor fix to OpenDSS line parsing (length units mismatch with linecode)

## v0.1.4

- Update to PowerModels v0.9

## v0.1.3

- Add opf with multi-phase storage model
- Add support for parsing OpenDSS Storage objects
- Minor fix to branch parsing in matlab format
- Minor fix to OpenDSS parser (parsing ~ lines with preceeding whitespace)
- Fixed parsing OpenDSS files containing redirect/compile/buscoords on case-sensitive filesystems
- Add 'source_id' field to components parsed from OpenDSS, to help determine origin and active phases
- Add conversion of OpenDSS PVSystem objects into generators, using KVA for generator limits
- Add compatibility for Julia v0.7/v1.0

## v0.1.2

- Add support for network flow approximation formulation, NFAPowerModel
- Updates to problem specifications
- Update tests for SCS v0.4
- Minor improvements to OpenDSS parser

## v0.1.1

- Added a variety of matrix-based branch flow formulations
- Updated LPLinUBFForm to more closely match published refrence model
- Update MINLP solvers used in testing
- Added basic docs setup
- Minor improvements to OpenDSS parser #29, #59, #62, #63, #64, #65

## v0.1.0

- Initial release<|MERGE_RESOLUTION|>--- conflicted
+++ resolved
@@ -2,11 +2,8 @@
 
 ## staged
 
-<<<<<<< HEAD
 - Refactors Kron reduction and padding transformations out of eng2math into their own transformation functions (#287)
-=======
 - Add functionality of run_mc_mld_bf to run_mc_mld via multiple dispatch
->>>>>>> 31ee8c84
 - Fixes inconsistency of connections on MATHEMATICAL components, in particular, virtual objects (#280)
 - Add a transformation remove_all_bounds! that removes all fields ending in _ub and _lb (#278)
 - Add missing connections for virtual generator at voltage source
@@ -18,13 +15,6 @@
 
 ## v0.9.0
 
-<<<<<<< HEAD
-=======
-- Add missing ACR transformer constraint functions
-- Add a transformation rm_bounds! that removes all fields ending in _ub and _lb
-- Add missing connections for virtual generator at voltage source
-- Fix pu conversion bus voltage bounds and add parsing for vm_pair_lb and vm_pair_ub
->>>>>>> 31ee8c84
 - Add `instantiate_mc_model` to aid in building JuMP model from ENGINEERING data model
 - SDP and SOC relaxations were broken but are fixed again (unit tests added)
 - Remove `run_mc_opf_iv`, `run_mc_opf_bf`, `run_mc_opf_bf_lm`, `run_mc_pf_bf`, `run_mc_pf_iv`, these can be accessed by using the correct formulation with `run_mc_opf` and `run_mc_pf`
