--- conflicted
+++ resolved
@@ -2,12 +2,9 @@
 
 ## staged
 
-<<<<<<< HEAD
 - Makes bounds optional, turned on by default (#250)
 - Updated transformer data model in the mathematical model (#250)
-=======
 - Add automatic parsing of lon,lat from buscoords file into PMD data structure (#245, #249)
->>>>>>> c3a4dd95
 - Updates virtual_sourcebus, which is intended to represent a voltage source, to have a fixed voltage magnitude (#246,#248)
 - Add parsing of series data files into array fields in OpenDSS parser
 - Add LoadShape parsing to OpenDSS parser (#247)
