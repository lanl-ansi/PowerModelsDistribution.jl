--- conflicted
+++ resolved
@@ -2,13 +2,10 @@
 
 ## staged
 
-<<<<<<< HEAD
 - depreciate run_ functions in favor of solve_
 - add support for `relax_integrality` (InfrastructureModels ~0.5.4)
-=======
 - fix bug in `variable_mx_real` constructor where it was indexing over terminals instead of enumerates
 - added storage variables to automatic unit conversion to si units on math2eng transformation
->>>>>>> 8bc75fc7
 
 ## v0.10.1
 
