# PowerModelsDistribution.jl Change Log

## staged

<<<<<<< HEAD
- Add wye-connected CapControl for IVR and FOT (polar) formulations
=======
- Fixed indexing issue for single-phase delta load models in linear formulations (LinDist3Flow, FOTP, FOTR, FBS)
>>>>>>> b66b42ac
- Added ZIP load model
- Updated documentation in `make_multiconductor!` to better indicate its unsupported nature
- Added automatic detection of multinetwork data to `instantiate_mc_model`
- Converted `::Float64` types in function signatures to `::Real`
- Fixed bug in `parse_file` in `.dss` files with character UTF-8 0x09 (Tabulation) [#394](https://github.com/lanl-ansi/PowerModelsDistribution.jl/issues/394)

## v0.14.4

- Fixed bug in `apply_voltage_bounds!` for multinetwork data
- Added compat for JuMP v1
- Fixed bug in `_map_eng2math` where global keys were not being propagated in multinetwork
- Fixed bug/typo in `_create_storage` where `kwhstored` was derived from `:stored` instead of `Symbol("%stored")`
- Fixed bug in function `_dss2eng_loadshape!()` where `qmult` data was overwriting `pmult` data [#386](https://github.com/lanl-ansi/PowerModelsDistribution.jl/issues/386)

## v0.14.3

- Fixed bug in dss parser where circuit was not being edited using the `edit` dss command
- Fixed bug in eng2math functions where the voltage angle was being set incorrectly for generation assets that were set to isochronous control mode

## v0.14.2

- Fixed failing unit test "3-bus SOCConicUBF opf_bf" for Windows
- Updated minimum Julia requirement to v1.6 (LTS) [#382](https://github.com/lanl-ansi/PowerModelsDistribution.jl/issues/382)
- Added compat for JuMP v0.23, Ipopt v1.0, SCS v1.1, PolyhedralRelaxations v0.3.3
- Dropped support for SCS 0.8 in Unit tests (0.9 no longer supports `eps` option)
- Fixed bug in `remove_all_bounds!` where an `||` was not enclosed in parentheses
- Changed remaining instances of `Int64` to `Int` for better compatibility [#382](https://github.com/lanl-ansi/PowerModelsDistribution.jl/issues/382)
- Fixed bug in `create_solar` where kwargs were not being utilized [#380](https://github.com/lanl-ansi/PowerModelsDistribution.jl/issues/380)
- Fixed bug in `create_storage` where datatypes were inconsistent with documentation [#379](https://github.com/lanl-ansi/PowerModelsDistribution.jl/issues/379)
- Added check for missing `vbase` in `apply_voltage_bounds!` transformation
- Refactored `constraint_mc_power_balance_capc(pm::LPUBFDiagModel, ...)` to be more consistent with other versions, for easier debugging
- Removed Cbc, Juniper from unit tests (not being utilized in tests)
- Removed explicit field copying from `voltage_source` math2eng solution conversion (now copies all fields)
- Fixed bug in `_calc_branch_series_current_max` where `vmin_to` used `bus_fr` instead of `bus_to` [#378](https://github.com/lanl-ansi/PowerModelsDistribution.jl/issues/378)

## v0.14.1

- Fix `variable_mc_capcontrol` keyword arguments

## v0.14.0

- Drop support for JuMP < v0.22

## v0.13.3

- Refactored functions to remove kwargs in many cases of constraints/variables
- Fixed bugs in NFAU constraints/variables
- Fixed bug where no solution would result in an error, instead of empty solution

## v0.13.2

- Fixed issue with looped edge components in ref (i.e., if f_bus==t_bus)
- Added linear relaxation of ampacity constraints (remove quadatric)
- Fixed on-off storage variable start value

## v0.13.1

- Fixed `1phase-pv` unit tests
- Adjusted `sbase_default`, and added `@info` if basemva from dss is the default value
- Fixed storage model for powerflow validation (new test values are based directly on dss outputs)
- Added `con(pm, nw, :ohms_yt, f_idx)` to store ohms constraints
- Added `constraint_mc_branch_flow` for effective zero impedance branches in Bus Injection models, including `con(pm, nw, :branch_flow, i)` to store the constraints
- Fixed broken `capcontrol` test
- Fixed broken `storage` tests
- Fixed `data model` unit tests
- Updated to add InfrastructureModels v0.7
- Fixed wrong `kvar` in `storage` dss struct
- Updated default pg in solar object when parsing from dss to use pmpp and irradiance
- Fixed missing `solar` in 1-to-1 maps for eng2math
- Fixed default `vad_lb` and `vad_ub` in `create_line`
- Fixed bug in `create_voltage_source` where the voltage angles `va` were all zero
- Updated storage parsing to use kva instead of kvar for qs_lb and qs_ub (storage in dss is defined to be able to handle any reactive power up to the thermal limit of the inverter)
- Fixed `make_lossless!` to adjust how switches are made lossless
- Fixed voltage sqr variable start values
- Fixed p/q variable start values
- Added missing `temperature` on pvsystem
- Added `configuration=WYE` to voltage sources
- Fixed bug in voltage angle variable start values
- Fixed bug with case sensitve filenames by using `Glob.glob` with `Glob.FilenameMatch`
- Fixed bug in `constraint_mc_switch_current_limit` where voltage variables being used were wrong
- Moved all `import` statements to root `PowerModelsDistribution`
- Fixed bug in `_calc_transformer_current_max_frto` where `sm_ub` should have been divided by `vmin`, NOT `vmax`
- Updates `LPUBFDiagModel` description in docs

## v0.13.0

- Fixed bug in `constraint_mc_theta_ref` where default va_ref was in wrong units
- Fixed bug in call to `constraint_capacitor_on_off` where `nw` network id was not being passed
- Refactored kwargs `kron_reduced` and `phase_projected` to be `kron_reduce` and `phase_project`, respectively
- Added more native support for multinetwork data structures
- Changed `"multiple references buses found"` warning to `@debug`
- Added multinetwork versions of data model transformation functions using `apply_pmd!`
- Added `propagate_network_topology!`, a helper function to propagate the status of buses to connected components
- Updated Documentation on Storage data model
- Added LPUBFDiag version of `constraint_mc_storage_thermal_limit` using PolyhedralRelaxations to relax the quadradic constraints
- Fixed bug in reporting duals (typo in ampacity constraint functions) (#367)
- Changed multiconductor storage model parsing from opendss to be single values (instead of creating some multiconductor values, making assumptions about split between phases)
- Fixed `vm`, `va` variable starts in `ACRU` and `ACPU` forms
- Fixed boundless `LPUBFDiagModel` `constraint_mc_transformer_power_yy` with controls
- Fixed `ACPUPowerModel` `vm`,`va` variable starts
- Updated `FOTPU`, `FOTRU` and `FBS` models for consistency with other formulations
- Fixed bug in `make_lossless!`
- Updated `correct_bus_types!` to be knowledgable about islands in the network data
- Changed `warning` to `@warn`
- Added storage to `solve_mc_opf_oltc_capc` problems
- Fixed bug in parsing of `null` values from JSON
- Changed `cm_ub` on storage parsing to `sm_ub` to be consistent with what the parsed value actually is
- Fixed bug in `cm_ub` parsing on lines
- Updated `constraint_mc_transformer_power_yy(pm::LPUBFDiagModel)` to be truly LP
- Updated `ACRUPowerModel` voltage start value computation
- Fixed bug in `dimensionalize_math`, where `sc_on`, and `sd_on` were included under storage (non-dimensional values should not be scaled)
- Removed `sm_ub_b`, `cm_ub_b`, `sm_ub_c`, `cm_ub_c` from kron reduction (fields no longer exist)
- Updated `make_lossless!` to make the model truly lossless, by including all line parameters
- Added `adjust_transformer_limits!` to multiple transformer variable bounds
- Added transformations `adjust_small_line_impedances!`, `adjust_small_line_admittances!`, `adjust_small_line_lengths!`, to help prune bad eng-model data
- Fixed `set_time_elapsed!` multinetwork function to update `"time"` and `"mn_lookup"`
- Added `"status"` to transformer decomposition functions
- Updated `eng2math` functions to have consistent usage of `"status"` from eng model
- Updated `variable_mc_storage_power_mi` to have explicit kwargs
- Updated `on_off` variable functions to ensure zeros are included in variable bounds
- Changed `"multiple reference buses found"` warning to `@info`
- Added LP version of `constraint_storage_complementarity_nl`
- Added PolyhedralRelaxations.jl as a dependency for relaxing quadratic and bivariate constraints
- Fixed voltage warm start in `FBSUBFModel` form
- Added functions necessary for `capc` and `oltc` in NFAUPowerModel
- Fixed bug in `FBSUBFModel` formulation, where transformer variables were being created in their matrix form
- Fixed bug in parsing of dss generator objects, which didn't take into account `pf`
- Fixed `oltc` in `LPUBFDiagPowerModel`, which was previously a `@NLconstraint` to now use `@constraint`
- Fixed bug in `constraint_mc_power_balance_capc::AbstractUnbalancedACPModel`, where `@smart_constraint` was failing due to missing variable
- Fixed bug in `start` values for tap variables
- Refactored `_calc_branch_power_max` and `_calc_branch_current_max` to be more robust
- Added `solve_mc_opf_oltc_capc` problem, which includes both `solve_mc_opf_oltc` and `solve_mc_opf_capc` features
- Added kwarg to `apply_voltage_bounds!` to exclude some buses
- Added `adjust_line_limits!` transformation function
- Added support for parsing `sm_ub` from dss to transformers (comes from `emerghkva`)
- Fixed bug in `capc` problems where switches were not considered as a control element for capacitors
- Fixed bug in `_create_xfmrcode` where `:bus` was included in iteration
- Added missing `constraint_mc_ampacity_from` and `constraint_mc_ampacity_to` constraints in `opf_oltc` problems
- Fixed bug in `NFAUPowerModel` formulation, where `variable_mc_transformer_power_real` was incorrectly setting up transformer power variables
- Fixed bug in `calc_voltage_bases` where if a transformer configuration was in xfmrcode, the function would error
- Added data transformations `remove_line_limits!` and `remove_transformer_limits!`, to remove current/power bounds on lines, linecodes, switches, and transformers
- Fixed bug in `linecode` objects where `cm_ub` or `sm_ub` were not being passed correctly to lines
- Added capability to infer number of phases from supported dss objects
- Fixed bug in `calc_connected_components` where function signature was incorrect

## v0.12.0

- Fixed issue of missing `va` on reference buses which have been selected automatically
- Fixed PVSystem fields and defaults based on latest version
- Added support for `action=normalize` on dss LoadShapes
- Fixed bug in dss LoadShape where `useactual=yes` was the default, whereas `useactual=no` is the real default
- Removed remaining PowerModels files / dependency from unit tests
- Changed `sbase_default` to `1.0` by default, because often with default solver settings, constraints were ignored for being far too small
- Changed to use emergamps from dss for `cm_ub` on lines by default (higher limit)
- Fixed bug in transformer math2eng conversion where `tap` was not carried to the solution
- Fixed wrong index in `constraint_mc_theta_ref` for ACRUPowerModel
- Fixed Type collections; AbstractUBFModels do not necessarily have to have `w` variables, so these are explicity spelled out now
- Added ampacity (current limit) constraints for branches and switches, which better reflect standard input data: `constraint_mc_ampacity_from` and `constraint_mc_ampacity_to` for branches, and `constraint_mc_switch_ampacity` for switches
- Fixed bug in `bank_transformers!` function where `status` field was not being set correctly
- Updated switch thermal constraints to store the constraints in `con(pm, nw, :mu_sm_switch, f_idx)`
- Removed extraneous thermal limit constraints from power flow problem formulations
- Fixed the function signature for `variable_mc_capacitor_switch_state` and `variable_mc_capcontrol` to match conventions
- Removed depreciated `run_` functions, which were replaced in with `solve_` functions in v0.10.2
- Fixed bug in `make_multinetwork!` where inferred time_elapsed was not being used
- Fixed bug in `make_multinetwork!` for cases where `replace=false` was used where we needed a `deepcopy`
- Added explicit neutral formulations
- Fix bug in `constraint_mc_switch_thermal_limit` where switch property name contained a typo
- Fix bug in `constraint_mc_thermal_limit_from` where `Inf` values in `rate_a` would lead to an error
- Fix bug in `correct_branch_directions!` where `f_connections` and `t_connections` were not being swapped
- Fix bug in `_rebase_pu_branch!` where current ratings were being non-dimensionalized with the power base instead of the current base, and added non-dimensionalization for power ratings
- Fix bug in `_rebase_pu_switch!` where current ratings were being non-dimensionalized with the power base instead of the current base, and added non-dimensionalization for power ratings
- The qualifier `t` was removed from the transformer solution properties, i.e. `crt`->`cr`, to be consistent with solution naming conventions where these qualifiers are omitted as they are contained in a transformer component dictionary, unlike the variables

## v0.11.10

- Fixed bug in eng2math conversion of buses, where the status was not correctly parsed, so `DISABLED` buses were not getting set to `bus_type = 4`

## v0.11.9

- Fixed bug in `apply_kron_reduction!` where not all transformers were getting kron reduced
- Fixed typos in documentation

## v0.11.8

- Fixed bug in LPUBFDiagModel transformer variables
- Removed phase projection of only wye-connected transformers (left over), phase projection of delta components remains for now
- Updated time_series to affect upper real and reactive power bounds on solar objects in dss2eng parse
- Fixed bug in dss pvsystem struct where `temperature`, `pmpp`, and `irradiance` were the wrong type (`Int` instead of `Float64`)
- Fixed bug in dss node structs, where daily was the wrong type (should be `String`, not `Vector{Float64}`)
- Fixed bug in `_calc_branch_power_max` where `c_rating_b` was being used
- Add support for storage to OPF_OLTC
- Add wye-connected CapControl for ACP, ACR, LinDist3Flow, FBS and FOT formulations

## v0.11.7

- Added storage to `correct_bus_types!` check
- Updated start values for some variables to improve performance on some solvers
- Added ability for `comp_start_value` to sequentially check for a series of keys for a start value
- Added FOT linear formulation in rectangular coordinate frame
- Fixed lower voltage magnitude limits for FBS linear formulation
- Fix bug where the lower and upper bound variables created in `variable_mx_hermitian` can be the wrong type
- Fix bug in correct_bus_types! and eng2math functions where reference bus was being overwritten depending on the order generation objects were parsed
- Fix `calc_max_cost_index` to support multi-infrastructure data

## v0.11.6

- Fix voltage magnitude start values, by looking for `_start` values, then `vm`, then `vmin`, to ensure start values are feasible
- Fix bug in `_biggest_generator` where if generator upper bound is missing, `correct_bus_types!` would fail
- Adds simple transformer bounds calculations in `_calc_transformer_power_ub_frto` and `_calc_transformer_current_max_frto`
- Updated usage of `control_mode` property on generation objects, such that `ISOCHRONOUS` leads to `bus_type=3`, `FREQUENCYDROOP` leads to `bus_type=2`, and status being `DISABLED` leads to `bus_type=1`
- Fixed bug in `make_solution_si` where an error would occur if the solution was empty
- Fixed bug in `build_mn_mc_mld_simple(pm::AbstractUBFModel)` where call to `constraint_mc_switch_thermal_limit` was missing keyword argument `nw=n`
- Added simplified linear formulation using first-order Taylor (FOT) approximation
- Added wye-connected RegControl for ACP, ACR, LinDist3Flow and FBS formulations

## v0.11.5

- Fixed typo in `transform_data_model` where `global_keys` should have been `global_keys=global_keys`
- Added power variables `Pt` and `Qt` for transformers to `AbstractUBFModels`
- Updated `_add_gen_cost_model!` to have a default `cost` vector that is `[1.0, 0.0]` instead of including a redundant first `0.0`
- Fixed bug in eng2math functions where there was no check on generator or storage objects when assigning bus_type on their bus to see if the gen obj was enabled or disabled
- Fixed bug in `sol_data_model` for W-space models where if the optimizer allowed some small infeasibility, it was possible to have a negative `w` value, which would crash when attempting to take the square-root
- Added `build_solution_values` for data of type `LinearAlgebra.Symmetric{JuMP.VariableRef, Matrix{JuMP.VariableRef}}`
- Fixed bug in solution builder where building a result dict would fail if there was no solution
- Added "root-level" eng2math_passthrough option
- Fixed bug where global keys were not getting passed to `_map_eng2math` function
- Added support for parsing the results of dss command `export voltages` into `vm_start` and `va_start` values for warm starting bus voltages
- Added simplified linear UBF formulation using a single iteration of forward-backward sweep (FBS)
- Added support for raw parsing of RegControl and CapControl objects from dss
- Added delta/voltage-dependent loads to LinDist3Flow formulation

## v0.11.4

- Fix bug in `_bank_transformers!` where "status" field was not being added to banked transformers
- Fix bug in `identify_load_blocks` where even fixed OPEN switches were being included in a block
- Fix eng2math conversion of switches, check for whether to create impedance branches was malformed

## v0.11.3

- Fix `_fix_nulls` data type conversion for vectors from JSON inputs
- Fix which variables from switch impedance branches get pulled into eng solution (add series current)
- Add power variables to solution for IVRUPowerModel to switches, similar to how they're implemented for branches
- Fix missing branch variables `csr_fr` and `csi_fr` from ibase unit conversions
- Fix `apply_kron_reduction!` to recalculate the `conductor_ids` after the reduction
- Fix bug in transformer tap variable creation, where report variable was over all transformers instead of just ones with unfixed taps
- Fix bug in current bounds calc for branches, where if c_rating_a was missing, calc would fail
- Fix bug in eng2math conversion where "is_kron_reduced" was being looked for in the wrong place
- Fix solar pg/qg bounds calculation in dss2eng parsing (needed to be `/ nphases`)
- Add ability for `control_mode` on generation objects to get bus_type on connecting buses
- Fix bug in function signature of `calc_voltage_bases`
- Fix bug introduced when changing construction of vbases_default in settings
- Changed Gcap calculation in reactor object parsing to use own kv value, instead of system basekv
- Added control_mode and vg to gen object in vsource eng2math conversion
- Fixed bug in `apply_phase_projection_delta!` where some padding was out of order, which could pose a problem when `apply_voltage_bounds!` was used
- Changed default angmin/angmax on virtual branches to +-10deg
- Fixed missing factor sqrt(nphases) from vg definition on generator and solar objects
- Fixed bug in voltage source vnom determination, and now uses basekv from vsources to populate vbases_default
- Fixed unit conversion bug in calculating the power rating of branches from current ratings, and uses emergamps first, if it exists
- Fixed typo in `_calc_connected_components_math`, where edge_type::String was used instead of edge_obj::Dict to check properties
- Fixed bug in `constraint_mc_transformer_power` constraint template, where `nw` was missing from call to `ref`

## v0.11.2

- Fixed `solve_` functions; they were missing make_pu_extensions kwargs
- Fixed `_init_math_obj`, if an object is not defined in the built-in 1to1 map const, it would error
- Fixed method for user-defining custom math2eng functions
- Fixed documentation for `transform_solution`

## v0.11.1

- Added `iseng` and `ismath` helper functions
- Added dss2eng_extensions, for custom user functions for dss2eng transformations
- Added eng2math_extensions, for custom user functions for eng2math transformations
- Added eng2math_passthrough, for easily passing through properties from eng2math
- Added make_pu_extensions, for custom user functions to convert additional properties to per-unit
- Added make_si_extensions, for custom user functions to convert additional variable results back to SI units
- Added dimensionalize_math_extensions, for easily specifying multiplicative factors on additional variable results for converting back to SI units
- Added global_keys, for users to easily add to global keys which making multinetworks
- Added documentation on how to add math2eng custom functions for transforming solutions back to ENGINEERING model
- Documentation overhaul, new organization, updated docstrings, Pluto notebook building
- Improve parse of ZIPV into array, and update "duty" on loads to better default
- Add support for parsing GrowthShape objects
- Miscellaneous code comment corrections
- Refactor to use Type[] instead of Vector{Type}([]) internally for easier reading of code
- Add section on `import_all` to beginners guide
- Update default %cutin and %cutout to be 20.0 on pvsystem objects
- Fix `objective_mc_max_load_setpoint` to remove iteration over "conductor_ids"
- Fix `constraint_mc_voltage_magnitude_bounds` to have default (0,Inf) bounds the length of "terminals", rather than 3 phases.
- Updated UBF version of power flow problem to re-enable bounded=false of bus voltage variables
- Add more descriptive error message for islanded models when attempting to calculate voltage bases
- Add `check_enabled` toggle to calc_connected_components
- Updated documentation to reflect correct definition of multiple buses in a vector on transformers using `bus` instead of `buses`
- Fixed bug for eng transformers in `calc_connected_components`

## v0.11.0

- Removed PowerModels.jl as a dependency, porting over any remaining dependencies (breaking) [see PR #336 for complete list of functions]
- Rename the formulation type heiracrhy to include Unbalanced, or U in the names (breaking) [see PR #336 for complete list]
- Removed Memento.jl as a dependency, and added LoggingExtras, to assist in creating easy log filters for PMD via the Julia stdlib
  - Added `silence!`, `set_logging_level!`, `reset_logging_level!`, and `restore_global_logger!` helper functions
- Upgraded to InfrastructureModels v0.6 to support multi-infrastructure models (breaking)
- Refactor multinetwork functionality, and added helper functions for better multinetwork data handling (breaking)
  - Renames `build_multinetwork` kwarg to `multinetwork`
  - Exports `make_multinetwork` function to users
  - Adds `set_time_elapsed!`, `sort_multinetwork!` helper functions
  - Updates `_pmd_eng_global_keys` and `_pmd_math_global_keys`
- Refactor `ENGINEERING` data model to allow only dict types `Dict{String,<:Any}` (breaking)
- Refactor conductor ids types to allow only Int (breaking)
- Refactor JSON serialization to eliminate special serializers and create special data correction function for importing (breaking)
- Convert IJulia notebooks in examples to Pluto.jl notebooks for better interactivity
- Add `apply_voltage_angle_difference_bounds!` transformation function
- Remove references to `dcline`
- Fix `source_id` in `MATHEMATICAL` model to originate from `ENGINEERING` model, rather that be passed from dss

## v0.10.5

- Add wdgcurrents, core, rdcohms support on dss transformers
- Fix bug in definition of xcsarra datatype on dss transformers
- Fix bug in opendss2pmd line parser, which would error on reshape of rmatrix, xmatrix, cmatrix when explicitly grounded and those matrices defined on line and not linecode
- Fix bug in datatype guesser `_guess_dtype`
- Add support for setbusxy dss command
- Fix parsing of dss matrices and arrays with mixed delimiters (i.e., mixing commas and spaces)
- Fix bug in dss parser to better support `object=` syntax
- Add support for parsing of spectrum dss objects
- Docs updates

## v0.10.4

- Add support for filetype autodetection, will be slower for large files, and filetype is better to explicitly specify in those cases
- Fix overly restrictive type enforcement in parse_dss and parse_opendss from IOStream to IO
- Fix bug in parsing of properties starting with % on pvsystem and storage objects
- Fix bug in parsing of storage kva, kvar, and pf on storage objects

## v0.10.3

- Fix bug in parsing of storage power loss parameters, which were derived from values specified in percent, not decimal
- Add support for %stored to be used to derive kwhstored if not specified explicitly
- Fix bug in buscoords parser where comments at the end of the line were not stripped

## v0.10.2

- add `exclude` kwarg to `remove_all_bounds!` transformation, to selectively exclude certain asset types
- fix bug in IVR transformer current variables where bounds needed to be iterated over their connections to be applied
- fix bug in objective function for opf_pbs debugging problem, wrong iteration over bus terminals
- fix typo in `variable_mc_switch_current_imaginary` that overwrote real variables (crsw)
- fix bug in `_map_eng2math_switch!` where vmin/vmax were taken from f_bus instead of t_bus
- fix bug in `_build_eng_multinetwork`, where "dss_options" was missing from const `_pmd_eng_global_keys`
- change enums (SwitchState and Dispatchable) for switches to Reals, was causing problems in loops of OSW problems
- fix bug in `variable_mc_bus_voltage_magnitude_sqr` and `variable_mc_transformer_power_imaginary` where `_start` values were not being iterated over per connection
- depreciate `run_` functions in favor of `solve_`
- add support for `relax_integrality` (InfrastructureModels ~0.5.4)
- fix bug in `variable_mx_real` constructor where it was indexing over terminals instead of enumerates
- added storage variables to automatic unit conversion to si units on math2eng transformation

## v0.10.1

- Fix buspairs ref not getting built
- Fix bug in storage linear constraints and mixed integer variable instantiation
- Add support for ideal (lossless) switches
- Fix bug in handling of dss edit command
- Fix bug in correctly tracking current transformer winding
- Fixes bug in assignment of variables' start values over active conductors/connections

## v0.10.0

- Refactor variables, constraints, objectives to support iterating over arbitrary connections/terminals (breaking)
- Add `ref_add_connections!` that adds lists of connections to ref for each component (breaking)
- Rename constraint and variable functions to better match PowerModels conventions (breaking)
  - variable_mc_gen_power_setpoint -> variable_mc_generator_power
  - variable_mc_gen_power_setpoint_on_off -> variable_mc_generator_power_on_off
  - constraint_mc_gen_setpoint -> constraint_mc_generator_power
  - constraint_mc_slack_power_balance -> constraint_mc_power_balance_slack
  - constraint_mc_shed_power_balance -> constraint_mc_power_balance_shed
  - constraint_mc_load_power_balance -> constraint_mc_power_balance
  - variable_mc_load_setpoint -> variable_mc_load_power
  - constraint_mc_load_setpoint -> constraint_mc_load_power
- Updates objective function for MLD problem (breaking)
- Add `correct_mc_voltage_angle_differences`, `correct_mc_thermal_limits`
- Removed support for JuMP \< v0.21 (breaking)
- Overrides `_objective_min_fuel_cost_polynomial_linquad` from PowerModels to support arbitrary connections on generators
- Updated solution building functions to automatically parse arbitrarily-sized vectors of variables into solutions
- Changed `Array{...,1}` to `Vector{...}` and `Array{...,2}` to `Matrix{...}`
- Removes phase projection by default, but keeps phase projection for delta connected components for now (breaking)
- Adds `apply_phase_projection_delta!` to project phases of delta connected components
- Fixes grounding logic for generator and solar objects
- Fixes bug in parsing of file paths on windows in redirect/compile dss commands
- Adds multiconductor version of the OPF objective function `objective_mc_min_fuel_cost`
- Update publication in README
- Fixes bug in json parser (typo)
- Fixes bug in dss parser that skips some files with same names as previously parsed files

## v0.9.3

- Fix bug in buscoords parser to support more valid buscoords files
- Fix bug in parse_json(::String) which passed additional unused argument to parse_json(::IO)

## v0.9.2

- Add possibility to give vm_start in variable_mc_voltage for ivr and acr formulations
- Remove leftover code that was causing a warning on import, but was not breaking the implementation
- Add multinetwork MLD and OPF problem specifications

## v0.9.1

- Add support for storage components and mld problem in ACR formulation
- Add storage variables and constraints to OPF, PF, and MLD problems
- Fix bug in `con` mapping in power balance constraints where an array was expected
- Fix bug in `constraint_mc_shed_power_balance` where Gt, Bt were not defined
- Fix bug in the status of virtual branches created from switches where the status of the switch was not taken into account, only the state
- Fix bug in transformer parsing where `status` wasn't being included
- Fix constraint for PV buses, which were attempting to be applied in places where `vm` was not specified
- Fix bug in type enforcement of `map` argument in `transform_solution`
- Fix storage parsing including unit conversion and inclusion of time_elapsed from the root level
- Add wye-wye and delta-wye constraints to LPUBFDiagModel formulation
- Fix typo in ivr formulation line 548, was var(pm, nw, :crg_bus, id) now is var(pm, nw, :cig_bus, id)
- Fix missing / incorrect type of some properties on lines in opendss parser (#290)
- Fix connections-determining-code on solar and storage objects to generator object syntax (#291)
- Refactors Kron reduction and padding transformations out of eng2math into their own transformation functions (#287)
- Add functionality of run_mc_mld_bf to run_mc_mld via multiple dispatch
- Fixes inconsistency of connections on MATHEMATICAL components, in particular, virtual objects (#280)
- Add a transformation remove_all_bounds! that removes all fields ending in \_ub and \_lb (#278)
- Add missing connections for virtual generator at voltage source
- Fix pu conversion bus voltage bounds and add parsing for vm_pair_lb and vm_pair_ub
- Add CONTRIBUTING.md
- Add pull request template
- Add Pull Request Checks (Github Actions), to inform developers of potentially missing aspects of their PR
- Store references for power balance constraints

## v0.9.0

- Add `instantiate_mc_model` to aid in building JuMP model from ENGINEERING data model
- SDP and SOC relaxations were broken but are fixed again (unit tests added)
- Remove `run_mc_opf_iv`, `run_mc_opf_bf`, `run_mc_opf_bf_lm`, `run_mc_pf_bf`, `run_mc_pf_iv`, these can be accessed by using the correct formulation with `run_mc_opf` and `run_mc_pf`
- Add support for Memento 1.1
- Add support for PowerModels v0.17 (breaking)
- Add support for InfrastructureModels v0.5
- Updates JSON parser to handle enum (`"data_model"` values)
- Adds some commonly used InfrastructureModels and PowerModels functions as exports
- Adds model building functions `add_{component}!` to aid in building simple models for testing (experimental)
- Add `run_mc_model` (adds `ref_add_arcs_transformer!` to ref_extensions, and sets `multiconductor=true` by default) (breaking)
- Rename `ref_add_arcs_trans` -> `ref_add_arcs_transformer` (breaking)
- Update `count_nodes`, now counts source nodes as well, excludes \_virtual objects
- Change \_PMs and \_IMs to \_PM, \_IM, respectively
- Add example for PowerModelsDistribution usage (see Jupyter notebooks in `/examples`)
- Update transformer mathematical model
- Introduce new data models: ENGINEERING, MATHEMATICAL (see data model documentation) (breaking)
- Update DSS parser to be more robust, and parse into new format (breaking)
- Updates DSS paser to parse more options/commands, moves these into `"options"` dict (breaking)
- Updates how dss `like` is applied to better match opendss (almost all properties are copied with like) (breaking)
- Add support for new OpenDSS components (loadshape, xfmrcode, xycurve)
- Add support for JuMP v0.22 (exports `optimizer_with_attributtes` by default)
- Add support for PowerModels v0.16 (breaking)
- Add support for Memento v0.13, v1.0

## v0.8.1

- Update to support JuMP v0.21
- Makes bounds optional, turned on by default (#250)
- Updated transformer data model in the mathematical model (#250)
- Add automatic parsing of lon,lat from buscoords file into PowerModelsDistribution data structure (#245, #249)
- Updates virtual_sourcebus, which is intended to represent a voltage source, to have a fixed voltage magnitude (#246,#248)
- Add parsing of series data files into array fields in OpenDSS parser
- Add LoadShape parsing to OpenDSS parser (#247)
- The pf and opf problem specifications now contain delta connected, and voltage-dependent load models by default; pf_lm and opf_lm were removed.
- Generators can now also be connected in both delta and wye.
- The delta/voltage-dependent loads in the ACP power models were refactored to be consistent with the new ones.
- The non-linear formulations now support matrix shunts.
- A current-voltage (IVR) formulation was added, and supports all features that ACP supports as well.
- Several power balance constraints now require NLconstraints because the load power/current can contain a NLexpression. This might be optimized further in the future if it leads to performance issues.

## v0.8.0

- Update solution building infrastructure (PowerModels #77) (breaking). The reported solution is now consistent with the variable space of the formulation.
- Moved multi-conductor support from PowerModels into PowerModelsDistribution. (breaking)
- PowerModels.var no longer takes conductor as an argument
- Constraints have been (partially) re-written to use vectorized JuMP syntax where possible.
- Bugfixes: generator on-off and storage on-off constraints were incorrect
- Removal of SOCWRPowerModel
- Drop support for matpower format
- Possible regressions in MLD problem types
- Simplified linear UBF formulations. LPLinUBFModel and LPdiagUBFModel are equivalent, and are replaced by LPUBFDiagModel. The more popular name 'LinDist3FlowModel' was added as an alias for LPUBFDiagModel.
- The linearization by Gan & Low is also equivalent to LPUBFDiagModel, though it has redundudant variables and equations. LPfullUBFModel is now implemented as an alias of LPUBFDiagModel, 'LPUBFFullModel'.

## v0.7.0

- Updates function names for PowerModels v0.14 compatibility (breaking) (#194)

## v0.6.1

- Fixed bug with new default SCS settings causing tests to fail (#190)
- Changed unit test '5-bus independent radial different sdpubf opf_bf', testing vm instead of qg
- Added exponential load models, including convex relaxations
- Refactored branch flow relaxations
- Added helper functions for creating matrix variables
- Cleaned up the transformer/oltc methods, including ACP formulation
- added `rate_a` setting to virtual lines (#185, #186)

## v0.6.0

- Adds `count_nodes` function to count the number of nodes in a parsed network (#183)
- Exports `find_bus` and `find_component` functions for better user experience (#183)
- Fixed `solution_bf!` for branch flow solution building (#182)
- Refactored problem definitions to remove any explicit loops over conductors (#181)
- Added data format documentation (#180)
- Moved storage to main MLD and OPF problems (#179)
- Refactor to remove dcline variables and constraints (#179)
- Refactor to genericize `constraint_mc_power_balance` (#179)
- Fix bug in OpenDSS circuit initialization (vsource) (#178)
- Make current rating (c_rating_a|b|c) be the default on branches (breaking)
- Fix bug in transformer `ref` extension where all refs were not built for all `nw` in multinetworks (#171)
- Fix bug in OpenDSS parser where properties were not applied in the order they were received (#170)
- Rename "trans" in data and ref to `transformer` for component naming consistency (breaking) (#169)
- Change internal variable and constraint functions to loop over phases internally (breaking) (#168)
- Fix bug in OpenDSS parser on Lines where the connected phases are listed out of order (#167)
- Add ability to "bank" single phase OpenDSS transformers into a single multiphase transformer (#166)
- Add virtual line to sourcebus to model source impedance (#165)
- Update to JuMP v0.20 / MOI v0.9 (#164)
- Fix bug in OpenDSS parser on Lines / Linecodes related to basefreq (#163)
- Fix bug in OpenDSS parser on Transformers (#162)
- Fix bug in OpenDSS parser on Lines where `switch=y` property is used (#161)
- Update Formulation types to follow PowerModels v0.13 conventions (breaking) (#160)

## v0.5.2

- Fix bug in OpenDSS parser on Capacitors (#158)
- Add support for full matrix line shunts (#153)

## v0.5.1

- Add continuous load shedding problem (mld)

## v0.5.0

- Enforce function naming conventions (starts with `_`: internal function; ends with `!`: transforms data; `correct_`: corrects network data; `check_`: warnings about network data) (breaking)
- Update for PowerModels.jl v0.12 (breaking)
- Enforce constraint/variable naming conventions to include `_tp` (breaking)
- Add automatic export of non-internal functions (all functions not prefixed with `_`)
- Enforce function naming conventions (starts with `_`: internal function; ends with `!`: transforms data; `correct_`: corrects network data; `check_`: warnings about network data)

## v0.4

- First version of PowerModelsDistribution.jl

## v0.3.2

- Final version of ThreePhasePowerModels.jl before name change to PowerModelsDistribution.jl (adds depreciation warnings)

## v0.3.1

- Allow for arbitrarily named sourcebus
- Add json parser
- Add support for additional load models (constant power, constant impedance, constant current; delta or wye connected) (#127)
- Fix bug in OpenDSS parse of Capacitors [zbase factor and wrong sign] (#138)
- Add voltage balance constraints (#129)

## v0.3.0

- Update to JuMP v0.19/MathOptInterface

## v0.2.1

- Add transformer support to active power only models
- Fix bug in source_ids of new components created for transformer support

## v0.2.0

- Add transformer to TPPM: wye and delta windings, vector group variations (indirectly) and variable taps per phase with bounds
- Add ACPForm for transformers
- Add transformer parsing to OpenDSS, including mapping of loss model
- Add voltage base calculation, and corresponding change of base
- Add AC rectangular formulation
- Remove support for Julia versions < 1.0
- Switch to using `import` instead of `using` internally

## v0.1.5

- Minor fix to OpenDSS line parsing (length units mismatch with linecode)

## v0.1.4

- Update to PowerModels v0.9

## v0.1.3

- Add opf with multi-phase storage model
- Add support for parsing OpenDSS Storage objects
- Minor fix to branch parsing in matlab format
- Minor fix to OpenDSS parser (parsing ~ lines with preceeding whitespace)
- Fixed parsing OpenDSS files containing redirect/compile/buscoords on case-sensitive filesystems
- Add 'source_id' field to components parsed from OpenDSS, to help determine origin and active phases
- Add conversion of OpenDSS PVSystem objects into generators, using KVA for generator limits
- Add compatibility for Julia v0.7/v1.0

## v0.1.2

- Add support for network flow approximation formulation, NFAUPowerModel
- Updates to problem specifications
- Update tests for SCS v0.4
- Minor improvements to OpenDSS parser

## v0.1.1

- Added a variety of matrix-based branch flow formulations
- Updated LPLinUBFForm to more closely match published refrence model
- Update MINLP solvers used in testing
- Added basic docs setup
- Minor improvements to OpenDSS parser #29, #59, #62, #63, #64, #65

## v0.1.0

- Initial release<|MERGE_RESOLUTION|>--- conflicted
+++ resolved
@@ -2,11 +2,8 @@
 
 ## staged
 
-<<<<<<< HEAD
 - Add wye-connected CapControl for IVR and FOT (polar) formulations
-=======
 - Fixed indexing issue for single-phase delta load models in linear formulations (LinDist3Flow, FOTP, FOTR, FBS)
->>>>>>> b66b42ac
 - Added ZIP load model
 - Updated documentation in `make_multiconductor!` to better indicate its unsupported nature
 - Added automatic detection of multinetwork data to `instantiate_mc_model`
