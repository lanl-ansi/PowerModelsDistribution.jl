# PowerModelsDistribution.jl Change Log

## staged

<<<<<<< HEAD
- Add CONTRIBUTING.md
- Add pull request template
- Add Pull Request Checks (Github Actions), to inform developers of potentially missing aspects of their PR
=======
- Store references for power balance constraints.
>>>>>>> 1058e020

## v0.9.0

- Add `instantiate_mc_model` to aid in building JuMP model from ENGINEERING data model
- SDP and SOC relaxations were broken but are fixed again (unit tests added)
- Remove `run_mc_opf_iv`, `run_mc_opf_bf`, `run_mc_opf_bf_lm`, `run_mc_pf_bf`, `run_mc_pf_iv`, these can be accessed by using the correct formulation with `run_mc_opf` and `run_mc_pf`
- Add support for Memento 1.1
- Add support for PowerModels v0.17 (breaking)
- Add support for InfrastructureModels v0.5
- Updates JSON parser to handle enum (`"data_model"` values)
- Adds some commonly used InfrastructureModels and PowerModels functions as exports
- Adds model building functions `add_{component}!` to aid in building simple models for testing (experimental)
- Add `run_mc_model` (adds `ref_add_arcs_transformer!` to ref_extensions, and sets `multiconductor=true` by default) (breaking)
- Rename `ref_add_arcs_trans` -> `ref_add_arcs_transformer` (breaking)
- Update `count_nodes`, now counts source nodes as well, excludes \_virtual objects
- Change \_PMs and \_IMs to \_PM, \_IM, respectively
- Add example for PowerModelsDistribution usage (see Jupyter notebooks in `/examples`)
- Update transformer mathematical model
- Introduce new data models: ENGINEERING, MATHEMATICAL (see data model documentation) (breaking)
- Update DSS parser to be more robust, and parse into new format (breaking)
- Updates DSS paser to parse more options/commands, moves these into `"options"` dict (breaking)
- Updates how dss `like` is applied to better match opendss (almost all properties are copied with like) (breaking)
- Add support for new OpenDSS components (loadshape, xfmrcode, xycurve)
- Add support for JuMP v0.22 (exports `optimizer_with_attributtes` by default)
- Add support for PowerModels v0.16 (breaking)
- Add support for Memento v0.13, v1.0

## v0.8.1

- Update to support JuMP v0.21
- Makes bounds optional, turned on by default (#250)
- Updated transformer data model in the mathematical model (#250)
- Add automatic parsing of lon,lat from buscoords file into PowerModelsDistribution data structure (#245, #249)
- Updates virtual_sourcebus, which is intended to represent a voltage source, to have a fixed voltage magnitude (#246,#248)
- Add parsing of series data files into array fields in OpenDSS parser
- Add LoadShape parsing to OpenDSS parser (#247)
- The pf and opf problem specifications now contain delta connected, and voltage-dependent load models by default; pf_lm and opf_lm were removed.
- Generators can now also be connected in both delta and wye.
- The delta/voltage-dependent loads in the ACP power models were refactored to be consistent with the new ones.
- The non-linear formulations now support matrix shunts.
- A current-voltage (IVR) formulation was added, and supports all features that ACP supports as well.
- Several power balance constraints now require NLconstraints because the load power/current can contain a NLexpression. This might be optimized further in the future if it leads to performance issues.

## v0.8.0

- Update solution building infrastructure (PowerModels #77) (breaking). The reported solution is now consistent with the variable space of the formulation.
- Moved multi-conductor support from PowerModels into PowerModelsDistribution. (breaking)
- PowerModels.var no longer takes conductor as an argument
- Constraints have been (partially) re-written to use vectorized JuMP syntax where possible.
- Bugfixes: generator on-off and storage on-off constraints were incorrect
- Removal of SOCWRPowerModel
- Drop support for matpower format
- Possible regressions in MLD problem types
- Simplified linear UBF formulations. LPLinUBFModel and LPdiagUBFModel are equivalent, and are replaced by LPUBFDiagModel. The more popular name 'LinDist3FlowModel' was added as an alias for LPUBFDiagModel.
- The linearization by Gan & Low is also equivalent to LPUBFDiagModel, though it has redundudant variables and equations. LPfullUBFModel is now implemented as an alias of LPUBFDiagModel, 'LPUBFFullModel'.

## v0.7.0

- Updates function names for PowerModels v0.14 compatibility (breaking) (#194)

## v0.6.1

- Fixed bug with new default SCS settings causing tests to fail (#190)
- Changed unit test '5-bus independent radial different sdpubf opf_bf', testing vm instead of qg
- Added exponential load models, including convex relaxations
- Refactored branch flow relaxations
- Added helper functions for creating matrix variables
- Cleaned up the transformer/oltc methods, including ACP formulation
- added `rate_a` setting to virtual lines (#185, #186)

## v0.6.0

- Adds `count_nodes` function to count the number of nodes in a parsed network (#183)
- Exports `find_bus` and `find_component` functions for better user experience (#183)
- Fixed `solution_bf!` for branch flow solution building (#182)
- Refactored problem definitions to remove any explicit loops over conductors (#181)
- Added data format documentation (#180)
- Moved storage to main MLD and OPF problems (#179)
- Refactor to remove dcline variables and constraints (#179)
- Refactor to genericize `constraint_mc_power_balance` (#179)
- Fix bug in OpenDSS circuit initialization (vsource) (#178)
- Make current rating (c_rating_a|b|c) be the default on branches (breaking)
- Fix bug in transformer `ref` extension where all refs were not built for all `nw` in multinetworks (#171)
- Fix bug in OpenDSS parser where properties were not applied in the order they were received (#170)
- Rename "trans" in data and ref to `transformer` for component naming consistency (breaking) (#169)
- Change internal variable and constraint functions to loop over phases internally (breaking) (#168)
- Fix bug in OpenDSS parser on Lines where the connected phases are listed out of order (#167)
- Add ability to "bank" single phase OpenDSS transformers into a single multiphase transformer (#166)
- Add virtual line to sourcebus to model source impedance (#165)
- Update to JuMP v0.20 / MOI v0.9 (#164)
- Fix bug in OpenDSS parser on Lines / Linecodes related to basefreq (#163)
- Fix bug in OpenDSS parser on Transformers (#162)
- Fix bug in OpenDSS parser on Lines where `switch=y` property is used (#161)
- Update Formulation types to follow PowerModels v0.13 conventions (breaking) (#160)

## v0.5.2

- Fix bug in OpenDSS parser on Capacitors (#158)
- Add support for full matrix line shunts (#153)

## v0.5.1

- Add continuous load shedding problem (mld)

## v0.5.0

- Enforce function naming conventions (starts with `_`: internal function; ends with `!`: transforms data; `correct_`: corrects network data; `check_`: warnings about network data) (breaking)
- Update for PowerModels.jl v0.12 (breaking)
- Enforce constraint/variable naming conventions to include `_tp` (breaking)
- Add automatic export of non-internal functions (all functions not prefixed with `_`)
- Enforce function naming conventions (starts with `_`: internal function; ends with `!`: transforms data; `correct_`: corrects network data; `check_`: warnings about network data)

## v0.4

- First version of PowerModelsDistribution.jl

## v0.3.2

- Final version of ThreePhasePowerModels.jl before name change to PowerModelsDistribution.jl (adds depreciation warnings)

## v0.3.1

- Allow for arbitrarily named sourcebus
- Add json parser
- Add support for additional load models (constant power, constant impedance, constant current; delta or wye connected) (#127)
- Fix bug in OpenDSS parse of Capacitors [zbase factor and wrong sign] (#138)
- Add voltage balance constraints (#129)

## v0.3.0

- Update to JuMP v0.19/MathOptInterface

## v0.2.1

- Add transformer support to active power only models
- Fix bug in source_ids of new components created for transformer support

## v0.2.0

- Add transformer to TPPM: wye and delta windings, vector group variations (indirectly) and variable taps per phase with bounds
- Add ACPForm for transformers
- Add transformer parsing to OpenDSS, including mapping of loss model
- Add voltage base calculation, and corresponding change of base
- Add AC rectangular formulation
- Remove support for Julia versions < 1.0
- Switch to using `import` instead of `using` internally

## v0.1.5

- Minor fix to OpenDSS line parsing (length units mismatch with linecode)

## v0.1.4

- Update to PowerModels v0.9

## v0.1.3

- Add opf with multi-phase storage model
- Add support for parsing OpenDSS Storage objects
- Minor fix to branch parsing in matlab format
- Minor fix to OpenDSS parser (parsing ~ lines with preceeding whitespace)
- Fixed parsing OpenDSS files containing redirect/compile/buscoords on case-sensitive filesystems
- Add 'source_id' field to components parsed from OpenDSS, to help determine origin and active phases
- Add conversion of OpenDSS PVSystem objects into generators, using KVA for generator limits
- Add compatibility for Julia v0.7/v1.0

## v0.1.2

- Add support for network flow approximation formulation, NFAPowerModel
- Updates to problem specifications
- Update tests for SCS v0.4
- Minor improvements to OpenDSS parser

## v0.1.1

- Added a variety of matrix-based branch flow formulations
- Updated LPLinUBFForm to more closely match published refrence model
- Update MINLP solvers used in testing
- Added basic docs setup
- Minor improvements to OpenDSS parser #29, #59, #62, #63, #64, #65

## v0.1.0

- Initial release<|MERGE_RESOLUTION|>--- conflicted
+++ resolved
@@ -2,13 +2,10 @@
 
 ## staged
 
-<<<<<<< HEAD
 - Add CONTRIBUTING.md
 - Add pull request template
 - Add Pull Request Checks (Github Actions), to inform developers of potentially missing aspects of their PR
-=======
 - Store references for power balance constraints.
->>>>>>> 1058e020
 
 ## v0.9.0
 
