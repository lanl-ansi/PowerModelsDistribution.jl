# PowerModelsDistribution.jl Change Log

## staged

<<<<<<< HEAD
- Added support for parsing the results of dss command `export voltages` into `vm_start` and `va_start` values for warm starting bus voltages
=======
- Added simplified linear UBF formulation using a single iteration of forward-backward sweep (FBS)
>>>>>>> 8a8905bd
- Added support for raw parsing of RegControl and CapControl objects from dss
- Added delta/voltage-dependent loads to LinDist3Flow formulation

## v0.11.4

- Fix bug in `_bank_transformers!` where "status" field was not being added to banked transformers
- Fix bug in `identify_load_blocks` where even fixed OPEN switches were being included in a block
- Fix eng2math conversion of switches, check for whether to create impedance branches was malformed

## v0.11.3

- Fix `_fix_nulls` data type conversion for vectors from JSON inputs
- Fix which variables from switch impedance branches get pulled into eng solution (add series current)
- Add power variables to solution for IVRUPowerModel to switches, similar to how they're implemented for branches
- Fix missing branch variables `csr_fr` and `csi_fr` from ibase unit conversions
- Fix `apply_kron_reduction!` to recalculate the `conductor_ids` after the reduction
- Fix bug in transformer tap variable creation, where report variable was over all transformers instead of just ones with unfixed taps
- Fix bug in current bounds calc for branches, where if c_rating_a was missing, calc would fail
- Fix bug in eng2math conversion where "is_kron_reduced" was being looked for in the wrong place
- Fix solar pg/qg bounds calculation in dss2eng parsing (needed to be `/ nphases`)
- Add ability for `control_mode` on generation objects to get bus_type on connecting buses
- Fix bug in function signature of `calc_voltage_bases`
- Fix bug introduced when changing construction of vbases_default in settings
- Changed Gcap calculation in reactor object parsing to use own kv value, instead of system basekv
- Added control_mode and vg to gen object in vsource eng2math conversion
- Fixed bug in `apply_phase_projection_delta!` where some padding was out of order, which could pose a problem when `apply_voltage_bounds!` was used
- Changed default angmin/angmax on virtual branches to +-10deg
- Fixed missing factor sqrt(nphases) from vg definition on generator and solar objects
- Fixed bug in voltage source vnom determination, and now uses basekv from vsources to populate vbases_default
- Fixed unit conversion bug in calculating the power rating of branches from current ratings, and uses emergamps first, if it exists
- Fixed typo in `_calc_connected_components_math`, where edge_type::String was used instead of edge_obj::Dict to check properties
- Fixed bug in `constraint_mc_transformer_power` constraint template, where `nw` was missing from call to `ref`

## v0.11.2

- Fixed `solve_` functions; they were missing make_pu_extensions kwargs
- Fixed `_init_math_obj`, if an object is not defined in the built-in 1to1 map const, it would error
- Fixed method for user-defining custom math2eng functions
- Fixed documentation for `transform_solution`

## v0.11.1

- Added `iseng` and `ismath` helper functions
- Added dss2eng_extensions, for custom user functions for dss2eng transformations
- Added eng2math_extensions, for custom user functions for eng2math transformations
- Added eng2math_passthrough, for easily passing through properties from eng2math
- Added make_pu_extensions, for custom user functions to convert additional properties to per-unit
- Added make_si_extensions, for custom user functions to convert additional variable results back to SI units
- Added dimensionalize_math_extensions, for easily specifying multiplicative factors on additional variable results for converting back to SI units
- Added global_keys, for users to easily add to global keys which making multinetworks
- Added documentation on how to add math2eng custom functions for transforming solutions back to ENGINEERING model
- Documentation overhaul, new organization, updated docstrings, Pluto notebook building
- Improve parse of ZIPV into array, and update "duty" on loads to better default
- Add support for parsing GrowthShape objects
- Miscellaneous code comment corrections
- Refactor to use Type[] instead of Vector{Type}([]) internally for easier reading of code
- Add section on `import_all` to beginners guide
- Update default %cutin and %cutout to be 20.0 on pvsystem objects
- Fix `objective_mc_max_load_setpoint` to remove iteration over "conductor_ids"
- Fix `constraint_mc_voltage_magnitude_bounds` to have default (0,Inf) bounds the length of "terminals", rather than 3 phases.
- Updated UBF version of power flow problem to re-enable bounded=false of bus voltage variables
- Add more descriptive error message for islanded models when attempting to calculate voltage bases
- Add `check_enabled` toggle to calc_connected_components
- Updated documentation to reflect correct definition of multiple buses in a vector on transformers using `bus` instead of `buses`
- Fixed bug for eng transformers in `calc_connected_components`

## v0.11.0

- Removed PowerModels.jl as a dependency, porting over any remaining dependencies (breaking) [see PR #336 for complete list of functions]
- Rename the formulation type heiracrhy to include Unbalanced, or U in the names (breaking) [see PR #336 for complete list]
- Removed Memento.jl as a dependency, and added LoggingExtras, to assist in creating easy log filters for PMD via the Julia stdlib
  - Added `silence!`, `set_logging_level!`, `reset_logging_level!`, and `restore_global_logger!` helper functions
- Upgraded to InfrastructureModels v0.6 to support multi-infrastructure models (breaking)
- Refactor multinetwork functionality, and added helper functions for better multinetwork data handling (breaking)
  - Renames `build_multinetwork` kwarg to `multinetwork`
  - Exports `make_multinetwork` function to users
  - Adds `set_time_elapsed!`, `sort_multinetwork!` helper functions
  - Updates `_pmd_eng_global_keys` and `_pmd_math_global_keys`
- Refactor `ENGINEERING` data model to allow only dict types `Dict{String,<:Any}` (breaking)
- Refactor conductor ids types to allow only Int (breaking)
- Refactor JSON serialization to eliminate special serializers and create special data correction function for importing (breaking)
- Convert IJulia notebooks in examples to Pluto.jl notebooks for better interactivity
- Add `apply_voltage_angle_difference_bounds!` transformation function
- Remove references to `dcline`
- Fix `source_id` in `MATHEMATICAL` model to originate from `ENGINEERING` model, rather that be passed from dss

## v0.10.5

- Add wdgcurrents, core, rdcohms support on dss transformers
- Fix bug in definition of xcsarra datatype on dss transformers
- Fix bug in opendss2pmd line parser, which would error on reshape of rmatrix, xmatrix, cmatrix when explicitly grounded and those matrices defined on line and not linecode
- Fix bug in datatype guesser `_guess_dtype`
- Add support for setbusxy dss command
- Fix parsing of dss matrices and arrays with mixed delimiters (i.e., mixing commas and spaces)
- Fix bug in dss parser to better support `object=` syntax
- Add support for parsing of spectrum dss objects
- Docs updates

## v0.10.4

- Add support for filetype autodetection, will be slower for large files, and filetype is better to explicitly specify in those cases
- Fix overly restrictive type enforcement in parse_dss and parse_opendss from IOStream to IO
- Fix bug in parsing of properties starting with % on pvsystem and storage objects
- Fix bug in parsing of storage kva, kvar, and pf on storage objects

## v0.10.3

- Fix bug in parsing of storage power loss parameters, which were derived from values specified in percent, not decimal
- Add support for %stored to be used to derive kwhstored if not specified explicitly
- Fix bug in buscoords parser where comments at the end of the line were not stripped

## v0.10.2

- add `exclude` kwarg to `remove_all_bounds!` transformation, to selectively exclude certain asset types
- fix bug in IVR transformer current variables where bounds needed to be iterated over their connections to be applied
- fix bug in objective function for opf_pbs debugging problem, wrong iteration over bus terminals
- fix typo in `variable_mc_switch_current_imaginary` that overwrote real variables (crsw)
- fix bug in `_map_eng2math_switch!` where vmin/vmax were taken from f_bus instead of t_bus
- fix bug in `_build_eng_multinetwork`, where "dss_options" was missing from const `_pmd_eng_global_keys`
- change enums (SwitchState and Dispatchable) for switches to Reals, was causing problems in loops of OSW problems
- fix bug in `variable_mc_bus_voltage_magnitude_sqr` and `variable_mc_transformer_power_imaginary` where `_start` values were not being iterated over per connection
- depreciate run_ functions in favor of solve_
- add support for `relax_integrality` (InfrastructureModels ~0.5.4)
- fix bug in `variable_mx_real` constructor where it was indexing over terminals instead of enumerates
- added storage variables to automatic unit conversion to si units on math2eng transformation

## v0.10.1

- Fix buspairs ref not getting built
- Fix bug in storage linear constraints and mixed integer variable instantiation
- Add support for ideal (lossless) switches
- Fix bug in handling of dss edit command
- Fix bug in correctly tracking current transformer winding
- Fixes bug in assignment of variables' start values over active conductors/connections

## v0.10.0

- Refactor variables, constraints, objectives to support iterating over arbitrary connections/terminals (breaking)
- Add `ref_add_connections!` that adds lists of connections to ref for each component (breaking)
- Rename constraint and variable functions to better match PowerModels conventions (breaking)
  - variable_mc_gen_power_setpoint -> variable_mc_generator_power
  - variable_mc_gen_power_setpoint_on_off -> variable_mc_generator_power_on_off
  - constraint_mc_gen_setpoint -> constraint_mc_generator_power
  - constraint_mc_slack_power_balance -> constraint_mc_power_balance_slack
  - constraint_mc_shed_power_balance -> constraint_mc_power_balance_shed
  - constraint_mc_load_power_balance -> constraint_mc_power_balance
  - variable_mc_load_setpoint -> variable_mc_load_power
  - constraint_mc_load_setpoint -> constraint_mc_load_power
- Updates objective function for MLD problem (breaking)
- Add `correct_mc_voltage_angle_differences`, `correct_mc_thermal_limits`
- Removed support for JuMP \< v0.21 (breaking)
- Overrides `_objective_min_fuel_cost_polynomial_linquad` from PowerModels to support arbitrary connections on generators
- Updated solution building functions to automatically parse arbitrarily-sized vectors of variables into solutions
- Changed `Array{...,1}` to `Vector{...}` and `Array{...,2}` to `Matrix{...}`
- Removes phase projection by default, but keeps phase projection for delta connected components for now (breaking)
- Adds `apply_phase_projection_delta!` to project phases of delta connected components
- Fixes grounding logic for generator and solar objects
- Fixes bug in parsing of file paths on windows in redirect/compile dss commands
- Adds multiconductor version of the OPF objective function `objective_mc_min_fuel_cost`
- Update publication in README
- Fixes bug in json parser (typo)
- Fixes bug in dss parser that skips some files with same names as previously parsed files

## v0.9.3

- Fix bug in buscoords parser to support more valid buscoords files
- Fix bug in parse_json(::String) which passed additional unused argument to parse_json(::IO)

## v0.9.2

- Add possibility to give vm_start in variable_mc_voltage for ivr and acr formulations
- Remove leftover code that was causing a warning on import, but was not breaking the implementation
- Add multinetwork MLD and OPF problem specifications

## v0.9.1

- Add support for storage components and mld problem in ACR formulation
- Add storage variables and constraints to OPF, PF, and MLD problems
- Fix bug in `con` mapping in power balance constraints where an array was expected
- Fix bug in `constraint_mc_shed_power_balance` where Gt, Bt were not defined
- Fix bug in the status of virtual branches created from switches where the status of the switch was not taken into account, only the state
- Fix bug in transformer parsing where `status` wasn't being included
- Fix constraint for PV buses, which were attempting to be applied in places where `vm` was not specified
- Fix bug in type enforcement of `map` argument in `transform_solution`
- Fix storage parsing including unit conversion and inclusion of time_elapsed from the root level
- Add wye-wye and delta-wye constraints to LPUBFDiagModel formulation
- Fix typo in ivr formulation line 548, was var(pm, nw, :crg_bus, id) now is var(pm, nw, :cig_bus, id)
- Fix missing / incorrect type of some properties on lines in opendss parser (#290)
- Fix connections-determining-code on solar and storage objects to generator object syntax (#291)
- Refactors Kron reduction and padding transformations out of eng2math into their own transformation functions (#287)
- Add functionality of run_mc_mld_bf to run_mc_mld via multiple dispatch
- Fixes inconsistency of connections on MATHEMATICAL components, in particular, virtual objects (#280)
- Add a transformation remove_all_bounds! that removes all fields ending in _ub and _lb (#278)
- Add missing connections for virtual generator at voltage source
- Fix pu conversion bus voltage bounds and add parsing for vm_pair_lb and vm_pair_ub
- Add CONTRIBUTING.md
- Add pull request template
- Add Pull Request Checks (Github Actions), to inform developers of potentially missing aspects of their PR
- Store references for power balance constraints

## v0.9.0

- Add `instantiate_mc_model` to aid in building JuMP model from ENGINEERING data model
- SDP and SOC relaxations were broken but are fixed again (unit tests added)
- Remove `run_mc_opf_iv`, `run_mc_opf_bf`, `run_mc_opf_bf_lm`, `run_mc_pf_bf`, `run_mc_pf_iv`, these can be accessed by using the correct formulation with `run_mc_opf` and `run_mc_pf`
- Add support for Memento 1.1
- Add support for PowerModels v0.17 (breaking)
- Add support for InfrastructureModels v0.5
- Updates JSON parser to handle enum (`"data_model"` values)
- Adds some commonly used InfrastructureModels and PowerModels functions as exports
- Adds model building functions `add_{component}!` to aid in building simple models for testing (experimental)
- Add `run_mc_model` (adds `ref_add_arcs_transformer!` to ref_extensions, and sets `multiconductor=true` by default) (breaking)
- Rename `ref_add_arcs_trans` -> `ref_add_arcs_transformer` (breaking)
- Update `count_nodes`, now counts source nodes as well, excludes \_virtual objects
- Change \_PMs and \_IMs to \_PM, \_IM, respectively
- Add example for PowerModelsDistribution usage (see Jupyter notebooks in `/examples`)
- Update transformer mathematical model
- Introduce new data models: ENGINEERING, MATHEMATICAL (see data model documentation) (breaking)
- Update DSS parser to be more robust, and parse into new format (breaking)
- Updates DSS paser to parse more options/commands, moves these into `"options"` dict (breaking)
- Updates how dss `like` is applied to better match opendss (almost all properties are copied with like) (breaking)
- Add support for new OpenDSS components (loadshape, xfmrcode, xycurve)
- Add support for JuMP v0.22 (exports `optimizer_with_attributtes` by default)
- Add support for PowerModels v0.16 (breaking)
- Add support for Memento v0.13, v1.0

## v0.8.1

- Update to support JuMP v0.21
- Makes bounds optional, turned on by default (#250)
- Updated transformer data model in the mathematical model (#250)
- Add automatic parsing of lon,lat from buscoords file into PowerModelsDistribution data structure (#245, #249)
- Updates virtual_sourcebus, which is intended to represent a voltage source, to have a fixed voltage magnitude (#246,#248)
- Add parsing of series data files into array fields in OpenDSS parser
- Add LoadShape parsing to OpenDSS parser (#247)
- The pf and opf problem specifications now contain delta connected, and voltage-dependent load models by default; pf_lm and opf_lm were removed.
- Generators can now also be connected in both delta and wye.
- The delta/voltage-dependent loads in the ACP power models were refactored to be consistent with the new ones.
- The non-linear formulations now support matrix shunts.
- A current-voltage (IVR) formulation was added, and supports all features that ACP supports as well.
- Several power balance constraints now require NLconstraints because the load power/current can contain a NLexpression. This might be optimized further in the future if it leads to performance issues.

## v0.8.0

- Update solution building infrastructure (PowerModels #77) (breaking). The reported solution is now consistent with the variable space of the formulation.
- Moved multi-conductor support from PowerModels into PowerModelsDistribution. (breaking)
- PowerModels.var no longer takes conductor as an argument
- Constraints have been (partially) re-written to use vectorized JuMP syntax where possible.
- Bugfixes: generator on-off and storage on-off constraints were incorrect
- Removal of SOCWRPowerModel
- Drop support for matpower format
- Possible regressions in MLD problem types
- Simplified linear UBF formulations. LPLinUBFModel and LPdiagUBFModel are equivalent, and are replaced by LPUBFDiagModel. The more popular name 'LinDist3FlowModel' was added as an alias for LPUBFDiagModel.
- The linearization by Gan & Low is also equivalent to LPUBFDiagModel, though it has redundudant variables and equations. LPfullUBFModel is now implemented as an alias of LPUBFDiagModel, 'LPUBFFullModel'.

## v0.7.0

- Updates function names for PowerModels v0.14 compatibility (breaking) (#194)

## v0.6.1

- Fixed bug with new default SCS settings causing tests to fail (#190)
- Changed unit test '5-bus independent radial different sdpubf opf_bf', testing vm instead of qg
- Added exponential load models, including convex relaxations
- Refactored branch flow relaxations
- Added helper functions for creating matrix variables
- Cleaned up the transformer/oltc methods, including ACP formulation
- added `rate_a` setting to virtual lines (#185, #186)

## v0.6.0

- Adds `count_nodes` function to count the number of nodes in a parsed network (#183)
- Exports `find_bus` and `find_component` functions for better user experience (#183)
- Fixed `solution_bf!` for branch flow solution building (#182)
- Refactored problem definitions to remove any explicit loops over conductors (#181)
- Added data format documentation (#180)
- Moved storage to main MLD and OPF problems (#179)
- Refactor to remove dcline variables and constraints (#179)
- Refactor to genericize `constraint_mc_power_balance` (#179)
- Fix bug in OpenDSS circuit initialization (vsource) (#178)
- Make current rating (c_rating_a|b|c) be the default on branches (breaking)
- Fix bug in transformer `ref` extension where all refs were not built for all `nw` in multinetworks (#171)
- Fix bug in OpenDSS parser where properties were not applied in the order they were received (#170)
- Rename "trans" in data and ref to `transformer` for component naming consistency (breaking) (#169)
- Change internal variable and constraint functions to loop over phases internally (breaking) (#168)
- Fix bug in OpenDSS parser on Lines where the connected phases are listed out of order (#167)
- Add ability to "bank" single phase OpenDSS transformers into a single multiphase transformer (#166)
- Add virtual line to sourcebus to model source impedance (#165)
- Update to JuMP v0.20 / MOI v0.9 (#164)
- Fix bug in OpenDSS parser on Lines / Linecodes related to basefreq (#163)
- Fix bug in OpenDSS parser on Transformers (#162)
- Fix bug in OpenDSS parser on Lines where `switch=y` property is used (#161)
- Update Formulation types to follow PowerModels v0.13 conventions (breaking) (#160)

## v0.5.2

- Fix bug in OpenDSS parser on Capacitors (#158)
- Add support for full matrix line shunts (#153)

## v0.5.1

- Add continuous load shedding problem (mld)

## v0.5.0

- Enforce function naming conventions (starts with `_`: internal function; ends with `!`: transforms data; `correct_`: corrects network data; `check_`: warnings about network data) (breaking)
- Update for PowerModels.jl v0.12 (breaking)
- Enforce constraint/variable naming conventions to include `_tp` (breaking)
- Add automatic export of non-internal functions (all functions not prefixed with `_`)
- Enforce function naming conventions (starts with `_`: internal function; ends with `!`: transforms data; `correct_`: corrects network data; `check_`: warnings about network data)

## v0.4

- First version of PowerModelsDistribution.jl

## v0.3.2

- Final version of ThreePhasePowerModels.jl before name change to PowerModelsDistribution.jl (adds depreciation warnings)

## v0.3.1

- Allow for arbitrarily named sourcebus
- Add json parser
- Add support for additional load models (constant power, constant impedance, constant current; delta or wye connected) (#127)
- Fix bug in OpenDSS parse of Capacitors [zbase factor and wrong sign] (#138)
- Add voltage balance constraints (#129)

## v0.3.0

- Update to JuMP v0.19/MathOptInterface

## v0.2.1

- Add transformer support to active power only models
- Fix bug in source_ids of new components created for transformer support

## v0.2.0

- Add transformer to TPPM: wye and delta windings, vector group variations (indirectly) and variable taps per phase with bounds
- Add ACPForm for transformers
- Add transformer parsing to OpenDSS, including mapping of loss model
- Add voltage base calculation, and corresponding change of base
- Add AC rectangular formulation
- Remove support for Julia versions < 1.0
- Switch to using `import` instead of `using` internally

## v0.1.5

- Minor fix to OpenDSS line parsing (length units mismatch with linecode)

## v0.1.4

- Update to PowerModels v0.9

## v0.1.3

- Add opf with multi-phase storage model
- Add support for parsing OpenDSS Storage objects
- Minor fix to branch parsing in matlab format
- Minor fix to OpenDSS parser (parsing ~ lines with preceeding whitespace)
- Fixed parsing OpenDSS files containing redirect/compile/buscoords on case-sensitive filesystems
- Add 'source_id' field to components parsed from OpenDSS, to help determine origin and active phases
- Add conversion of OpenDSS PVSystem objects into generators, using KVA for generator limits
- Add compatibility for Julia v0.7/v1.0

## v0.1.2

- Add support for network flow approximation formulation, NFAUPowerModel
- Updates to problem specifications
- Update tests for SCS v0.4
- Minor improvements to OpenDSS parser

## v0.1.1

- Added a variety of matrix-based branch flow formulations
- Updated LPLinUBFForm to more closely match published refrence model
- Update MINLP solvers used in testing
- Added basic docs setup
- Minor improvements to OpenDSS parser #29, #59, #62, #63, #64, #65

## v0.1.0

- Initial release<|MERGE_RESOLUTION|>--- conflicted
+++ resolved
@@ -2,11 +2,8 @@
 
 ## staged
 
-<<<<<<< HEAD
 - Added support for parsing the results of dss command `export voltages` into `vm_start` and `va_start` values for warm starting bus voltages
-=======
 - Added simplified linear UBF formulation using a single iteration of forward-backward sweep (FBS)
->>>>>>> 8a8905bd
 - Added support for raw parsing of RegControl and CapControl objects from dss
 - Added delta/voltage-dependent loads to LinDist3Flow formulation
 
