# PowerModelsDistribution.jl Change Log

## staged
<<<<<<< HEAD
- Add possibility to give vm_start in variable_mc_voltage for ivr and acr formulations
=======

>>>>>>> 72263ffa
- Fix typo in ivr formulation line 548, was var(pm, nw, :crg_bus, id) now is var(pm, nw, :cig_bus, id)
- Fix missing / incorrect type of some properties on lines in opendss parser (#290)
- Fix connections-determining-code on solar and storage objects to generator object syntax (#291)
- Refactors Kron reduction and padding transformations out of eng2math into their own transformation functions (#287)
- Add functionality of run_mc_mld_bf to run_mc_mld via multiple dispatch
- Fixes inconsistency of connections on MATHEMATICAL components, in particular, virtual objects (#280)
- Add a transformation remove_all_bounds! that removes all fields ending in _ub and _lb (#278)
- Add missing connections for virtual generator at voltage source
- Fix pu conversion bus voltage bounds and add parsing for vm_pair_lb and vm_pair_ub
- Add CONTRIBUTING.md
- Add pull request template
- Add Pull Request Checks (Github Actions), to inform developers of potentially missing aspects of their PR
- Store references for power balance constraints.

## v0.9.0

- Add `instantiate_mc_model` to aid in building JuMP model from ENGINEERING data model
- SDP and SOC relaxations were broken but are fixed again (unit tests added)
- Remove `run_mc_opf_iv`, `run_mc_opf_bf`, `run_mc_opf_bf_lm`, `run_mc_pf_bf`, `run_mc_pf_iv`, these can be accessed by using the correct formulation with `run_mc_opf` and `run_mc_pf`
- Add support for Memento 1.1
- Add support for PowerModels v0.17 (breaking)
- Add support for InfrastructureModels v0.5
- Updates JSON parser to handle enum (`"data_model"` values)
- Adds some commonly used InfrastructureModels and PowerModels functions as exports
- Adds model building functions `add_{component}!` to aid in building simple models for testing (experimental)
- Add `run_mc_model` (adds `ref_add_arcs_transformer!` to ref_extensions, and sets `multiconductor=true` by default) (breaking)
- Rename `ref_add_arcs_trans` -> `ref_add_arcs_transformer` (breaking)
- Update `count_nodes`, now counts source nodes as well, excludes \_virtual objects
- Change \_PMs and \_IMs to \_PM, \_IM, respectively
- Add example for PowerModelsDistribution usage (see Jupyter notebooks in `/examples`)
- Update transformer mathematical model
- Introduce new data models: ENGINEERING, MATHEMATICAL (see data model documentation) (breaking)
- Update DSS parser to be more robust, and parse into new format (breaking)
- Updates DSS paser to parse more options/commands, moves these into `"options"` dict (breaking)
- Updates how dss `like` is applied to better match opendss (almost all properties are copied with like) (breaking)
- Add support for new OpenDSS components (loadshape, xfmrcode, xycurve)
- Add support for JuMP v0.22 (exports `optimizer_with_attributtes` by default)
- Add support for PowerModels v0.16 (breaking)
- Add support for Memento v0.13, v1.0

## v0.8.1

- Update to support JuMP v0.21
- Makes bounds optional, turned on by default (#250)
- Updated transformer data model in the mathematical model (#250)
- Add automatic parsing of lon,lat from buscoords file into PowerModelsDistribution data structure (#245, #249)
- Updates virtual_sourcebus, which is intended to represent a voltage source, to have a fixed voltage magnitude (#246,#248)
- Add parsing of series data files into array fields in OpenDSS parser
- Add LoadShape parsing to OpenDSS parser (#247)
- The pf and opf problem specifications now contain delta connected, and voltage-dependent load models by default; pf_lm and opf_lm were removed.
- Generators can now also be connected in both delta and wye.
- The delta/voltage-dependent loads in the ACP power models were refactored to be consistent with the new ones.
- The non-linear formulations now support matrix shunts.
- A current-voltage (IVR) formulation was added, and supports all features that ACP supports as well.
- Several power balance constraints now require NLconstraints because the load power/current can contain a NLexpression. This might be optimized further in the future if it leads to performance issues.

## v0.8.0

- Update solution building infrastructure (PowerModels #77) (breaking). The reported solution is now consistent with the variable space of the formulation.
- Moved multi-conductor support from PowerModels into PowerModelsDistribution. (breaking)
- PowerModels.var no longer takes conductor as an argument
- Constraints have been (partially) re-written to use vectorized JuMP syntax where possible.
- Bugfixes: generator on-off and storage on-off constraints were incorrect
- Removal of SOCWRPowerModel
- Drop support for matpower format
- Possible regressions in MLD problem types
- Simplified linear UBF formulations. LPLinUBFModel and LPdiagUBFModel are equivalent, and are replaced by LPUBFDiagModel. The more popular name 'LinDist3FlowModel' was added as an alias for LPUBFDiagModel.
- The linearization by Gan & Low is also equivalent to LPUBFDiagModel, though it has redundudant variables and equations. LPfullUBFModel is now implemented as an alias of LPUBFDiagModel, 'LPUBFFullModel'.

## v0.7.0

- Updates function names for PowerModels v0.14 compatibility (breaking) (#194)

## v0.6.1

- Fixed bug with new default SCS settings causing tests to fail (#190)
- Changed unit test '5-bus independent radial different sdpubf opf_bf', testing vm instead of qg
- Added exponential load models, including convex relaxations
- Refactored branch flow relaxations
- Added helper functions for creating matrix variables
- Cleaned up the transformer/oltc methods, including ACP formulation
- added `rate_a` setting to virtual lines (#185, #186)

## v0.6.0

- Adds `count_nodes` function to count the number of nodes in a parsed network (#183)
- Exports `find_bus` and `find_component` functions for better user experience (#183)
- Fixed `solution_bf!` for branch flow solution building (#182)
- Refactored problem definitions to remove any explicit loops over conductors (#181)
- Added data format documentation (#180)
- Moved storage to main MLD and OPF problems (#179)
- Refactor to remove dcline variables and constraints (#179)
- Refactor to genericize `constraint_mc_power_balance` (#179)
- Fix bug in OpenDSS circuit initialization (vsource) (#178)
- Make current rating (c_rating_a|b|c) be the default on branches (breaking)
- Fix bug in transformer `ref` extension where all refs were not built for all `nw` in multinetworks (#171)
- Fix bug in OpenDSS parser where properties were not applied in the order they were received (#170)
- Rename "trans" in data and ref to `transformer` for component naming consistency (breaking) (#169)
- Change internal variable and constraint functions to loop over phases internally (breaking) (#168)
- Fix bug in OpenDSS parser on Lines where the connected phases are listed out of order (#167)
- Add ability to "bank" single phase OpenDSS transformers into a single multiphase transformer (#166)
- Add virtual line to sourcebus to model source impedance (#165)
- Update to JuMP v0.20 / MOI v0.9 (#164)
- Fix bug in OpenDSS parser on Lines / Linecodes related to basefreq (#163)
- Fix bug in OpenDSS parser on Transformers (#162)
- Fix bug in OpenDSS parser on Lines where `switch=y` property is used (#161)
- Update Formulation types to follow PowerModels v0.13 conventions (breaking) (#160)

## v0.5.2

- Fix bug in OpenDSS parser on Capacitors (#158)
- Add support for full matrix line shunts (#153)

## v0.5.1

- Add continuous load shedding problem (mld)

## v0.5.0

- Enforce function naming conventions (starts with `_`: internal function; ends with `!`: transforms data; `correct_`: corrects network data; `check_`: warnings about network data) (breaking)
- Update for PowerModels.jl v0.12 (breaking)
- Enforce constraint/variable naming conventions to include `_tp` (breaking)
- Add automatic export of non-internal functions (all functions not prefixed with `_`)
- Enforce function naming conventions (starts with `_`: internal function; ends with `!`: transforms data; `correct_`: corrects network data; `check_`: warnings about network data)

## v0.4

- First version of PowerModelsDistribution.jl

## v0.3.2

- Final version of ThreePhasePowerModels.jl before name change to PowerModelsDistribution.jl (adds depreciation warnings)

## v0.3.1

- Allow for arbitrarily named sourcebus
- Add json parser
- Add support for additional load models (constant power, constant impedance, constant current; delta or wye connected) (#127)
- Fix bug in OpenDSS parse of Capacitors [zbase factor and wrong sign] (#138)
- Add voltage balance constraints (#129)

## v0.3.0

- Update to JuMP v0.19/MathOptInterface

## v0.2.1

- Add transformer support to active power only models
- Fix bug in source_ids of new components created for transformer support

## v0.2.0

- Add transformer to TPPM: wye and delta windings, vector group variations (indirectly) and variable taps per phase with bounds
- Add ACPForm for transformers
- Add transformer parsing to OpenDSS, including mapping of loss model
- Add voltage base calculation, and corresponding change of base
- Add AC rectangular formulation
- Remove support for Julia versions < 1.0
- Switch to using `import` instead of `using` internally

## v0.1.5

- Minor fix to OpenDSS line parsing (length units mismatch with linecode)

## v0.1.4

- Update to PowerModels v0.9

## v0.1.3

- Add opf with multi-phase storage model
- Add support for parsing OpenDSS Storage objects
- Minor fix to branch parsing in matlab format
- Minor fix to OpenDSS parser (parsing ~ lines with preceeding whitespace)
- Fixed parsing OpenDSS files containing redirect/compile/buscoords on case-sensitive filesystems
- Add 'source_id' field to components parsed from OpenDSS, to help determine origin and active phases
- Add conversion of OpenDSS PVSystem objects into generators, using KVA for generator limits
- Add compatibility for Julia v0.7/v1.0

## v0.1.2

- Add support for network flow approximation formulation, NFAPowerModel
- Updates to problem specifications
- Update tests for SCS v0.4
- Minor improvements to OpenDSS parser

## v0.1.1

- Added a variety of matrix-based branch flow formulations
- Updated LPLinUBFForm to more closely match published refrence model
- Update MINLP solvers used in testing
- Added basic docs setup
- Minor improvements to OpenDSS parser #29, #59, #62, #63, #64, #65

## v0.1.0

- Initial release<|MERGE_RESOLUTION|>--- conflicted
+++ resolved
@@ -1,11 +1,8 @@
 # PowerModelsDistribution.jl Change Log
 
 ## staged
-<<<<<<< HEAD
+
 - Add possibility to give vm_start in variable_mc_voltage for ivr and acr formulations
-=======
-
->>>>>>> 72263ffa
 - Fix typo in ivr formulation line 548, was var(pm, nw, :crg_bus, id) now is var(pm, nw, :cig_bus, id)
 - Fix missing / incorrect type of some properties on lines in opendss parser (#290)
 - Fix connections-determining-code on solar and storage objects to generator object syntax (#291)
