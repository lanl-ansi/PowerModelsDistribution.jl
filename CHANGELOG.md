--- conflicted
+++ resolved
@@ -2,11 +2,8 @@
 
 ## staged
 
-<<<<<<< HEAD
 - Fixed indexing issue for single-phase delta load models in linear formulations (LinDist3Flow, FOTP, FOTR, FBS)
-=======
 - Added ZIP load model
->>>>>>> 5c47e0fd
 - Updated documentation in `make_multiconductor!` to better indicate its unsupported nature
 - Added automatic detection of multinetwork data to `instantiate_mc_model`
 - Converted `::Float64` types in function signatures to `::Real`
