# PowerModelsDistribution.jl Change Log

## staged

<<<<<<< HEAD
- Add wye-wye and delta-wye constraints to LPUBFDiagModel formulation 
=======
- Fix typo in ivr formulation line 548, was var(pm, nw, :crg_bus, id) now is var(pm, nw, :cig_bus, id)
- Fix missing / incorrect type of some properties on lines in opendss parser (#290)
- Fix connections-determining-code on solar and storage objects to generator object syntax (#291)
- Refactors Kron reduction and padding transformations out of eng2math into their own transformation functions (#287)
- Add functionality of run_mc_mld_bf to run_mc_mld via multiple dispatch
- Fixes inconsistency of connections on MATHEMATICAL components, in particular, virtual objects (#280)
- Add a transformation remove_all_bounds! that removes all fields ending in _ub and _lb (#278)
- Add missing connections for virtual generator at voltage source
- Fix pu conversion bus voltage bounds and add parsing for vm_pair_lb and vm_pair_ub
>>>>>>> 72263ffa
- Add CONTRIBUTING.md
- Add pull request template
- Add Pull Request Checks (Github Actions), to inform developers of potentially missing aspects of their PR
- Store references for power balance constraints.

## v0.9.0

- Add `instantiate_mc_model` to aid in building JuMP model from ENGINEERING data model
- SDP and SOC relaxations were broken but are fixed again (unit tests added)
- Remove `run_mc_opf_iv`, `run_mc_opf_bf`, `run_mc_opf_bf_lm`, `run_mc_pf_bf`, `run_mc_pf_iv`, these can be accessed by using the correct formulation with `run_mc_opf` and `run_mc_pf`
- Add support for Memento 1.1
- Add support for PowerModels v0.17 (breaking)
- Add support for InfrastructureModels v0.5
- Updates JSON parser to handle enum (`"data_model"` values)
- Adds some commonly used InfrastructureModels and PowerModels functions as exports
- Adds model building functions `add_{component}!` to aid in building simple models for testing (experimental)
- Add `run_mc_model` (adds `ref_add_arcs_transformer!` to ref_extensions, and sets `multiconductor=true` by default) (breaking)
- Rename `ref_add_arcs_trans` -> `ref_add_arcs_transformer` (breaking)
- Update `count_nodes`, now counts source nodes as well, excludes \_virtual objects
- Change \_PMs and \_IMs to \_PM, \_IM, respectively
- Add example for PowerModelsDistribution usage (see Jupyter notebooks in `/examples`)
- Update transformer mathematical model
- Introduce new data models: ENGINEERING, MATHEMATICAL (see data model documentation) (breaking)
- Update DSS parser to be more robust, and parse into new format (breaking)
- Updates DSS paser to parse more options/commands, moves these into `"options"` dict (breaking)
- Updates how dss `like` is applied to better match opendss (almost all properties are copied with like) (breaking)
- Add support for new OpenDSS components (loadshape, xfmrcode, xycurve)
- Add support for JuMP v0.22 (exports `optimizer_with_attributtes` by default)
- Add support for PowerModels v0.16 (breaking)
- Add support for Memento v0.13, v1.0

## v0.8.1

- Update to support JuMP v0.21
- Makes bounds optional, turned on by default (#250)
- Updated transformer data model in the mathematical model (#250)
- Add automatic parsing of lon,lat from buscoords file into PowerModelsDistribution data structure (#245, #249)
- Updates virtual_sourcebus, which is intended to represent a voltage source, to have a fixed voltage magnitude (#246,#248)
- Add parsing of series data files into array fields in OpenDSS parser
- Add LoadShape parsing to OpenDSS parser (#247)
- The pf and opf problem specifications now contain delta connected, and voltage-dependent load models by default; pf_lm and opf_lm were removed.
- Generators can now also be connected in both delta and wye.
- The delta/voltage-dependent loads in the ACP power models were refactored to be consistent with the new ones.
- The non-linear formulations now support matrix shunts.
- A current-voltage (IVR) formulation was added, and supports all features that ACP supports as well.
- Several power balance constraints now require NLconstraints because the load power/current can contain a NLexpression. This might be optimized further in the future if it leads to performance issues.

## v0.8.0

- Update solution building infrastructure (PowerModels #77) (breaking). The reported solution is now consistent with the variable space of the formulation.
- Moved multi-conductor support from PowerModels into PowerModelsDistribution. (breaking)
- PowerModels.var no longer takes conductor as an argument
- Constraints have been (partially) re-written to use vectorized JuMP syntax where possible.
- Bugfixes: generator on-off and storage on-off constraints were incorrect
- Removal of SOCWRPowerModel
- Drop support for matpower format
- Possible regressions in MLD problem types
- Simplified linear UBF formulations. LPLinUBFModel and LPdiagUBFModel are equivalent, and are replaced by LPUBFDiagModel. The more popular name 'LinDist3FlowModel' was added as an alias for LPUBFDiagModel.
- The linearization by Gan & Low is also equivalent to LPUBFDiagModel, though it has redundudant variables and equations. LPfullUBFModel is now implemented as an alias of LPUBFDiagModel, 'LPUBFFullModel'.

## v0.7.0

- Updates function names for PowerModels v0.14 compatibility (breaking) (#194)

## v0.6.1

- Fixed bug with new default SCS settings causing tests to fail (#190)
- Changed unit test '5-bus independent radial different sdpubf opf_bf', testing vm instead of qg
- Added exponential load models, including convex relaxations
- Refactored branch flow relaxations
- Added helper functions for creating matrix variables
- Cleaned up the transformer/oltc methods, including ACP formulation
- added `rate_a` setting to virtual lines (#185, #186)

## v0.6.0

- Adds `count_nodes` function to count the number of nodes in a parsed network (#183)
- Exports `find_bus` and `find_component` functions for better user experience (#183)
- Fixed `solution_bf!` for branch flow solution building (#182)
- Refactored problem definitions to remove any explicit loops over conductors (#181)
- Added data format documentation (#180)
- Moved storage to main MLD and OPF problems (#179)
- Refactor to remove dcline variables and constraints (#179)
- Refactor to genericize `constraint_mc_power_balance` (#179)
- Fix bug in OpenDSS circuit initialization (vsource) (#178)
- Make current rating (c_rating_a|b|c) be the default on branches (breaking)
- Fix bug in transformer `ref` extension where all refs were not built for all `nw` in multinetworks (#171)
- Fix bug in OpenDSS parser where properties were not applied in the order they were received (#170)
- Rename "trans" in data and ref to `transformer` for component naming consistency (breaking) (#169)
- Change internal variable and constraint functions to loop over phases internally (breaking) (#168)
- Fix bug in OpenDSS parser on Lines where the connected phases are listed out of order (#167)
- Add ability to "bank" single phase OpenDSS transformers into a single multiphase transformer (#166)
- Add virtual line to sourcebus to model source impedance (#165)
- Update to JuMP v0.20 / MOI v0.9 (#164)
- Fix bug in OpenDSS parser on Lines / Linecodes related to basefreq (#163)
- Fix bug in OpenDSS parser on Transformers (#162)
- Fix bug in OpenDSS parser on Lines where `switch=y` property is used (#161)
- Update Formulation types to follow PowerModels v0.13 conventions (breaking) (#160)

## v0.5.2

- Fix bug in OpenDSS parser on Capacitors (#158)
- Add support for full matrix line shunts (#153)

## v0.5.1

- Add continuous load shedding problem (mld)

## v0.5.0

- Enforce function naming conventions (starts with `_`: internal function; ends with `!`: transforms data; `correct_`: corrects network data; `check_`: warnings about network data) (breaking)
- Update for PowerModels.jl v0.12 (breaking)
- Enforce constraint/variable naming conventions to include `_tp` (breaking)
- Add automatic export of non-internal functions (all functions not prefixed with `_`)
- Enforce function naming conventions (starts with `_`: internal function; ends with `!`: transforms data; `correct_`: corrects network data; `check_`: warnings about network data)

## v0.4

- First version of PowerModelsDistribution.jl

## v0.3.2

- Final version of ThreePhasePowerModels.jl before name change to PowerModelsDistribution.jl (adds depreciation warnings)

## v0.3.1

- Allow for arbitrarily named sourcebus
- Add json parser
- Add support for additional load models (constant power, constant impedance, constant current; delta or wye connected) (#127)
- Fix bug in OpenDSS parse of Capacitors [zbase factor and wrong sign] (#138)
- Add voltage balance constraints (#129)

## v0.3.0

- Update to JuMP v0.19/MathOptInterface

## v0.2.1

- Add transformer support to active power only models
- Fix bug in source_ids of new components created for transformer support

## v0.2.0

- Add transformer to TPPM: wye and delta windings, vector group variations (indirectly) and variable taps per phase with bounds
- Add ACPForm for transformers
- Add transformer parsing to OpenDSS, including mapping of loss model
- Add voltage base calculation, and corresponding change of base
- Add AC rectangular formulation
- Remove support for Julia versions < 1.0
- Switch to using `import` instead of `using` internally

## v0.1.5

- Minor fix to OpenDSS line parsing (length units mismatch with linecode)

## v0.1.4

- Update to PowerModels v0.9

## v0.1.3

- Add opf with multi-phase storage model
- Add support for parsing OpenDSS Storage objects
- Minor fix to branch parsing in matlab format
- Minor fix to OpenDSS parser (parsing ~ lines with preceeding whitespace)
- Fixed parsing OpenDSS files containing redirect/compile/buscoords on case-sensitive filesystems
- Add 'source_id' field to components parsed from OpenDSS, to help determine origin and active phases
- Add conversion of OpenDSS PVSystem objects into generators, using KVA for generator limits
- Add compatibility for Julia v0.7/v1.0

## v0.1.2

- Add support for network flow approximation formulation, NFAPowerModel
- Updates to problem specifications
- Update tests for SCS v0.4
- Minor improvements to OpenDSS parser

## v0.1.1

- Added a variety of matrix-based branch flow formulations
- Updated LPLinUBFForm to more closely match published refrence model
- Update MINLP solvers used in testing
- Added basic docs setup
- Minor improvements to OpenDSS parser #29, #59, #62, #63, #64, #65

## v0.1.0

- Initial release<|MERGE_RESOLUTION|>--- conflicted
+++ resolved
@@ -2,9 +2,8 @@
 
 ## staged
 
-<<<<<<< HEAD
+
 - Add wye-wye and delta-wye constraints to LPUBFDiagModel formulation 
-=======
 - Fix typo in ivr formulation line 548, was var(pm, nw, :crg_bus, id) now is var(pm, nw, :cig_bus, id)
 - Fix missing / incorrect type of some properties on lines in opendss parser (#290)
 - Fix connections-determining-code on solar and storage objects to generator object syntax (#291)
@@ -14,7 +13,6 @@
 - Add a transformation remove_all_bounds! that removes all fields ending in _ub and _lb (#278)
 - Add missing connections for virtual generator at voltage source
 - Fix pu conversion bus voltage bounds and add parsing for vm_pair_lb and vm_pair_ub
->>>>>>> 72263ffa
 - Add CONTRIBUTING.md
 - Add pull request template
 - Add Pull Request Checks (Github Actions), to inform developers of potentially missing aspects of their PR
