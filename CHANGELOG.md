--- conflicted
+++ resolved
@@ -2,11 +2,8 @@
 
 ## staged
 
-<<<<<<< HEAD
 - Fix missing / incorrect type of some properties on lines in opendss parser (#290)
-=======
 - Fix connections-determining-code on solar and storage objects to generator object syntax (#291)
->>>>>>> 1928357c
 - Refactors Kron reduction and padding transformations out of eng2math into their own transformation functions (#287)
 - Add functionality of run_mc_mld_bf to run_mc_mld via multiple dispatch
 - Fixes inconsistency of connections on MATHEMATICAL components, in particular, virtual objects (#280)
