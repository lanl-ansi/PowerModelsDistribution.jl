--- conflicted
+++ resolved
@@ -1,6 +1,9 @@
 # PowerModelsDistribution.jl Change Log
 
-<<<<<<< HEAD
+## staged
+
+- none
+
 ## v0.11.0
 
 - Removed PowerModels.jl as a dependency, porting over any remaining dependencies (breaking) [see PR #336 for complete list of functions]
@@ -21,10 +24,7 @@
 - Remove references to `dcline`
 - Fix `source_id` in `MATHEMATICAL` model to originate from `ENGINEERING` model, rather that be passed from dss
 
-## staged
-=======
 ## v0.10.5
->>>>>>> e0e02ed0
 
 - Add wdgcurrents, core, rdcohms support on dss transformers
 - Fix bug in definition of xcsarra datatype on dss transformers
