--- conflicted
+++ resolved
@@ -2,9 +2,7 @@
 
 ## staged
 
-<<<<<<< HEAD
 - Add native power flow solver by using `compute_mc_pf(data_math)`
-=======
 - Fixed bug in dss parser that did not recognize `//` as token for inline comments
 
 ## v0.14.7
@@ -35,7 +33,6 @@
 - Add wye-connected CapControl for IVR and FOT (polar) formulations
 - Fixed indexing issue for single-phase delta load models in linear formulations (LinDist3Flow, FOTP, FOTR, FBS)
 - Added ZIP load model
->>>>>>> aec23e63
 - Updated documentation in `make_multiconductor!` to better indicate its unsupported nature
 - Added automatic detection of multinetwork data to `instantiate_mc_model`
 - Converted `::Float64` types in function signatures to `::Real`
