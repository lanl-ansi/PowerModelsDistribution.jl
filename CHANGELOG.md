--- conflicted
+++ resolved
@@ -1,15 +1,10 @@
 # PowerModelsDistribution.jl Change Log
 
-<<<<<<< HEAD
 ## staged
 
 - Fix bug in handling of dss edit command
 - Fix bug in correctly tracking current transformer winding
-=======
-## Staged
-
 - Fixes bug in assignment of variables' start values over active conductors/connections
->>>>>>> 12f5f4e5
 
 ## v0.10.0
 
