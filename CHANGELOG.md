# PowerModelsDistribution.jl Change Log

## staged

<<<<<<< HEAD
- Added explicit neutral formulations
- Fix bug in `constraint_mc_switch_thermal_limit` where switch property name contained a typo
- Fix bug in `constraint_mc_thermal_limit_from` where `Inf` values in `rate_a` would lead to an error
- Fix bug in `correct_branch_directions!` where `f_connections` and `t_connections` were not being swapped
- Fix bug in `_rebase_pu_branch!` where current ratings were being non-dimensionalized with the power base instead of the current base, and added non-dimensionalization for power ratings
- Fix bug in `_rebase_pu_switch!` where current ratings were being non-dimensionalized with the power base instead of the current base, and added non-dimensionalization for power ratings
- The qualifier `t` was removed from the transformer solution properties, i.e. `crt`->`cr`, to be consistent with solution naming conventions where these qualifiers are omitted as they are contained in a transformer component dictionary, unlike the variables
=======
- none

## v0.11.10

- Fixed bug in eng2math conversion of buses, where the status was not correctly parsed, so `DISABLED` buses were not getting set to `bus_type = 4`

## v0.11.9

- Fixed bug in `apply_kron_reduction!` where not all transformers were getting kron reduced
- Fixed typos in documentation

## v0.11.8

- Fixed bug in LPUBFDiagModel transformer variables
- Removed phase projection of only wye-connected transformers (left over), phase projection of delta components remains for now
- Updated time_series to affect upper real and reactive power bounds on solar objects in dss2eng parse
- Fixed bug in dss pvsystem struct where `temperature`, `pmpp`, and `irradiance` were the wrong type (`Int` instead of `Float64`)
- Fixed bug in dss node structs, where daily was the wrong type (should be `String`, not `Vector{Float64}`)
- Fixed bug in `_calc_branch_power_max` where `c_rating_b` was being used
- Add support for storage to OPF_OLTC
- Add wye-connected CapControl for ACP, ACR, LinDist3Flow, FBS and FOT formulations

## v0.11.7

- Added storage to `correct_bus_types!` check
- Updated start values for some variables to improve performance on some solvers
- Added ability for `comp_start_value` to sequentially check for a series of keys for a start value
- Added FOT linear formulation in rectangular coordinate frame
- Fixed lower voltage magnitude limits for FBS linear formulation
>>>>>>> d7211e08
- Fix bug where the lower and upper bound variables created in `variable_mx_hermitian` can be the wrong type
- Fix bug in correct_bus_types! and eng2math functions where reference bus was being overwritten depending on the order generation objects were parsed
- Fix `calc_max_cost_index` to support multi-infrastructure data

## v0.11.6

- Fix voltage magnitude start values, by looking for `_start` values, then `vm`, then `vmin`, to ensure start values are feasible
- Fix bug in `_biggest_generator` where if generator upper bound is missing, `correct_bus_types!` would fail
- Adds simple transformer bounds calculations in `_calc_transformer_power_ub_frto` and `_calc_transformer_current_max_frto`
- Updated usage of `control_mode` property on generation objects, such that `ISOCHRONOUS` leads to `bus_type=3`, `FREQUENCYDROOP` leads to `bus_type=2`, and status being `DISABLED` leads to `bus_type=1`
- Fixed bug in `make_solution_si` where an error would occur if the solution was empty
- Fixed bug in `build_mn_mc_mld_simple(pm::AbstractUBFModel)` where call to `constraint_mc_switch_thermal_limit` was missing keyword argument `nw=n`
- Added simplified linear formulation using first-order Taylor (FOT) approximation
- Added wye-connected RegControl for ACP, ACR, LinDist3Flow and FBS formulations

## v0.11.5

- Fixed typo in `transform_data_model` where `global_keys` should have been `global_keys=global_keys`
- Added power variables `Pt` and `Qt` for transformers to `AbstractUBFModels`
- Updated `_add_gen_cost_model!` to have a default `cost` vector that is `[1.0, 0.0]` instead of including a redundant first `0.0`
- Fixed bug in eng2math functions where there was no check on generator or storage objects when assigning bus_type on their bus to see if the gen obj was enabled or disabled
- Fixed bug in `sol_data_model` for W-space models where if the optimizer allowed some small infeasibility, it was possible to have a negative `w` value, which would crash when attempting to take the square-root
- Added `build_solution_values` for data of type `LinearAlgebra.Symmetric{JuMP.VariableRef, Matrix{JuMP.VariableRef}}`
- Fixed bug in solution builder where building a result dict would fail if there was no solution
- Added "root-level" eng2math_passthrough option
- Fixed bug where global keys were not getting passed to `_map_eng2math` function
- Added support for parsing the results of dss command `export voltages` into `vm_start` and `va_start` values for warm starting bus voltages
- Added simplified linear UBF formulation using a single iteration of forward-backward sweep (FBS)
- Added support for raw parsing of RegControl and CapControl objects from dss
- Added delta/voltage-dependent loads to LinDist3Flow formulation

## v0.11.4

- Fix bug in `_bank_transformers!` where "status" field was not being added to banked transformers
- Fix bug in `identify_load_blocks` where even fixed OPEN switches were being included in a block
- Fix eng2math conversion of switches, check for whether to create impedance branches was malformed

## v0.11.3

- Fix `_fix_nulls` data type conversion for vectors from JSON inputs
- Fix which variables from switch impedance branches get pulled into eng solution (add series current)
- Add power variables to solution for IVRUPowerModel to switches, similar to how they're implemented for branches
- Fix missing branch variables `csr_fr` and `csi_fr` from ibase unit conversions
- Fix `apply_kron_reduction!` to recalculate the `conductor_ids` after the reduction
- Fix bug in transformer tap variable creation, where report variable was over all transformers instead of just ones with unfixed taps
- Fix bug in current bounds calc for branches, where if c_rating_a was missing, calc would fail
- Fix bug in eng2math conversion where "is_kron_reduced" was being looked for in the wrong place
- Fix solar pg/qg bounds calculation in dss2eng parsing (needed to be `/ nphases`)
- Add ability for `control_mode` on generation objects to get bus_type on connecting buses
- Fix bug in function signature of `calc_voltage_bases`
- Fix bug introduced when changing construction of vbases_default in settings
- Changed Gcap calculation in reactor object parsing to use own kv value, instead of system basekv
- Added control_mode and vg to gen object in vsource eng2math conversion
- Fixed bug in `apply_phase_projection_delta!` where some padding was out of order, which could pose a problem when `apply_voltage_bounds!` was used
- Changed default angmin/angmax on virtual branches to +-10deg
- Fixed missing factor sqrt(nphases) from vg definition on generator and solar objects
- Fixed bug in voltage source vnom determination, and now uses basekv from vsources to populate vbases_default
- Fixed unit conversion bug in calculating the power rating of branches from current ratings, and uses emergamps first, if it exists
- Fixed typo in `_calc_connected_components_math`, where edge_type::String was used instead of edge_obj::Dict to check properties
- Fixed bug in `constraint_mc_transformer_power` constraint template, where `nw` was missing from call to `ref`

## v0.11.2

- Fixed `solve_` functions; they were missing make_pu_extensions kwargs
- Fixed `_init_math_obj`, if an object is not defined in the built-in 1to1 map const, it would error
- Fixed method for user-defining custom math2eng functions
- Fixed documentation for `transform_solution`

## v0.11.1

- Added `iseng` and `ismath` helper functions
- Added dss2eng_extensions, for custom user functions for dss2eng transformations
- Added eng2math_extensions, for custom user functions for eng2math transformations
- Added eng2math_passthrough, for easily passing through properties from eng2math
- Added make_pu_extensions, for custom user functions to convert additional properties to per-unit
- Added make_si_extensions, for custom user functions to convert additional variable results back to SI units
- Added dimensionalize_math_extensions, for easily specifying multiplicative factors on additional variable results for converting back to SI units
- Added global_keys, for users to easily add to global keys which making multinetworks
- Added documentation on how to add math2eng custom functions for transforming solutions back to ENGINEERING model
- Documentation overhaul, new organization, updated docstrings, Pluto notebook building
- Improve parse of ZIPV into array, and update "duty" on loads to better default
- Add support for parsing GrowthShape objects
- Miscellaneous code comment corrections
- Refactor to use Type[] instead of Vector{Type}([]) internally for easier reading of code
- Add section on `import_all` to beginners guide
- Update default %cutin and %cutout to be 20.0 on pvsystem objects
- Fix `objective_mc_max_load_setpoint` to remove iteration over "conductor_ids"
- Fix `constraint_mc_voltage_magnitude_bounds` to have default (0,Inf) bounds the length of "terminals", rather than 3 phases.
- Updated UBF version of power flow problem to re-enable bounded=false of bus voltage variables
- Add more descriptive error message for islanded models when attempting to calculate voltage bases
- Add `check_enabled` toggle to calc_connected_components
- Updated documentation to reflect correct definition of multiple buses in a vector on transformers using `bus` instead of `buses`
- Fixed bug for eng transformers in `calc_connected_components`

## v0.11.0

- Removed PowerModels.jl as a dependency, porting over any remaining dependencies (breaking) [see PR #336 for complete list of functions]
- Rename the formulation type heiracrhy to include Unbalanced, or U in the names (breaking) [see PR #336 for complete list]
- Removed Memento.jl as a dependency, and added LoggingExtras, to assist in creating easy log filters for PMD via the Julia stdlib
  - Added `silence!`, `set_logging_level!`, `reset_logging_level!`, and `restore_global_logger!` helper functions
- Upgraded to InfrastructureModels v0.6 to support multi-infrastructure models (breaking)
- Refactor multinetwork functionality, and added helper functions for better multinetwork data handling (breaking)
  - Renames `build_multinetwork` kwarg to `multinetwork`
  - Exports `make_multinetwork` function to users
  - Adds `set_time_elapsed!`, `sort_multinetwork!` helper functions
  - Updates `_pmd_eng_global_keys` and `_pmd_math_global_keys`
- Refactor `ENGINEERING` data model to allow only dict types `Dict{String,<:Any}` (breaking)
- Refactor conductor ids types to allow only Int (breaking)
- Refactor JSON serialization to eliminate special serializers and create special data correction function for importing (breaking)
- Convert IJulia notebooks in examples to Pluto.jl notebooks for better interactivity
- Add `apply_voltage_angle_difference_bounds!` transformation function
- Remove references to `dcline`
- Fix `source_id` in `MATHEMATICAL` model to originate from `ENGINEERING` model, rather that be passed from dss

## v0.10.5

- Add wdgcurrents, core, rdcohms support on dss transformers
- Fix bug in definition of xcsarra datatype on dss transformers
- Fix bug in opendss2pmd line parser, which would error on reshape of rmatrix, xmatrix, cmatrix when explicitly grounded and those matrices defined on line and not linecode
- Fix bug in datatype guesser `_guess_dtype`
- Add support for setbusxy dss command
- Fix parsing of dss matrices and arrays with mixed delimiters (i.e., mixing commas and spaces)
- Fix bug in dss parser to better support `object=` syntax
- Add support for parsing of spectrum dss objects
- Docs updates

## v0.10.4

- Add support for filetype autodetection, will be slower for large files, and filetype is better to explicitly specify in those cases
- Fix overly restrictive type enforcement in parse_dss and parse_opendss from IOStream to IO
- Fix bug in parsing of properties starting with % on pvsystem and storage objects
- Fix bug in parsing of storage kva, kvar, and pf on storage objects

## v0.10.3

- Fix bug in parsing of storage power loss parameters, which were derived from values specified in percent, not decimal
- Add support for %stored to be used to derive kwhstored if not specified explicitly
- Fix bug in buscoords parser where comments at the end of the line were not stripped

## v0.10.2

- add `exclude` kwarg to `remove_all_bounds!` transformation, to selectively exclude certain asset types
- fix bug in IVR transformer current variables where bounds needed to be iterated over their connections to be applied
- fix bug in objective function for opf_pbs debugging problem, wrong iteration over bus terminals
- fix typo in `variable_mc_switch_current_imaginary` that overwrote real variables (crsw)
- fix bug in `_map_eng2math_switch!` where vmin/vmax were taken from f_bus instead of t_bus
- fix bug in `_build_eng_multinetwork`, where "dss_options" was missing from const `_pmd_eng_global_keys`
- change enums (SwitchState and Dispatchable) for switches to Reals, was causing problems in loops of OSW problems
- fix bug in `variable_mc_bus_voltage_magnitude_sqr` and `variable_mc_transformer_power_imaginary` where `_start` values were not being iterated over per connection
- depreciate run_ functions in favor of solve_
- add support for `relax_integrality` (InfrastructureModels ~0.5.4)
- fix bug in `variable_mx_real` constructor where it was indexing over terminals instead of enumerates
- added storage variables to automatic unit conversion to si units on math2eng transformation

## v0.10.1

- Fix buspairs ref not getting built
- Fix bug in storage linear constraints and mixed integer variable instantiation
- Add support for ideal (lossless) switches
- Fix bug in handling of dss edit command
- Fix bug in correctly tracking current transformer winding
- Fixes bug in assignment of variables' start values over active conductors/connections

## v0.10.0

- Refactor variables, constraints, objectives to support iterating over arbitrary connections/terminals (breaking)
- Add `ref_add_connections!` that adds lists of connections to ref for each component (breaking)
- Rename constraint and variable functions to better match PowerModels conventions (breaking)
  - variable_mc_gen_power_setpoint -> variable_mc_generator_power
  - variable_mc_gen_power_setpoint_on_off -> variable_mc_generator_power_on_off
  - constraint_mc_gen_setpoint -> constraint_mc_generator_power
  - constraint_mc_slack_power_balance -> constraint_mc_power_balance_slack
  - constraint_mc_shed_power_balance -> constraint_mc_power_balance_shed
  - constraint_mc_load_power_balance -> constraint_mc_power_balance
  - variable_mc_load_setpoint -> variable_mc_load_power
  - constraint_mc_load_setpoint -> constraint_mc_load_power
- Updates objective function for MLD problem (breaking)
- Add `correct_mc_voltage_angle_differences`, `correct_mc_thermal_limits`
- Removed support for JuMP \< v0.21 (breaking)
- Overrides `_objective_min_fuel_cost_polynomial_linquad` from PowerModels to support arbitrary connections on generators
- Updated solution building functions to automatically parse arbitrarily-sized vectors of variables into solutions
- Changed `Array{...,1}` to `Vector{...}` and `Array{...,2}` to `Matrix{...}`
- Removes phase projection by default, but keeps phase projection for delta connected components for now (breaking)
- Adds `apply_phase_projection_delta!` to project phases of delta connected components
- Fixes grounding logic for generator and solar objects
- Fixes bug in parsing of file paths on windows in redirect/compile dss commands
- Adds multiconductor version of the OPF objective function `objective_mc_min_fuel_cost`
- Update publication in README
- Fixes bug in json parser (typo)
- Fixes bug in dss parser that skips some files with same names as previously parsed files

## v0.9.3

- Fix bug in buscoords parser to support more valid buscoords files
- Fix bug in parse_json(::String) which passed additional unused argument to parse_json(::IO)

## v0.9.2

- Add possibility to give vm_start in variable_mc_voltage for ivr and acr formulations
- Remove leftover code that was causing a warning on import, but was not breaking the implementation
- Add multinetwork MLD and OPF problem specifications

## v0.9.1

- Add support for storage components and mld problem in ACR formulation
- Add storage variables and constraints to OPF, PF, and MLD problems
- Fix bug in `con` mapping in power balance constraints where an array was expected
- Fix bug in `constraint_mc_shed_power_balance` where Gt, Bt were not defined
- Fix bug in the status of virtual branches created from switches where the status of the switch was not taken into account, only the state
- Fix bug in transformer parsing where `status` wasn't being included
- Fix constraint for PV buses, which were attempting to be applied in places where `vm` was not specified
- Fix bug in type enforcement of `map` argument in `transform_solution`
- Fix storage parsing including unit conversion and inclusion of time_elapsed from the root level
- Add wye-wye and delta-wye constraints to LPUBFDiagModel formulation
- Fix typo in ivr formulation line 548, was var(pm, nw, :crg_bus, id) now is var(pm, nw, :cig_bus, id)
- Fix missing / incorrect type of some properties on lines in opendss parser (#290)
- Fix connections-determining-code on solar and storage objects to generator object syntax (#291)
- Refactors Kron reduction and padding transformations out of eng2math into their own transformation functions (#287)
- Add functionality of run_mc_mld_bf to run_mc_mld via multiple dispatch
- Fixes inconsistency of connections on MATHEMATICAL components, in particular, virtual objects (#280)
- Add a transformation remove_all_bounds! that removes all fields ending in _ub and _lb (#278)
- Add missing connections for virtual generator at voltage source
- Fix pu conversion bus voltage bounds and add parsing for vm_pair_lb and vm_pair_ub
- Add CONTRIBUTING.md
- Add pull request template
- Add Pull Request Checks (Github Actions), to inform developers of potentially missing aspects of their PR
- Store references for power balance constraints

## v0.9.0

- Add `instantiate_mc_model` to aid in building JuMP model from ENGINEERING data model
- SDP and SOC relaxations were broken but are fixed again (unit tests added)
- Remove `run_mc_opf_iv`, `run_mc_opf_bf`, `run_mc_opf_bf_lm`, `run_mc_pf_bf`, `run_mc_pf_iv`, these can be accessed by using the correct formulation with `run_mc_opf` and `run_mc_pf`
- Add support for Memento 1.1
- Add support for PowerModels v0.17 (breaking)
- Add support for InfrastructureModels v0.5
- Updates JSON parser to handle enum (`"data_model"` values)
- Adds some commonly used InfrastructureModels and PowerModels functions as exports
- Adds model building functions `add_{component}!` to aid in building simple models for testing (experimental)
- Add `run_mc_model` (adds `ref_add_arcs_transformer!` to ref_extensions, and sets `multiconductor=true` by default) (breaking)
- Rename `ref_add_arcs_trans` -> `ref_add_arcs_transformer` (breaking)
- Update `count_nodes`, now counts source nodes as well, excludes \_virtual objects
- Change \_PMs and \_IMs to \_PM, \_IM, respectively
- Add example for PowerModelsDistribution usage (see Jupyter notebooks in `/examples`)
- Update transformer mathematical model
- Introduce new data models: ENGINEERING, MATHEMATICAL (see data model documentation) (breaking)
- Update DSS parser to be more robust, and parse into new format (breaking)
- Updates DSS paser to parse more options/commands, moves these into `"options"` dict (breaking)
- Updates how dss `like` is applied to better match opendss (almost all properties are copied with like) (breaking)
- Add support for new OpenDSS components (loadshape, xfmrcode, xycurve)
- Add support for JuMP v0.22 (exports `optimizer_with_attributtes` by default)
- Add support for PowerModels v0.16 (breaking)
- Add support for Memento v0.13, v1.0

## v0.8.1

- Update to support JuMP v0.21
- Makes bounds optional, turned on by default (#250)
- Updated transformer data model in the mathematical model (#250)
- Add automatic parsing of lon,lat from buscoords file into PowerModelsDistribution data structure (#245, #249)
- Updates virtual_sourcebus, which is intended to represent a voltage source, to have a fixed voltage magnitude (#246,#248)
- Add parsing of series data files into array fields in OpenDSS parser
- Add LoadShape parsing to OpenDSS parser (#247)
- The pf and opf problem specifications now contain delta connected, and voltage-dependent load models by default; pf_lm and opf_lm were removed.
- Generators can now also be connected in both delta and wye.
- The delta/voltage-dependent loads in the ACP power models were refactored to be consistent with the new ones.
- The non-linear formulations now support matrix shunts.
- A current-voltage (IVR) formulation was added, and supports all features that ACP supports as well.
- Several power balance constraints now require NLconstraints because the load power/current can contain a NLexpression. This might be optimized further in the future if it leads to performance issues.

## v0.8.0

- Update solution building infrastructure (PowerModels #77) (breaking). The reported solution is now consistent with the variable space of the formulation.
- Moved multi-conductor support from PowerModels into PowerModelsDistribution. (breaking)
- PowerModels.var no longer takes conductor as an argument
- Constraints have been (partially) re-written to use vectorized JuMP syntax where possible.
- Bugfixes: generator on-off and storage on-off constraints were incorrect
- Removal of SOCWRPowerModel
- Drop support for matpower format
- Possible regressions in MLD problem types
- Simplified linear UBF formulations. LPLinUBFModel and LPdiagUBFModel are equivalent, and are replaced by LPUBFDiagModel. The more popular name 'LinDist3FlowModel' was added as an alias for LPUBFDiagModel.
- The linearization by Gan & Low is also equivalent to LPUBFDiagModel, though it has redundudant variables and equations. LPfullUBFModel is now implemented as an alias of LPUBFDiagModel, 'LPUBFFullModel'.

## v0.7.0

- Updates function names for PowerModels v0.14 compatibility (breaking) (#194)

## v0.6.1

- Fixed bug with new default SCS settings causing tests to fail (#190)
- Changed unit test '5-bus independent radial different sdpubf opf_bf', testing vm instead of qg
- Added exponential load models, including convex relaxations
- Refactored branch flow relaxations
- Added helper functions for creating matrix variables
- Cleaned up the transformer/oltc methods, including ACP formulation
- added `rate_a` setting to virtual lines (#185, #186)

## v0.6.0

- Adds `count_nodes` function to count the number of nodes in a parsed network (#183)
- Exports `find_bus` and `find_component` functions for better user experience (#183)
- Fixed `solution_bf!` for branch flow solution building (#182)
- Refactored problem definitions to remove any explicit loops over conductors (#181)
- Added data format documentation (#180)
- Moved storage to main MLD and OPF problems (#179)
- Refactor to remove dcline variables and constraints (#179)
- Refactor to genericize `constraint_mc_power_balance` (#179)
- Fix bug in OpenDSS circuit initialization (vsource) (#178)
- Make current rating (c_rating_a|b|c) be the default on branches (breaking)
- Fix bug in transformer `ref` extension where all refs were not built for all `nw` in multinetworks (#171)
- Fix bug in OpenDSS parser where properties were not applied in the order they were received (#170)
- Rename "trans" in data and ref to `transformer` for component naming consistency (breaking) (#169)
- Change internal variable and constraint functions to loop over phases internally (breaking) (#168)
- Fix bug in OpenDSS parser on Lines where the connected phases are listed out of order (#167)
- Add ability to "bank" single phase OpenDSS transformers into a single multiphase transformer (#166)
- Add virtual line to sourcebus to model source impedance (#165)
- Update to JuMP v0.20 / MOI v0.9 (#164)
- Fix bug in OpenDSS parser on Lines / Linecodes related to basefreq (#163)
- Fix bug in OpenDSS parser on Transformers (#162)
- Fix bug in OpenDSS parser on Lines where `switch=y` property is used (#161)
- Update Formulation types to follow PowerModels v0.13 conventions (breaking) (#160)

## v0.5.2

- Fix bug in OpenDSS parser on Capacitors (#158)
- Add support for full matrix line shunts (#153)

## v0.5.1

- Add continuous load shedding problem (mld)

## v0.5.0

- Enforce function naming conventions (starts with `_`: internal function; ends with `!`: transforms data; `correct_`: corrects network data; `check_`: warnings about network data) (breaking)
- Update for PowerModels.jl v0.12 (breaking)
- Enforce constraint/variable naming conventions to include `_tp` (breaking)
- Add automatic export of non-internal functions (all functions not prefixed with `_`)
- Enforce function naming conventions (starts with `_`: internal function; ends with `!`: transforms data; `correct_`: corrects network data; `check_`: warnings about network data)

## v0.4

- First version of PowerModelsDistribution.jl

## v0.3.2

- Final version of ThreePhasePowerModels.jl before name change to PowerModelsDistribution.jl (adds depreciation warnings)

## v0.3.1

- Allow for arbitrarily named sourcebus
- Add json parser
- Add support for additional load models (constant power, constant impedance, constant current; delta or wye connected) (#127)
- Fix bug in OpenDSS parse of Capacitors [zbase factor and wrong sign] (#138)
- Add voltage balance constraints (#129)

## v0.3.0

- Update to JuMP v0.19/MathOptInterface

## v0.2.1

- Add transformer support to active power only models
- Fix bug in source_ids of new components created for transformer support

## v0.2.0

- Add transformer to TPPM: wye and delta windings, vector group variations (indirectly) and variable taps per phase with bounds
- Add ACPForm for transformers
- Add transformer parsing to OpenDSS, including mapping of loss model
- Add voltage base calculation, and corresponding change of base
- Add AC rectangular formulation
- Remove support for Julia versions < 1.0
- Switch to using `import` instead of `using` internally

## v0.1.5

- Minor fix to OpenDSS line parsing (length units mismatch with linecode)

## v0.1.4

- Update to PowerModels v0.9

## v0.1.3

- Add opf with multi-phase storage model
- Add support for parsing OpenDSS Storage objects
- Minor fix to branch parsing in matlab format
- Minor fix to OpenDSS parser (parsing ~ lines with preceeding whitespace)
- Fixed parsing OpenDSS files containing redirect/compile/buscoords on case-sensitive filesystems
- Add 'source_id' field to components parsed from OpenDSS, to help determine origin and active phases
- Add conversion of OpenDSS PVSystem objects into generators, using KVA for generator limits
- Add compatibility for Julia v0.7/v1.0

## v0.1.2

- Add support for network flow approximation formulation, NFAUPowerModel
- Updates to problem specifications
- Update tests for SCS v0.4
- Minor improvements to OpenDSS parser

## v0.1.1

- Added a variety of matrix-based branch flow formulations
- Updated LPLinUBFForm to more closely match published refrence model
- Update MINLP solvers used in testing
- Added basic docs setup
- Minor improvements to OpenDSS parser #29, #59, #62, #63, #64, #65

## v0.1.0

- Initial release<|MERGE_RESOLUTION|>--- conflicted
+++ resolved
@@ -2,7 +2,6 @@
 
 ## staged
 
-<<<<<<< HEAD
 - Added explicit neutral formulations
 - Fix bug in `constraint_mc_switch_thermal_limit` where switch property name contained a typo
 - Fix bug in `constraint_mc_thermal_limit_from` where `Inf` values in `rate_a` would lead to an error
@@ -10,8 +9,6 @@
 - Fix bug in `_rebase_pu_branch!` where current ratings were being non-dimensionalized with the power base instead of the current base, and added non-dimensionalization for power ratings
 - Fix bug in `_rebase_pu_switch!` where current ratings were being non-dimensionalized with the power base instead of the current base, and added non-dimensionalization for power ratings
 - The qualifier `t` was removed from the transformer solution properties, i.e. `crt`->`cr`, to be consistent with solution naming conventions where these qualifiers are omitted as they are contained in a transformer component dictionary, unlike the variables
-=======
-- none
 
 ## v0.11.10
 
@@ -40,7 +37,6 @@
 - Added ability for `comp_start_value` to sequentially check for a series of keys for a start value
 - Added FOT linear formulation in rectangular coordinate frame
 - Fixed lower voltage magnitude limits for FBS linear formulation
->>>>>>> d7211e08
 - Fix bug where the lower and upper bound variables created in `variable_mx_hermitian` can be the wrong type
 - Fix bug in correct_bus_types! and eng2math functions where reference bus was being overwritten depending on the order generation objects were parsed
 - Fix `calc_max_cost_index` to support multi-infrastructure data
