--- conflicted
+++ resolved
@@ -2,11 +2,8 @@
 
 ## staged
 
-<<<<<<< HEAD
 - Depreciate run_mc_mld_bf in favor of run_mc_mld (to be removed in v0.10)
-=======
 - Fixes inconsistency of connections on MATHEMATICAL components, in particular, virtual objects (#280)
->>>>>>> 79699269
 - Add CONTRIBUTING.md
 - Add pull request template
 - Add Pull Request Checks (Github Actions), to inform developers of potentially missing aspects of their PR
