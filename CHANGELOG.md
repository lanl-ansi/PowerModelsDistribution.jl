# PowerModelsDistribution.jl Change Log

## staged

<<<<<<< HEAD
=======
- Added FOT linear formulation in rectangular coordinate frame
>>>>>>> b26456db
- Fixed lower voltage magnitude limits for FBS linear formulation
- Fix bug where the lower and upper bound variables created in `variable_mx_hermitian` can be the wrong type
- Fix bug in correct_bus_types! and eng2math functions where reference bus was being overwritten depending on the order generation objects were parsed
- Fix `calc_max_cost_index` to support multi-infrastructure data

## v0.11.6

- Fix voltage magnitude start values, by looking for `_start` values, then `vm`, then `vmin`, to ensure start values are feasible
- Fix bug in `_biggest_generator` where if generator upper bound is missing, `correct_bus_types!` would fail
- Adds simple transformer bounds calculations in `_calc_transformer_power_ub_frto` and `_calc_transformer_current_max_frto`
- Updated usage of `control_mode` property on generation objects, such that `ISOCHRONOUS` leads to `bus_type=3`, `FREQUENCYDROOP` leads to `bus_type=2`, and status being `DISABLED` leads to `bus_type=1`
- Fixed bug in `make_solution_si` where an error would occur if the solution was empty
- Fixed bug in `build_mn_mc_mld_simple(pm::AbstractUBFModel)` where call to `constraint_mc_switch_thermal_limit` was missing keyword argument `nw=n`
- Added simplified linear formulation using first-order Taylor (FOT) approximation
- Added wye-connected RegControl for ACP, ACR, LinDist3Flow and FBS formulations

## v0.11.5

- Fixed typo in `transform_data_model` where `global_keys` should have been `global_keys=global_keys`
- Added power variables `Pt` and `Qt` for transformers to `AbstractUBFModels`
- Updated `_add_gen_cost_model!` to have a default `cost` vector that is `[1.0, 0.0]` instead of including a redundant first `0.0`
- Fixed bug in eng2math functions where there was no check on generator or storage objects when assigning bus_type on their bus to see if the gen obj was enabled or disabled
- Fixed bug in `sol_data_model` for W-space models where if the optimizer allowed some small infeasibility, it was possible to have a negative `w` value, which would crash when attempting to take the square-root
- Added `build_solution_values` for data of type `LinearAlgebra.Symmetric{JuMP.VariableRef, Matrix{JuMP.VariableRef}}`
- Fixed bug in solution builder where building a result dict would fail if there was no solution
- Added "root-level" eng2math_passthrough option
- Fixed bug where global keys were not getting passed to `_map_eng2math` function
- Added support for parsing the results of dss command `export voltages` into `vm_start` and `va_start` values for warm starting bus voltages
- Added simplified linear UBF formulation using a single iteration of forward-backward sweep (FBS)
- Added support for raw parsing of RegControl and CapControl objects from dss
- Added delta/voltage-dependent loads to LinDist3Flow formulation

## v0.11.4

- Fix bug in `_bank_transformers!` where "status" field was not being added to banked transformers
- Fix bug in `identify_load_blocks` where even fixed OPEN switches were being included in a block
- Fix eng2math conversion of switches, check for whether to create impedance branches was malformed

## v0.11.3

- Fix `_fix_nulls` data type conversion for vectors from JSON inputs
- Fix which variables from switch impedance branches get pulled into eng solution (add series current)
- Add power variables to solution for IVRUPowerModel to switches, similar to how they're implemented for branches
- Fix missing branch variables `csr_fr` and `csi_fr` from ibase unit conversions
- Fix `apply_kron_reduction!` to recalculate the `conductor_ids` after the reduction
- Fix bug in transformer tap variable creation, where report variable was over all transformers instead of just ones with unfixed taps
- Fix bug in current bounds calc for branches, where if c_rating_a was missing, calc would fail
- Fix bug in eng2math conversion where "is_kron_reduced" was being looked for in the wrong place
- Fix solar pg/qg bounds calculation in dss2eng parsing (needed to be `/ nphases`)
- Add ability for `control_mode` on generation objects to get bus_type on connecting buses
- Fix bug in function signature of `calc_voltage_bases`
- Fix bug introduced when changing construction of vbases_default in settings
- Changed Gcap calculation in reactor object parsing to use own kv value, instead of system basekv
- Added control_mode and vg to gen object in vsource eng2math conversion
- Fixed bug in `apply_phase_projection_delta!` where some padding was out of order, which could pose a problem when `apply_voltage_bounds!` was used
- Changed default angmin/angmax on virtual branches to +-10deg
- Fixed missing factor sqrt(nphases) from vg definition on generator and solar objects
- Fixed bug in voltage source vnom determination, and now uses basekv from vsources to populate vbases_default
- Fixed unit conversion bug in calculating the power rating of branches from current ratings, and uses emergamps first, if it exists
- Fixed typo in `_calc_connected_components_math`, where edge_type::String was used instead of edge_obj::Dict to check properties
- Fixed bug in `constraint_mc_transformer_power` constraint template, where `nw` was missing from call to `ref`

## v0.11.2

- Fixed `solve_` functions; they were missing make_pu_extensions kwargs
- Fixed `_init_math_obj`, if an object is not defined in the built-in 1to1 map const, it would error
- Fixed method for user-defining custom math2eng functions
- Fixed documentation for `transform_solution`

## v0.11.1

- Added `iseng` and `ismath` helper functions
- Added dss2eng_extensions, for custom user functions for dss2eng transformations
- Added eng2math_extensions, for custom user functions for eng2math transformations
- Added eng2math_passthrough, for easily passing through properties from eng2math
- Added make_pu_extensions, for custom user functions to convert additional properties to per-unit
- Added make_si_extensions, for custom user functions to convert additional variable results back to SI units
- Added dimensionalize_math_extensions, for easily specifying multiplicative factors on additional variable results for converting back to SI units
- Added global_keys, for users to easily add to global keys which making multinetworks
- Added documentation on how to add math2eng custom functions for transforming solutions back to ENGINEERING model
- Documentation overhaul, new organization, updated docstrings, Pluto notebook building
- Improve parse of ZIPV into array, and update "duty" on loads to better default
- Add support for parsing GrowthShape objects
- Miscellaneous code comment corrections
- Refactor to use Type[] instead of Vector{Type}([]) internally for easier reading of code
- Add section on `import_all` to beginners guide
- Update default %cutin and %cutout to be 20.0 on pvsystem objects
- Fix `objective_mc_max_load_setpoint` to remove iteration over "conductor_ids"
- Fix `constraint_mc_voltage_magnitude_bounds` to have default (0,Inf) bounds the length of "terminals", rather than 3 phases.
- Updated UBF version of power flow problem to re-enable bounded=false of bus voltage variables
- Add more descriptive error message for islanded models when attempting to calculate voltage bases
- Add `check_enabled` toggle to calc_connected_components
- Updated documentation to reflect correct definition of multiple buses in a vector on transformers using `bus` instead of `buses`
- Fixed bug for eng transformers in `calc_connected_components`

## v0.11.0

- Removed PowerModels.jl as a dependency, porting over any remaining dependencies (breaking) [see PR #336 for complete list of functions]
- Rename the formulation type heiracrhy to include Unbalanced, or U in the names (breaking) [see PR #336 for complete list]
- Removed Memento.jl as a dependency, and added LoggingExtras, to assist in creating easy log filters for PMD via the Julia stdlib
  - Added `silence!`, `set_logging_level!`, `reset_logging_level!`, and `restore_global_logger!` helper functions
- Upgraded to InfrastructureModels v0.6 to support multi-infrastructure models (breaking)
- Refactor multinetwork functionality, and added helper functions for better multinetwork data handling (breaking)
  - Renames `build_multinetwork` kwarg to `multinetwork`
  - Exports `make_multinetwork` function to users
  - Adds `set_time_elapsed!`, `sort_multinetwork!` helper functions
  - Updates `_pmd_eng_global_keys` and `_pmd_math_global_keys`
- Refactor `ENGINEERING` data model to allow only dict types `Dict{String,<:Any}` (breaking)
- Refactor conductor ids types to allow only Int (breaking)
- Refactor JSON serialization to eliminate special serializers and create special data correction function for importing (breaking)
- Convert IJulia notebooks in examples to Pluto.jl notebooks for better interactivity
- Add `apply_voltage_angle_difference_bounds!` transformation function
- Remove references to `dcline`
- Fix `source_id` in `MATHEMATICAL` model to originate from `ENGINEERING` model, rather that be passed from dss

## v0.10.5

- Add wdgcurrents, core, rdcohms support on dss transformers
- Fix bug in definition of xcsarra datatype on dss transformers
- Fix bug in opendss2pmd line parser, which would error on reshape of rmatrix, xmatrix, cmatrix when explicitly grounded and those matrices defined on line and not linecode
- Fix bug in datatype guesser `_guess_dtype`
- Add support for setbusxy dss command
- Fix parsing of dss matrices and arrays with mixed delimiters (i.e., mixing commas and spaces)
- Fix bug in dss parser to better support `object=` syntax
- Add support for parsing of spectrum dss objects
- Docs updates

## v0.10.4

- Add support for filetype autodetection, will be slower for large files, and filetype is better to explicitly specify in those cases
- Fix overly restrictive type enforcement in parse_dss and parse_opendss from IOStream to IO
- Fix bug in parsing of properties starting with % on pvsystem and storage objects
- Fix bug in parsing of storage kva, kvar, and pf on storage objects

## v0.10.3

- Fix bug in parsing of storage power loss parameters, which were derived from values specified in percent, not decimal
- Add support for %stored to be used to derive kwhstored if not specified explicitly
- Fix bug in buscoords parser where comments at the end of the line were not stripped

## v0.10.2

- add `exclude` kwarg to `remove_all_bounds!` transformation, to selectively exclude certain asset types
- fix bug in IVR transformer current variables where bounds needed to be iterated over their connections to be applied
- fix bug in objective function for opf_pbs debugging problem, wrong iteration over bus terminals
- fix typo in `variable_mc_switch_current_imaginary` that overwrote real variables (crsw)
- fix bug in `_map_eng2math_switch!` where vmin/vmax were taken from f_bus instead of t_bus
- fix bug in `_build_eng_multinetwork`, where "dss_options" was missing from const `_pmd_eng_global_keys`
- change enums (SwitchState and Dispatchable) for switches to Reals, was causing problems in loops of OSW problems
- fix bug in `variable_mc_bus_voltage_magnitude_sqr` and `variable_mc_transformer_power_imaginary` where `_start` values were not being iterated over per connection
- depreciate run_ functions in favor of solve_
- add support for `relax_integrality` (InfrastructureModels ~0.5.4)
- fix bug in `variable_mx_real` constructor where it was indexing over terminals instead of enumerates
- added storage variables to automatic unit conversion to si units on math2eng transformation

## v0.10.1

- Fix buspairs ref not getting built
- Fix bug in storage linear constraints and mixed integer variable instantiation
- Add support for ideal (lossless) switches
- Fix bug in handling of dss edit command
- Fix bug in correctly tracking current transformer winding
- Fixes bug in assignment of variables' start values over active conductors/connections

## v0.10.0

- Refactor variables, constraints, objectives to support iterating over arbitrary connections/terminals (breaking)
- Add `ref_add_connections!` that adds lists of connections to ref for each component (breaking)
- Rename constraint and variable functions to better match PowerModels conventions (breaking)
  - variable_mc_gen_power_setpoint -> variable_mc_generator_power
  - variable_mc_gen_power_setpoint_on_off -> variable_mc_generator_power_on_off
  - constraint_mc_gen_setpoint -> constraint_mc_generator_power
  - constraint_mc_slack_power_balance -> constraint_mc_power_balance_slack
  - constraint_mc_shed_power_balance -> constraint_mc_power_balance_shed
  - constraint_mc_load_power_balance -> constraint_mc_power_balance
  - variable_mc_load_setpoint -> variable_mc_load_power
  - constraint_mc_load_setpoint -> constraint_mc_load_power
- Updates objective function for MLD problem (breaking)
- Add `correct_mc_voltage_angle_differences`, `correct_mc_thermal_limits`
- Removed support for JuMP \< v0.21 (breaking)
- Overrides `_objective_min_fuel_cost_polynomial_linquad` from PowerModels to support arbitrary connections on generators
- Updated solution building functions to automatically parse arbitrarily-sized vectors of variables into solutions
- Changed `Array{...,1}` to `Vector{...}` and `Array{...,2}` to `Matrix{...}`
- Removes phase projection by default, but keeps phase projection for delta connected components for now (breaking)
- Adds `apply_phase_projection_delta!` to project phases of delta connected components
- Fixes grounding logic for generator and solar objects
- Fixes bug in parsing of file paths on windows in redirect/compile dss commands
- Adds multiconductor version of the OPF objective function `objective_mc_min_fuel_cost`
- Update publication in README
- Fixes bug in json parser (typo)
- Fixes bug in dss parser that skips some files with same names as previously parsed files

## v0.9.3

- Fix bug in buscoords parser to support more valid buscoords files
- Fix bug in parse_json(::String) which passed additional unused argument to parse_json(::IO)

## v0.9.2

- Add possibility to give vm_start in variable_mc_voltage for ivr and acr formulations
- Remove leftover code that was causing a warning on import, but was not breaking the implementation
- Add multinetwork MLD and OPF problem specifications

## v0.9.1

- Add support for storage components and mld problem in ACR formulation
- Add storage variables and constraints to OPF, PF, and MLD problems
- Fix bug in `con` mapping in power balance constraints where an array was expected
- Fix bug in `constraint_mc_shed_power_balance` where Gt, Bt were not defined
- Fix bug in the status of virtual branches created from switches where the status of the switch was not taken into account, only the state
- Fix bug in transformer parsing where `status` wasn't being included
- Fix constraint for PV buses, which were attempting to be applied in places where `vm` was not specified
- Fix bug in type enforcement of `map` argument in `transform_solution`
- Fix storage parsing including unit conversion and inclusion of time_elapsed from the root level
- Add wye-wye and delta-wye constraints to LPUBFDiagModel formulation
- Fix typo in ivr formulation line 548, was var(pm, nw, :crg_bus, id) now is var(pm, nw, :cig_bus, id)
- Fix missing / incorrect type of some properties on lines in opendss parser (#290)
- Fix connections-determining-code on solar and storage objects to generator object syntax (#291)
- Refactors Kron reduction and padding transformations out of eng2math into their own transformation functions (#287)
- Add functionality of run_mc_mld_bf to run_mc_mld via multiple dispatch
- Fixes inconsistency of connections on MATHEMATICAL components, in particular, virtual objects (#280)
- Add a transformation remove_all_bounds! that removes all fields ending in _ub and _lb (#278)
- Add missing connections for virtual generator at voltage source
- Fix pu conversion bus voltage bounds and add parsing for vm_pair_lb and vm_pair_ub
- Add CONTRIBUTING.md
- Add pull request template
- Add Pull Request Checks (Github Actions), to inform developers of potentially missing aspects of their PR
- Store references for power balance constraints

## v0.9.0

- Add `instantiate_mc_model` to aid in building JuMP model from ENGINEERING data model
- SDP and SOC relaxations were broken but are fixed again (unit tests added)
- Remove `run_mc_opf_iv`, `run_mc_opf_bf`, `run_mc_opf_bf_lm`, `run_mc_pf_bf`, `run_mc_pf_iv`, these can be accessed by using the correct formulation with `run_mc_opf` and `run_mc_pf`
- Add support for Memento 1.1
- Add support for PowerModels v0.17 (breaking)
- Add support for InfrastructureModels v0.5
- Updates JSON parser to handle enum (`"data_model"` values)
- Adds some commonly used InfrastructureModels and PowerModels functions as exports
- Adds model building functions `add_{component}!` to aid in building simple models for testing (experimental)
- Add `run_mc_model` (adds `ref_add_arcs_transformer!` to ref_extensions, and sets `multiconductor=true` by default) (breaking)
- Rename `ref_add_arcs_trans` -> `ref_add_arcs_transformer` (breaking)
- Update `count_nodes`, now counts source nodes as well, excludes \_virtual objects
- Change \_PMs and \_IMs to \_PM, \_IM, respectively
- Add example for PowerModelsDistribution usage (see Jupyter notebooks in `/examples`)
- Update transformer mathematical model
- Introduce new data models: ENGINEERING, MATHEMATICAL (see data model documentation) (breaking)
- Update DSS parser to be more robust, and parse into new format (breaking)
- Updates DSS paser to parse more options/commands, moves these into `"options"` dict (breaking)
- Updates how dss `like` is applied to better match opendss (almost all properties are copied with like) (breaking)
- Add support for new OpenDSS components (loadshape, xfmrcode, xycurve)
- Add support for JuMP v0.22 (exports `optimizer_with_attributtes` by default)
- Add support for PowerModels v0.16 (breaking)
- Add support for Memento v0.13, v1.0

## v0.8.1

- Update to support JuMP v0.21
- Makes bounds optional, turned on by default (#250)
- Updated transformer data model in the mathematical model (#250)
- Add automatic parsing of lon,lat from buscoords file into PowerModelsDistribution data structure (#245, #249)
- Updates virtual_sourcebus, which is intended to represent a voltage source, to have a fixed voltage magnitude (#246,#248)
- Add parsing of series data files into array fields in OpenDSS parser
- Add LoadShape parsing to OpenDSS parser (#247)
- The pf and opf problem specifications now contain delta connected, and voltage-dependent load models by default; pf_lm and opf_lm were removed.
- Generators can now also be connected in both delta and wye.
- The delta/voltage-dependent loads in the ACP power models were refactored to be consistent with the new ones.
- The non-linear formulations now support matrix shunts.
- A current-voltage (IVR) formulation was added, and supports all features that ACP supports as well.
- Several power balance constraints now require NLconstraints because the load power/current can contain a NLexpression. This might be optimized further in the future if it leads to performance issues.

## v0.8.0

- Update solution building infrastructure (PowerModels #77) (breaking). The reported solution is now consistent with the variable space of the formulation.
- Moved multi-conductor support from PowerModels into PowerModelsDistribution. (breaking)
- PowerModels.var no longer takes conductor as an argument
- Constraints have been (partially) re-written to use vectorized JuMP syntax where possible.
- Bugfixes: generator on-off and storage on-off constraints were incorrect
- Removal of SOCWRPowerModel
- Drop support for matpower format
- Possible regressions in MLD problem types
- Simplified linear UBF formulations. LPLinUBFModel and LPdiagUBFModel are equivalent, and are replaced by LPUBFDiagModel. The more popular name 'LinDist3FlowModel' was added as an alias for LPUBFDiagModel.
- The linearization by Gan & Low is also equivalent to LPUBFDiagModel, though it has redundudant variables and equations. LPfullUBFModel is now implemented as an alias of LPUBFDiagModel, 'LPUBFFullModel'.

## v0.7.0

- Updates function names for PowerModels v0.14 compatibility (breaking) (#194)

## v0.6.1

- Fixed bug with new default SCS settings causing tests to fail (#190)
- Changed unit test '5-bus independent radial different sdpubf opf_bf', testing vm instead of qg
- Added exponential load models, including convex relaxations
- Refactored branch flow relaxations
- Added helper functions for creating matrix variables
- Cleaned up the transformer/oltc methods, including ACP formulation
- added `rate_a` setting to virtual lines (#185, #186)

## v0.6.0

- Adds `count_nodes` function to count the number of nodes in a parsed network (#183)
- Exports `find_bus` and `find_component` functions for better user experience (#183)
- Fixed `solution_bf!` for branch flow solution building (#182)
- Refactored problem definitions to remove any explicit loops over conductors (#181)
- Added data format documentation (#180)
- Moved storage to main MLD and OPF problems (#179)
- Refactor to remove dcline variables and constraints (#179)
- Refactor to genericize `constraint_mc_power_balance` (#179)
- Fix bug in OpenDSS circuit initialization (vsource) (#178)
- Make current rating (c_rating_a|b|c) be the default on branches (breaking)
- Fix bug in transformer `ref` extension where all refs were not built for all `nw` in multinetworks (#171)
- Fix bug in OpenDSS parser where properties were not applied in the order they were received (#170)
- Rename "trans" in data and ref to `transformer` for component naming consistency (breaking) (#169)
- Change internal variable and constraint functions to loop over phases internally (breaking) (#168)
- Fix bug in OpenDSS parser on Lines where the connected phases are listed out of order (#167)
- Add ability to "bank" single phase OpenDSS transformers into a single multiphase transformer (#166)
- Add virtual line to sourcebus to model source impedance (#165)
- Update to JuMP v0.20 / MOI v0.9 (#164)
- Fix bug in OpenDSS parser on Lines / Linecodes related to basefreq (#163)
- Fix bug in OpenDSS parser on Transformers (#162)
- Fix bug in OpenDSS parser on Lines where `switch=y` property is used (#161)
- Update Formulation types to follow PowerModels v0.13 conventions (breaking) (#160)

## v0.5.2

- Fix bug in OpenDSS parser on Capacitors (#158)
- Add support for full matrix line shunts (#153)

## v0.5.1

- Add continuous load shedding problem (mld)

## v0.5.0

- Enforce function naming conventions (starts with `_`: internal function; ends with `!`: transforms data; `correct_`: corrects network data; `check_`: warnings about network data) (breaking)
- Update for PowerModels.jl v0.12 (breaking)
- Enforce constraint/variable naming conventions to include `_tp` (breaking)
- Add automatic export of non-internal functions (all functions not prefixed with `_`)
- Enforce function naming conventions (starts with `_`: internal function; ends with `!`: transforms data; `correct_`: corrects network data; `check_`: warnings about network data)

## v0.4

- First version of PowerModelsDistribution.jl

## v0.3.2

- Final version of ThreePhasePowerModels.jl before name change to PowerModelsDistribution.jl (adds depreciation warnings)

## v0.3.1

- Allow for arbitrarily named sourcebus
- Add json parser
- Add support for additional load models (constant power, constant impedance, constant current; delta or wye connected) (#127)
- Fix bug in OpenDSS parse of Capacitors [zbase factor and wrong sign] (#138)
- Add voltage balance constraints (#129)

## v0.3.0

- Update to JuMP v0.19/MathOptInterface

## v0.2.1

- Add transformer support to active power only models
- Fix bug in source_ids of new components created for transformer support

## v0.2.0

- Add transformer to TPPM: wye and delta windings, vector group variations (indirectly) and variable taps per phase with bounds
- Add ACPForm for transformers
- Add transformer parsing to OpenDSS, including mapping of loss model
- Add voltage base calculation, and corresponding change of base
- Add AC rectangular formulation
- Remove support for Julia versions < 1.0
- Switch to using `import` instead of `using` internally

## v0.1.5

- Minor fix to OpenDSS line parsing (length units mismatch with linecode)

## v0.1.4

- Update to PowerModels v0.9

## v0.1.3

- Add opf with multi-phase storage model
- Add support for parsing OpenDSS Storage objects
- Minor fix to branch parsing in matlab format
- Minor fix to OpenDSS parser (parsing ~ lines with preceeding whitespace)
- Fixed parsing OpenDSS files containing redirect/compile/buscoords on case-sensitive filesystems
- Add 'source_id' field to components parsed from OpenDSS, to help determine origin and active phases
- Add conversion of OpenDSS PVSystem objects into generators, using KVA for generator limits
- Add compatibility for Julia v0.7/v1.0

## v0.1.2

- Add support for network flow approximation formulation, NFAUPowerModel
- Updates to problem specifications
- Update tests for SCS v0.4
- Minor improvements to OpenDSS parser

## v0.1.1

- Added a variety of matrix-based branch flow formulations
- Updated LPLinUBFForm to more closely match published refrence model
- Update MINLP solvers used in testing
- Added basic docs setup
- Minor improvements to OpenDSS parser #29, #59, #62, #63, #64, #65

## v0.1.0

- Initial release<|MERGE_RESOLUTION|>--- conflicted
+++ resolved
@@ -2,10 +2,7 @@
 
 ## staged
 
-<<<<<<< HEAD
-=======
 - Added FOT linear formulation in rectangular coordinate frame
->>>>>>> b26456db
 - Fixed lower voltage magnitude limits for FBS linear formulation
 - Fix bug where the lower and upper bound variables created in `variable_mx_hermitian` can be the wrong type
 - Fix bug in correct_bus_types! and eng2math functions where reference bus was being overwritten depending on the order generation objects were parsed
