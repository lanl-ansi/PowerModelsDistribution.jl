--- conflicted
+++ resolved
@@ -2,16 +2,13 @@
 
 ## staged
 
-<<<<<<< HEAD
 - Add native power flow solver by using `compute_mc_pf(data_math)`
-=======
 - Fixed bug in `build_mc_pf` where `constraint_mc_storage_power_setpoint_real` was being applied to all storage objects, and not just ones on PV buses
 
 ## v0.14.8
 
 - Fixed bug in `_map_eng2math_voltage_source!` where `pg` and `qg` were getting set to zero instead trying to `get` them from the `eng_obj` first
 - Fixed bug in LPUBFDiagModel `constraint_mc_load_power` where the format of the constraint would lead to infeasibilities
->>>>>>> ad76f69a
 - Fixed bug in dss parser that did not recognize `//` as token for inline comments
 
 ## v0.14.7
