--- conflicted
+++ resolved
@@ -2,7 +2,6 @@
 
 ## staged
 
-<<<<<<< HEAD
 - Add support for storage components and mld problem in ACR formulation
 - Add storage variables and constraints to OPF, PF, and MLD problems
 - Fix bug in `con` mapping in power balance constraints where an array was expected
@@ -12,10 +11,7 @@
 - Fix constraint for PV buses, which were attempting to be applied in places where `vm` was not specified
 - Fix bug in type enforcement of `map` argument in `transform_solution`
 - Fix storage parsing including unit conversion and inclusion of time_elapsed from the root level
-=======
-
-- Add wye-wye and delta-wye constraints to LPUBFDiagModel formulation 
->>>>>>> 33e8f592
+- Add wye-wye and delta-wye constraints to LPUBFDiagModel formulation
 - Fix typo in ivr formulation line 548, was var(pm, nw, :crg_bus, id) now is var(pm, nw, :cig_bus, id)
 - Fix missing / incorrect type of some properties on lines in opendss parser (#290)
 - Fix connections-determining-code on solar and storage objects to generator object syntax (#291)
