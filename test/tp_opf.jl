
@testset "test make multi-phase" begin
    @testset "3-bus 3-phase case" begin
        mp_data = PMs.parse_file("$(pms_path)/test/data/matpower/case3.m")
        PMs.make_multiconductor!(mp_data, 3)
        result = run_tp_opf(mp_data, PMs.ACPPowerModel, ipopt_solver)

        @test result["termination_status"] == PMs.LOCALLY_SOLVED
        @test isapprox(result["objective"], 47267.9; atol = 1e-1)

        for c in 1:mp_data["conductors"]
            @test isapprox(result["solution"]["gen"]["1"]["pg"][c], 1.58067; atol = 1e-3)
            @test isapprox(result["solution"]["bus"]["2"]["va"][c], PMD._wrap_to_pi(0.12669+2*pi/mp_data["conductors"]*(1-c)); atol = 1e-3)
        end
    end

    @testset "5-bus 5-phase ac polar case" begin
        mp_data = PMs.parse_file("../test/data/matpower/case5.m")
        PMs.make_multiconductor!(mp_data, 3)
        result = run_tp_opf(mp_data, PMs.ACPPowerModel, ipopt_solver)

        @test result["termination_status"] == PMs.LOCALLY_SOLVED
        @test isapprox(result["objective"], 45522.096; atol = 1e-1)
        for c in 1:mp_data["conductors"]
            @test isapprox(result["solution"]["gen"]["1"]["pg"][c],  0.3999999; atol = 1e-3)
            @test isapprox(result["solution"]["bus"]["2"]["va"][c], PMD._wrap_to_pi(-0.0538204+2*pi/mp_data["conductors"]*(1-c)); atol = 1e-5)
        end
    end

    @testset "5-bus 5-phase ac rectangular case" begin
        mp_data = PMs.parse_file("../test/data/matpower/case5.m")
        PMs.make_multiconductor!(mp_data, 3)
        result = run_tp_opf(mp_data, PMs.ACRPowerModel, ipopt_solver)

        @test result["termination_status"] == PMs.LOCALLY_SOLVED
        @test isapprox(result["objective"], 45522.096; atol = 1e-1)
        for c in 1:mp_data["conductors"]
            @test isapprox(result["solution"]["gen"]["1"]["pg"][c],  0.3999999; atol = 1e-3)
            @test isapprox(result["solution"]["bus"]["2"]["va"][c], PMD._wrap_to_pi(-0.0538204+2*pi/mp_data["conductors"]*(1-c)); atol = 1e-5)
        end
    end

    @testset "5-bus 5-phase soc case" begin
        mp_data = PMs.parse_file("../test/data/matpower/case5.m")
        PMs.make_multiconductor!(mp_data, 3)
        result = run_tp_opf(mp_data, PMs.SOCWRPowerModel, ipopt_solver)

        @test result["termination_status"] == PMs.LOCALLY_SOLVED
        @test isapprox(result["objective"], 45365.17; atol = 1e-1)
        for c in 1:mp_data["conductors"]
            @test isapprox(result["solution"]["gen"]["1"]["pg"][c],  0.3999999; atol = 1e-3)
        end
    end

    @testset "30-bus 3-phase ac polar case" begin
        mp_data = PMs.parse_file("../test/data/matpower/case30.m")
        PMs.make_multiconductor!(mp_data, 3)
        result = run_tp_opf(mp_data, PMs.ACPPowerModel, ipopt_solver)

        @test result["termination_status"] == PMs.LOCALLY_SOLVED
        @test isapprox(result["objective"], 614.007; atol = 1e-1)

        for c in 1:mp_data["conductors"]
            @test isapprox(result["solution"]["gen"]["1"]["pg"][c],  2.192189; atol = 1e-3)
            @test isapprox(result["solution"]["bus"]["2"]["va"][c], PMD._wrap_to_pi(-0.071853+2*pi/mp_data["conductors"]*(1-c)); atol = 1e-4)
        end
    end

    @testset "30-bus 3-phase ac rectangular case" begin
        mp_data = PMs.parse_file("../test/data/matpower/case30.m")
        PMs.make_multiconductor!(mp_data, 3)
        result = run_tp_opf(mp_data, PMs.ACRPowerModel, ipopt_solver)

        @test result["termination_status"] == PMs.LOCALLY_SOLVED
        @test isapprox(result["objective"], 614.007; atol = 1e-1)

        for c in 1:mp_data["conductors"]
            @test isapprox(result["solution"]["gen"]["1"]["pg"][c],  2.192189; atol = 1e-3)
            @test isapprox(result["solution"]["bus"]["2"]["va"][c], PMD._wrap_to_pi(-0.071853+2*pi/mp_data["conductors"]*(1-c)); atol = 1e-4)
        end
    end

    @testset "30-bus 3-phase soc case" begin
        mp_data = PMs.parse_file("../test/data/matpower/case30.m")
        PMs.make_multiconductor!(mp_data, 3)
        result = run_tp_opf(mp_data, PMs.SOCWRPowerModel, ipopt_solver)

        @test result["termination_status"] == PMs.LOCALLY_SOLVED
        @test isapprox(result["objective"], 517.588; atol = 1e-1)

        for c in 1:mp_data["conductors"]
            @test isapprox(result["solution"]["gen"]["1"]["pg"][c],  2.821313; atol = 1e-3)
        end
    end
end



@testset "test multi-phase matlab parser" begin
    @testset "5-bus independent radial identical case" begin
        mp_data = PMD.parse_file("../test/data/matlab/case5_i_r_a.m")
        result = run_tp_opf(mp_data, PMs.ACPPowerModel, ipopt_solver)

        @test result["termination_status"] == PMs.LOCALLY_SOLVED
        @test isapprox(result["objective"], 55451.7; atol = 1e-1)

        for c in 1:mp_data["conductors"]
            @test isapprox(result["solution"]["gen"]["1"]["qg"][c], 0.039742; atol = 1e-4)
            @test isapprox(result["solution"]["bus"]["2"]["va"][c], PMD._wrap_to_pi(0.048896+2*pi/mp_data["conductors"]*(1-c)); atol = 1e-4)
        end
    end
    @testset "5-bus independent radial different case" begin
        mp_data = PMD.parse_file("../test/data/matlab/case5_i_r_b.m")
        result = run_tp_opf(mp_data, PMs.ACPPowerModel, ipopt_solver)

        @test result["termination_status"] == PMs.LOCALLY_SOLVED
        @test isapprox(result["objective"], 56091.3; atol = 1e-1)

        @test isapprox(result["solution"]["gen"]["1"]["qg"][1],  0.105276; atol = 1e-3)
        @test isapprox(result["solution"]["bus"]["2"]["va"][1],  0.0575114; atol = 1e-3)

        for c in 2:mp_data["conductors"]
            @test isapprox(result["solution"]["gen"]["1"]["qg"][c],  0.0897773; atol = 1e-3)
            @test isapprox(result["solution"]["bus"]["2"]["va"][c],  PMD._wrap_to_pi(0.052544+2*pi/mp_data["conductors"]*(1-c)); atol = 1e-3)
        end
    end
    @testset "5-bus independent meshed different case" begin
        mp_data = PMD.parse_file("../test/data/matlab/case5_i_m_b.m")
        result = run_tp_opf(mp_data, PMs.ACPPowerModel, ipopt_solver)

        @test result["termination_status"] == PMs.LOCALLY_SOLVED
        @test isapprox(result["objective"], 52964.4; atol = 1e-1)

        for c in 1:mp_data["conductors"]
            @test isapprox(result["solution"]["gen"]["1"]["qg"][c],  0.3; atol = 1e-3)
            @test isapprox(result["solution"]["bus"]["2"]["va"][c], PMD._wrap_to_pi(-0.0135651+2*pi/mp_data["conductors"]*(1-c)); atol = 1e-3)
        end
    end
    @testset "5-bus coupled meshed case" begin
        @testset "ac case" begin
            mp_data = PMD.parse_file("../test/data/matlab/case5_c_m_a.m")
            result = run_tp_opf(mp_data, PMs.ACPPowerModel, ipopt_solver)

            @test result["termination_status"] == PMs.LOCALLY_SOLVED
            @test isapprox(result["objective"], 53272.9; atol = 1e-1)

            @test all(isapprox.(result["solution"]["gen"]["1"]["qg"].values, 0.3; atol = 1e-3))

            @test isapprox(result["solution"]["bus"]["2"]["va"][1], -0.0139580; atol = 1e-3)
            @test isapprox(result["solution"]["bus"]["2"]["va"][2], -2.1069476; atol = 1e-3)
            @test isapprox(result["solution"]["bus"]["2"]["va"][3],  2.0808321; atol = 1e-3)
        end
        @testset "soc case" begin
            mp_data = PMD.parse_file("../test/data/matlab/case5_c_m_a.m")
            result = run_tp_opf(mp_data, PMs.SOCWRPowerModel, ipopt_solver)

            @test result["termination_status"] == PMs.LOCALLY_SOLVED
            @test isapprox(result["objective"], -0.000272; atol = 1e-3)

            @test isapprox(result["solution"]["gen"]["1"]["qg"][1], 0.0451820; atol = 1e-3)
            @test isapprox(result["solution"]["gen"]["1"]["qg"][2], 0.0290373; atol = 1e-3)
            @test isapprox(result["solution"]["gen"]["1"]["qg"][3], 0.0343748; atol = 1e-3)
        end
    end
    @testset "5-bus coupled meshed infeasible case" begin
        @testset "ac case" begin
            mp_data = PMD.parse_file("../test/data/matlab/case5_c_m_b.m")
            result = run_tp_opf(mp_data, PMs.ACPPowerModel, ipopt_solver)

            @test result["termination_status"] == PMs.LOCALLY_INFEASIBLE
        end
        #=
        # omit due to large number of terminal warnings
        @testset "soc case" begin
            mp_data = PMD.parse_file("../test/data/matlab/case5_c_m_b.m")
            result = run_tp_opf(mp_data, PMs.SOCWRPowerModel, ipopt_solver)

            @test result["termination_status"] == PMs.LOCALLY_INFEASIBLE
        end
        =#
    end
    @testset "5-bus coupled radial no shunt case" begin
        mp_data = PMD.parse_file("../test/data/matlab/case5_c_r_a.m")
        result = run_tp_opf(mp_data, PMs.ACPPowerModel, ipopt_solver)

        @test result["termination_status"] == PMs.LOCALLY_SOLVED
        @test isapprox(result["objective"], 55436.1; atol = 1e-1)

        for c in 1:mp_data["conductors"]
            @test isapprox(result["solution"]["gen"]["1"]["pg"][c], 0.4; atol = 1e-3)
            @test isapprox(result["solution"]["bus"]["2"]["vm"][c], 1.08564; atol = 1e-3)
            @test isapprox(result["solution"]["bus"]["2"]["va"][c], PMD._wrap_to_pi(0.04905-2*pi/mp_data["conductors"]*(c-1)); atol = 1e-3)
        end
    end
    @testset "5-bus coupled radial shunt case" begin
        mp_data = PMD.parse_file("../test/data/matlab/case5_c_r_b.m")
        result = run_tp_opf(mp_data, PMs.ACPPowerModel, ipopt_solver)

        @test result["termination_status"] == PMs.LOCALLY_SOLVED
        @test isapprox(result["objective"], 56075.1; atol = 1e-1)

        for c in 1:mp_data["conductors"]
            @test isapprox(result["solution"]["gen"]["1"]["pg"][c],  0.4; atol = 1e-3)
            @test isapprox(result["solution"]["bus"]["2"]["va"][c], PMD._wrap_to_pi(0.055338-2*pi/mp_data["conductors"]*(c-1)); atol = 5e-3)
        end
    end
end


@testset "test dropped phases" begin
    @testset "4-bus 3-phase ac polar opf case" begin
        mp_data = PMD.parse_file("../test/data/opendss/case4_phase_drop.dss")
        result = run_tp_opf(mp_data, PMs.ACPPowerModel, ipopt_solver)

        @test result["termination_status"] == PMs.LOCALLY_SOLVED
        @test isapprox(result["objective"], 0.0182595; atol = 1e-4)

        @test isapprox(result["solution"]["gen"]["1"]["pg"][1], 5.06513e-5; atol = 1e-7)
        @test isapprox(result["solution"]["gen"]["1"]["pg"][2], 6.0865e-5; atol = 1e-7)
        @test isapprox(result["solution"]["gen"]["1"]["pg"][3], 7.1119e-5; atol = 1e-7)

        @test isapprox(result["solution"]["bus"]["2"]["vm"][1], 0.990023; atol = 1e-4)
        @test isapprox(result["solution"]["bus"]["2"]["vm"][2], 1.000000; atol = 1e-4)
        @test isapprox(result["solution"]["bus"]["2"]["vm"][3], 1.000000; atol = 1e-4)
    end

    @testset "4-bus 3-phase ac rectangular opf case" begin
        mp_data = PMD.parse_file("../test/data/opendss/case4_phase_drop.dss")
        result = run_tp_opf(mp_data, PMs.ACRPowerModel, ipopt_solver)

        @test result["termination_status"] == PMs.LOCALLY_SOLVED
        @test isapprox(result["objective"], 0.0182595; atol = 1e-4)

        @test isapprox(result["solution"]["gen"]["1"]["pg"][1], 5.06513e-5; atol = 1e-7)
        @test isapprox(result["solution"]["gen"]["1"]["pg"][2], 6.0865e-5; atol = 1e-7)
        @test isapprox(result["solution"]["gen"]["1"]["pg"][3], 7.1119e-5; atol = 1e-7)

        # atol had to be increased from 1E-4 -> 1.5E-4 copmpared to ACP
        @test isapprox(result["solution"]["bus"]["2"]["vm"][1], 0.990023; atol = 1.5e-4)
        @test isapprox(result["solution"]["bus"]["2"]["vm"][2], 1.000000; atol = 1e-4)
        @test isapprox(result["solution"]["bus"]["2"]["vm"][3], 1.000000; atol = 1e-4)
    end

    @testset "5-bus 3-phase ac polar opf case" begin
        mp_data = PMD.parse_file("../test/data/opendss/case5_phase_drop.dss")
        result = run_tp_opf(mp_data, PMs.ACPPowerModel, ipopt_solver)

        @test result["termination_status"] == PMs.LOCALLY_SOLVED
        @test isapprox(result["objective"], 0.0597017; atol = 1e-4)

        @test isapprox(result["solution"]["gen"]["1"]["pg"][1], 0.00015236280779412599; atol = 1e-7)
        @test isapprox(result["solution"]["gen"]["1"]["pg"][2], 0.00019836795302238667; atol = 1e-7)
        @test isapprox(result["solution"]["gen"]["1"]["pg"][3], 0.0002469182092574594; atol = 1e-7)

        @test isapprox(result["solution"]["bus"]["2"]["vm"][1], 0.9736211293005391; atol = 1e-4)
        @test isapprox(result["solution"]["bus"]["2"]["vm"][2], 0.9650040745702724; atol = 1e-4)
        @test isapprox(result["solution"]["bus"]["2"]["vm"][3], 0.9562171321941326; atol = 1e-4)
    end

    @testset "5-bus 3-phase ac rectangular opf case" begin
        mp_data = PMD.parse_file("../test/data/opendss/case5_phase_drop.dss")
        result = run_tp_opf(mp_data, PMs.ACRPowerModel, ipopt_solver)

        @test result["termination_status"] == PMs.LOCALLY_SOLVED
        @test isapprox(result["objective"], 0.0597017; atol = 1e-4)

        @test isapprox(result["solution"]["gen"]["1"]["pg"][1], 0.00015236280779412599; atol = 1e-7)
        @test isapprox(result["solution"]["gen"]["1"]["pg"][2], 0.00019836795302238667; atol = 1e-7)
        @test isapprox(result["solution"]["gen"]["1"]["pg"][3], 0.00024691804721165244; atol = 1e-7)

        @test isapprox(result["solution"]["bus"]["2"]["vm"][1], 0.9736211293005391; atol = 1e-4)
        @test isapprox(result["solution"]["bus"]["2"]["vm"][2], 0.9650040745702724; atol = 1e-4)
        @test isapprox(result["solution"]["bus"]["2"]["vm"][3], 0.9562166511182492; atol = 1e-4)
    end


    #=
    # causes a solve error in Ipopt, probably due to an issue with redundant constraints
    @testset "4-bus 3-phase ac pf case" begin
        mp_data = PMD.parse_file("../test/data/opendss/case4_phase_drop.dss")
        result = run_tp_opf(mp_data, PMs.ACPPowerModel, ipopt_solver)

        @test result["termination_status"] == PMs.LOCALLY_SOLVED
        @test isapprox(result["objective"], 0.0182595; atol = 1e-4)

        @test isapprox(result["solution"]["gen"]["1"]["pg"][1], 5.06513e-5; atol = 1e-7)
        @test isapprox(result["solution"]["gen"]["1"]["pg"][2], 6.0865e-5; atol = 1e-7)
        @test isapprox(result["solution"]["gen"]["1"]["pg"][3], 7.1119e-5; atol = 1e-7)

        @test isapprox(result["solution"]["bus"]["2"]["vm"][1], 0.990023; atol = 1e-4)
        @test isapprox(result["solution"]["bus"]["2"]["vm"][2], 1.000000; atol = 1e-4)
        @test isapprox(result["solution"]["bus"]["2"]["vm"][3], 1.000000; atol = 1e-4)
    end
    =#
end





@testset "test ac polar polar opf" begin
    @testset "30-bus make-3-phase case" begin
        mp_data = PMs.parse_file("../test/data/matpower/case30.m")
        PMs.make_multiconductor!(mp_data, 3)
        result = run_tp_opf(mp_data, PMs.ACPPowerModel, ipopt_solver)

        @test result["termination_status"] == PMs.LOCALLY_SOLVED
        @test isapprox(result["objective"], 614.007; atol = 1e-1)
    end
    @testset "5-bus coupled meshed case" begin
        @testset "ac case" begin
            mp_data = PMD.parse_file("../test/data/matlab/case5_c_m_a.m")
            result = run_tp_opf(mp_data, PMs.ACPPowerModel, ipopt_solver)

            @test result["termination_status"] == PMs.LOCALLY_SOLVED
            @test isapprox(result["objective"], 53272.9; atol = 1e-1)
        end
    end
    @testset "5-bus phase drop case" begin
        mp_data = PMD.parse_file("../test/data/opendss/case5_phase_drop.dss")
        result = run_tp_opf(mp_data, PMs.ACPPowerModel, ipopt_solver)

        @test result["termination_status"] == PMs.LOCALLY_SOLVED
        @test isapprox(result["objective"], 0.0597017; atol = 1e-4)
    end
end


@testset "test ac rectangular opf" begin
    @testset "30-bus make-3-phase case" begin
        mp_data = PMs.parse_file("../test/data/matpower/case30.m")
        PMs.make_multiconductor!(mp_data, 3)
        result = run_tp_opf(mp_data, PMs.ACRPowerModel, ipopt_solver)

        @test result["termination_status"] == PMs.LOCALLY_SOLVED
        @test isapprox(result["objective"], 614.007; atol = 1e-1)
    end
    @testset "5-bus coupled meshed case" begin
        @testset "ac case" begin
            mp_data = PowerModelsDistribution.parse_file("../test/data/matlab/case5_c_m_a.m")
            result = run_tp_opf(mp_data, PMs.ACRPowerModel, ipopt_solver)

            @test result["termination_status"] == PMs.LOCALLY_SOLVED
            @test isapprox(result["objective"], 53272.9; atol = 1e-1)
        end
    end
    @testset "5-bus phase drop case" begin
        mp_data = PowerModelsDistribution.parse_file("../test/data/opendss/case5_phase_drop.dss")
        result = run_tp_opf(mp_data, PMs.ACRPowerModel, ipopt_solver)

        @test result["termination_status"] == PMs.LOCALLY_SOLVED
        @test isapprox(result["objective"], 0.0597017; atol = 1e-4)
    end
end


@testset "test dc opf" begin
     @testset "30-bus make-3-phase case" begin
        mp_data = PMs.parse_file("../test/data/matpower/case30.m")
        PMs.make_multiconductor!(mp_data, 3)
        result = run_tp_opf(mp_data, PMs.DCPPowerModel, ipopt_solver)

        @test result["termination_status"] == PMs.LOCALLY_SOLVED
        @test isapprox(result["objective"], 566.112; atol = 1e-1)
    end
    @testset "5-bus coupled meshed case" begin
        @testset "ac case" begin
            mp_data = PMD.parse_file("../test/data/matlab/case5_c_m_a.m")
            result = run_tp_opf(mp_data, PMs.DCPPowerModel, ipopt_solver)

            @test result["termination_status"] == PMs.LOCALLY_SOLVED
            @test isapprox(result["objective"], 55640.2; atol = 1e-1)
        end
    end
    @testset "5-bus phase drop case" begin
        mp_data = PMD.parse_file("../test/data/opendss/case5_phase_drop.dss")
        result = run_tp_opf(mp_data, PMs.DCPPowerModel, ipopt_solver)

        @test result["termination_status"] == PMs.LOCALLY_SOLVED
        @test isapprox(result["objective"], 0.0540021; atol = 1e-4)
    end
end


@testset "test nfa opf" begin
     @testset "30-bus make-3-phase case" begin
        mp_data = PMs.parse_file("../test/data/matpower/case30.m")
        PMs.make_multiconductor!(mp_data, 3)
        result = run_tp_opf(mp_data, PMs.NFAPowerModel, ipopt_solver)

        @test result["termination_status"] == PMs.LOCALLY_SOLVED
        @test isapprox(result["objective"], 458.006; atol = 1e-1)
    end
    @testset "5-bus coupled meshed case" begin
        @testset "ac case" begin
            mp_data = PMD.parse_file("../test/data/matlab/case5_c_m_a.m")
            result = run_tp_opf(mp_data, PMs.NFAPowerModel, ipopt_solver)

            @test result["termination_status"] == PMs.LOCALLY_SOLVED
            @test isapprox(result["objective"], 44700.0; atol = 1e-1)
        end
    end
    @testset "5-bus phase drop case" begin
        mp_data = PMD.parse_file("../test/data/opendss/case5_phase_drop.dss")
        result = run_tp_opf(mp_data, PMs.NFAPowerModel, ipopt_solver)

        @test result["termination_status"] == PMs.LOCALLY_SOLVED
        @test isapprox(result["objective"], 0.054; atol = 1e-4)
    end
    @testset "3w transformer case" begin
        mp_data = PMD.parse_file("../test/data/opendss/ut_trans_3w_dyy_basetest.dss")
        result = run_tp_opf(mp_data, PMs.NFAPowerModel, ipopt_solver)

        @test result["termination_status"] == PMs.LOCALLY_SOLVED
        @test isapprox(result["objective"], 0.666; atol = 1e-3)
    end
end


@testset "test soc (BIM) opf" begin
     @testset "30-bus make-3-phase case" begin
        mp_data = PMs.parse_file("../test/data/matpower/case30.m")
        PMs.make_multiconductor!(mp_data, 3)
        result = run_tp_opf(mp_data, PMs.SOCWRPowerModel, ipopt_solver)

        @test result["termination_status"] == PMs.LOCALLY_SOLVED
        @test isapprox(result["objective"], 517.563; atol = 1e-1)
    end
    @testset "5-bus coupled meshed case" begin
        @testset "ac case" begin
            mp_data = PMD.parse_file("../test/data/matlab/case5_c_m_a.m")
            result = run_tp_opf(mp_data, PMs.SOCWRPowerModel, ipopt_solver)

            @test result["termination_status"] == PMs.LOCALLY_SOLVED
            @test isapprox(result["objective"], -0.000325497; atol = 1e-1)
        end
    end
    @testset "5-bus phase drop case" begin
        mp_data = PMD.parse_file("../test/data/opendss/case5_phase_drop.dss")
        result = run_tp_opf(mp_data, PMs.SOCWRPowerModel, ipopt_solver)

        @test result["termination_status"] == PMs.LOCALLY_SOLVED
        @test isapprox(result["objective"], 0.0597016; atol = 1e-4)
    end
end
##

@testset "test acp opf unbalance constrained" begin
<<<<<<< HEAD
    tppm_data = TPPMs.parse_file("../test/data/matlab/case_bctr.m")
=======
    pmd_data = PMD.parse_file("../test/data/matlab/case_bctr.m")
>>>>>>> 5858e482
    # We check the equations by comparing against the value calculated by the solution
    # builder for the active constraint
    constr_keys = ["vm_vuf_max", "vm_seq_neg_max", "vm_seq_zero_max", "vm_seq_pos_max", "vm_ll_max", "vm_ll_min"]
    constr_lims = [0.04, 0.04, 0.04, 1.02, PMs.MultiConductorVector(ones(3)*1.07), PMs.MultiConductorVector(ones(3)*1.01)]
    sol_keys = ["vuf", "vm_seq_neg", "vm_seq_zero", "vm_seq_pos", "vm_ll", "vm_ll"]
    for i in 1:length(constr_keys)
<<<<<<< HEAD
        tppm = deepcopy(tppm_data)
        tppm["bus"]["3"][constr_keys[i]] = constr_lims[i]
        sol = TPPMs.run_tp_opf_bctr(tppm, PMs.ACPPowerModel, ipopt_solver, multiconductor=true)
=======
        pmd = deepcopy(pmd_data)
        pmd["bus"]["3"][constr_keys[i]] = constr_lims[i]
        sol = PMD.run_tp_opf_bctr(pmd, PMs.ACPPowerModel, ipopt_solver, multiconductor=true)
>>>>>>> 5858e482
        # the minimum is needed for the LL constraints; only one out of three will be active
        @test minimum(abs.(sol["solution"]["bus"]["3"][sol_keys[i]]-constr_lims[i])) <= 1E-5
    end
end<|MERGE_RESOLUTION|>--- conflicted
+++ resolved
@@ -446,26 +446,16 @@
 ##
 
 @testset "test acp opf unbalance constrained" begin
-<<<<<<< HEAD
-    tppm_data = TPPMs.parse_file("../test/data/matlab/case_bctr.m")
-=======
     pmd_data = PMD.parse_file("../test/data/matlab/case_bctr.m")
->>>>>>> 5858e482
     # We check the equations by comparing against the value calculated by the solution
     # builder for the active constraint
     constr_keys = ["vm_vuf_max", "vm_seq_neg_max", "vm_seq_zero_max", "vm_seq_pos_max", "vm_ll_max", "vm_ll_min"]
     constr_lims = [0.04, 0.04, 0.04, 1.02, PMs.MultiConductorVector(ones(3)*1.07), PMs.MultiConductorVector(ones(3)*1.01)]
     sol_keys = ["vuf", "vm_seq_neg", "vm_seq_zero", "vm_seq_pos", "vm_ll", "vm_ll"]
     for i in 1:length(constr_keys)
-<<<<<<< HEAD
-        tppm = deepcopy(tppm_data)
-        tppm["bus"]["3"][constr_keys[i]] = constr_lims[i]
-        sol = TPPMs.run_tp_opf_bctr(tppm, PMs.ACPPowerModel, ipopt_solver, multiconductor=true)
-=======
         pmd = deepcopy(pmd_data)
         pmd["bus"]["3"][constr_keys[i]] = constr_lims[i]
         sol = PMD.run_tp_opf_bctr(pmd, PMs.ACPPowerModel, ipopt_solver, multiconductor=true)
->>>>>>> 5858e482
         # the minimum is needed for the LL constraints; only one out of three will be active
         @test minimum(abs.(sol["solution"]["bus"]["3"][sol_keys[i]]-constr_lims[i])) <= 1E-5
     end
