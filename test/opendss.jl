--- conflicted
+++ resolved
@@ -218,16 +218,9 @@
                 @test sol["status"] == :LocalOptimal
 
                 for (bus, va, vm) in zip(["1", "2", "3"],
-<<<<<<< HEAD
-                                         [[0.0, -2.0944, 2.0944], [-0.00391758, -2.09638, 2.09654], [-0.00845653, -2.09863, 2.09917]],
-                                         [[0.9959, 0.9959, 0.9959], [0.98094, 0.98936, 0.98704], [0.96355, 0.98176, 0.97678]])
-                        @show (bus, va, vm)
-                    @test all(isapprox.(sol["solution"]["bus"][bus]["va"].values, va; atol=deg2rad(0.2)))
-=======
                                          [0.0, deg2rad.([-0.30, 0.09, -0.17]), deg2rad.([-0.65, 0.20, -0.36])],
                                          [0.9959, [0.980269, 0.986645, 0.989161], [0.962159, 0.975897, 0.981341]])
                     @test all(isapprox.(sol["solution"]["bus"][bus]["va"].values, [2 * pi / tppm["conductors"] * (c - 1) for c in 1:tppm["conductors"]] + va; atol=deg2rad(0.2)))
->>>>>>> 8bd1445f
                     @test all(isapprox.(sol["solution"]["bus"][bus]["vm"].values, vm; atol=2e-3))
                 end
 
