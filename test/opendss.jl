TESTLOG = getlogger(PowerModels)

@testset "opendss parser" begin
    @testset "reverse polish notation" begin
        # Examples from OpenDSS manual
        @test isapprox(TPPMs.parse_rpn("2 pi * 60 * .001 *"), 2 * pi * 60 * .001; atol=1e-12)
        @test isapprox(TPPMs.parse_rpn("(14.4 13.8 / sqr 300 *"), (14.4 / 13.8)^2 * 300; atol=1e-12)
        @test isapprox(TPPMs.parse_rpn("24.9 3 sqrt /"), 24.9 / sqrt(3); atol=1e-12)
        @test all(isapprox.(TPPMs.parse_array(Float64, "(\"24.9 3 sqrt /\" \"10 2 *\")"), [24.9 / sqrt(3), 10 * 2.0]; atol=1e-12))

        @test TPPMs.isa_rpn("2 pi * 60 * .001 *")
        @test !TPPMs.isa_rpn("[ 2 10 ]")

        setlevel!(TESTLOG, "warn")

        @test_warn(TESTLOG, "parse_rpn does not support \"rollup\", \"rolldn\", or \"swap\", leaving as String",
                   TPPMs.parse_rpn("1 2 swap atan2"))

        @test_warn(TESTLOG, "\" 1 2 + - \" is not valid Reverse Polish Notation, leaving as String",
                   TPPMs.parse_rpn(" 1 2 + - "))

        @test_warn(TESTLOG, "\"1 2 3 +\" is not valid Reverse Polish Notation, leaving as String",
                   TPPMs.parse_rpn("1 2 3 +"))

        setlevel!(TESTLOG, "error")
    end

    @testset "simple generator branch load" begin
        setlevel!(TESTLOG, "info")

        @test_warn(TESTLOG, "Not all OpenDSS features are supported, currently only minimal support for lines, loads, generators, and capacitors as shunts. Transformers and reactors as transformer branches are included, but value translation is not fully supported.",
                      TPPMs.parse_file("../test/data/opendss/test_simple.dss"))

        Memento.Test.@test_log(TESTLOG, "info", "Calling parse_dss on ../test/data/opendss/test_simple.dss",
                               TPPMs.parse_file("../test/data/opendss/test_simple.dss"))

        Memento.Test.@test_log(TESTLOG, "info", "Done parsing ../test/data/opendss/test_simple.dss",
                               TPPMs.parse_file("../test/data/opendss/test_simple.dss"))

        setlevel!(TESTLOG, "error")

        dss = TPPMs.parse_dss("../test/data/opendss/test_simple.dss")
        tppm = TPPMs.parse_file("../test/data/opendss/test_simple.dss")

        for (key, len) in zip(["bus", "gen", "branch", "load", "dcline"], [2, 2, 1, 1, 0])
            @test haskey(tppm, key)
            @test length(tppm[key]) == len
        end

        sol = TPPMs.run_tp_opf(tppm, PowerModels.SOCWRPowerModel, ipopt_solver)

        @test sol["status"] == :LocalOptimal
    end

    @testset "parser cases" begin
        setlevel!(TESTLOG, "info")

        @test_throws(TESTLOG, ErrorException,
                     TPPMs.parse_file("../test/data/opendss/test_simple3.dss"))

        @test_throws(TESTLOG, ErrorException,
                     TPPMs.parse_file("../test/data/opendss/test_simple2.dss"))

        @test_warn(TESTLOG, "Command \"solve\" on line 68 in \"test2_master.dss\" is not supported, skipping.",
                   TPPMs.parse_file("../test/data/opendss/test2_master.dss"))

        @test_warn(TESTLOG, "Command \"show\" on line 70 in \"test2_master.dss\" is not supported, skipping.",
                   TPPMs.parse_file("../test/data/opendss/test2_master.dss"))

        @test_warn(TESTLOG, "transformers are not yet supported, treating like non-transformer lines",
                   TPPMs.parse_file("../test/data/opendss/test2_master.dss"))

        @test_warn(TESTLOG, "reactors as constant impedance elements is not yet supported, treating like line",
                   TPPMs.parse_file("../test/data/opendss/test2_master.dss"))

        @test_warn(TESTLOG, "Rg,Xg are not fully supported",
                   TPPMs.parse_file("../test/data/opendss/test2_master.dss"))

        @test_warn(TESTLOG, "Could not find line \"something\"",
                   TPPMs.parse_file("../test/data/opendss/test2_master.dss"))

        Memento.Test.@test_log(TESTLOG, "info", "`dss_data` has been reset with the \"clear\" command.",
                               TPPMs.parse_file("../test/data/opendss/test2_master.dss"))

        Memento.Test.@test_log(TESTLOG, "info", "Redirecting to file \"test2_Linecodes.dss\"",
                               TPPMs.parse_file("../test/data/opendss/test2_master.dss"))

        Memento.Test.@test_log(TESTLOG, "info", "Compiling file \"test2_Loadshape.dss\"",
                               TPPMs.parse_file("../test/data/opendss/test2_master.dss"))

        setlevel!(TESTLOG, "error")

        dss = TPPMs.parse_dss("../test/data/opendss/test2_master.dss")
        tppm = TPPMs.parse_file("../test/data/opendss/test2_master.dss")

        @test tppm["name"] == "test2"
<<<<<<< HEAD
        @test length(tppm) == 17
=======
        @test length(tppm) == 19
>>>>>>> 887a0f9e
        @test length(dss) == 12

        for (key, len) in zip(["bus", "load", "shunt", "branch", "gen", "dcline"], [11, 4, 5, 15, 4, 0])
            @test haskey(tppm, key)
            @test length(tppm[key]) == len
        end

        for key in ["loadshape", "linecode", "buscoords", "options", "filename"]
            @test haskey(dss, key)
        end

        len = 0.013516796
        rmatrix=TPPMs.parse_matrix(Float64, "[1.5000  |0.200000  1.50000  |0.250000  0.25000  2.00000  ]") * 3
        xmatrix=TPPMs.parse_matrix(Float64, "[1.0000  |0.500000  0.50000  |0.500000  0.50000  1.000000  ]") * 3
        cmatrix = TPPMs.parse_matrix(Float64, "[8.0000  |-2.00000  9.000000  |-1.75000  -2.50000  8.00000  ]")

        @test all(isapprox.(tppm["branch"]["3"]["br_r"].values, rmatrix * len / tppm["basekv"]^2 * tppm["baseMVA"]; atol=1e-6))
        @test all(isapprox.(tppm["branch"]["3"]["br_x"].values, xmatrix * len / tppm["basekv"]^2 * tppm["baseMVA"]; atol=1e-6))
        @test all(isapprox.(tppm["branch"]["3"]["b_fr"].values, diag(tppm["basekv"]^2 / tppm["baseMVA"] * 2.0 * pi * 60.0 * cmatrix * len / 1e9) / 2.0; atol=1e-6))

        for i in 6:7
            @test all(isapprox.(tppm["branch"]["$i"]["b_fr"].values, (3.4 * 2.0 + 1.6) / 3.0 * (tppm["basekv"]^2 / tppm["baseMVA"] * 2.0 * pi * 60.0 / 1e9) / 2.0; atol=1e-6))
        end

        @test all(isapprox.(tppm["branch"]["1"]["br_r"].values, diagm(0 => fill(6.30375e-8, 3)); atol=1e-12))
        @test all(isapprox.(tppm["branch"]["1"]["br_x"].values, diagm(0 => fill(6.30254e-7, 3)); atol=1e-12))

        for k in ["qd", "pd"]
            @test all(isapprox.(tppm["load"]["4"][k].values, tppm["load"]["2"][k].values; atol=1e-12))
        end

        for k in ["gs", "bs"]
            @test all(isapprox.(tppm["shunt"]["2"][k].values, tppm["shunt"]["3"][k].values; atol=1e-12))
            @test all(isapprox.(tppm["shunt"]["4"][k].values, tppm["shunt"]["5"][k].values; atol=1e-12))
        end

        for k in keys(tppm["gen"]["3"])
            if !(k in ["gen_bus", "index", "name", "source_id", "active_phases"])
                if isa(tppm["gen"]["3"][k], PMs.MultiConductorValue)
                    @test all(isapprox.(tppm["gen"]["4"][k].values, tppm["gen"]["3"][k].values; atol=1e-12))
                else
                    @test all(isapprox.(tppm["gen"]["4"][k], tppm["gen"]["3"][k]; atol=1e-12))
                end
            end
        end

        for k in keys(tppm["branch"]["15"])
            if !(k in ["f_bus", "t_bus", "index", "name", "linecode", "source_id", "active_phases"])
                if isa(tppm["branch"]["15"][k], PMs.MultiConductorValue)
                    @test all(isapprox.(tppm["branch"]["14"][k].values, tppm["branch"]["15"][k].values; atol=1e-12))
                    @test all(isapprox.(tppm["branch"]["12"][k].values, tppm["branch"]["13"][k].values; atol=1e-12))
                    @test all(isapprox.(tppm["branch"]["3"][k].values, tppm["branch"]["8"][k].values; atol=1e-12))
                else
                    @test all(isapprox.(tppm["branch"]["14"][k], tppm["branch"]["15"][k]; atol=1e-12))
                    @test all(isapprox.(tppm["branch"]["12"][k], tppm["branch"]["13"][k]; atol=1e-12))
                    @test all(isapprox.(tppm["branch"]["3"][k], tppm["branch"]["8"][k]; atol=1e-12))
                end
            end
        end

        tppm2 = TPPMs.parse_file("../test/data/opendss/test_simple4.dss")
        @test length(tppm2["bus"]) == 4

        @testset "branches with switches" begin
            @test tppm["branch"]["8"]["switch"]
            @test all([tppm["branch"]["$i"]["switch"] == false for i in 1:6])
        end

        @testset "whitespace before ~" begin
            dss_data = TPPMs.parse_dss("../test/data/opendss/test_transformer_formatting.dss")
            @test dss_data["transformer"][1]["phases"] == "3"
        end

        @testset "storage parse" begin
            tppm_storage = TPPMs.parse_file("../test/data/opendss/case3_balanced_battery.dss")
            for bat in values(tppm_storage["storage"])
                for key in ["energy", "storage_bus", "energy_rating", "charge_rating", "discharge_rating",
                            "charge_efficiency", "discharge_efficiency", "thermal_rating", "qmin", "qmax",
                            "r", "x", "standby_loss", "status", "source_id", "active_phases"]
                    @test haskey(bat, key)
                    if key in ["x", "r", "qmin", "qmax", "thermal_rating"]
                        @test isa(bat[key], PowerModels.MultiConductorVector)
                    end
                end
            end

            @test tppm_storage["storage"]["1"]["source_id"] == "storage.s1" && length(tppm_storage["storage"]["1"]["active_phases"]) == 3
        end

        @testset "source_id check" begin
            @test tppm["shunt"]["1"]["source_id"] == "capacitor.c1" && length(tppm["shunt"]["1"]["active_phases"]) == 3
            @test tppm["shunt"]["4"]["source_id"] == "reactor.reactor3" && length(tppm["shunt"]["4"]["active_phases"]) == 3

            @test tppm["branch"]["1"]["source_id"] == "line.l1" && length(tppm["branch"]["1"]["active_phases"]) == 3
            @test tppm["branch"]["13"]["source_id"] == "transformer.t5" && length(tppm["branch"]["13"]["active_phases"]) == 3
            @test tppm["branch"]["14"]["source_id"] == "reactor.reactor1" && length(tppm["branch"]["14"]["active_phases"]) == 3

            @test tppm["gen"]["1"]["source_id"] == "vsource.sourcebus" && length(tppm["gen"]["1"]["active_phases"]) == 3
            @test tppm["gen"]["2"]["source_id"] == "generator.g1" && length(tppm["gen"]["2"]["active_phases"]) == 3

            source_id = TPPMs.parse_dss_source_id(tppm["load"]["1"])
            @test source_id.dss_type == "load"
            @test source_id.dss_name == "ld1"
            @test all([n in source_id.active_phases for n in 1:2])

            for component_type in ["load", "branch", "shunt", "gen", "storage", "pvsystem"]
                for component in values(get(tppm, component_type, Dict()))
                    @test haskey(component, "source_id")
                    @test haskey(component, "active_phases")
                end
            end
        end
    end

    @testset "2-bus diagonal" begin
        tppm = TPPMs.parse_file("../test/data/opendss/case2_diag.dss")
        @testset "OPF" begin
            @testset "ACP" begin
                sol = TPPMs.run_tp_opf(tppm, PMs.ACPPowerModel, ipopt_solver)

                @test sol["status"] == :LocalOptimal

                @test all(isapprox.(sol["solution"]["bus"]["2"]["vm"].values, 0.984377; atol=1e-4))
                @test all(isapprox.(sol["solution"]["bus"]["2"]["va"].values, TPPMs.wraptopi.([2 * pi / tppm["conductors"] * (1 - c) - deg2rad(0.79) for c in 1:tppm["conductors"]]); atol=deg2rad(0.2)))

                @test isapprox(sum(sol["solution"]["gen"]["1"]["pg"] * sol["solution"]["baseMVA"]), 0.018209; atol=1e-5)
                @test isapprox(sum(sol["solution"]["gen"]["1"]["qg"] * sol["solution"]["baseMVA"]), 0.000208979; atol=1e-5)
            end
        end
    end

    @testset "3-bus balanced" begin
        tppm = TPPMs.parse_file("../test/data/opendss/case3_balanced.dss")
        @testset "OPF" begin
            @testset "ACP" begin
                sol = TPPMs.run_tp_opf(tppm, PMs.ACPPowerModel, ipopt_solver)

                @test sol["status"] == :LocalOptimal

                for (bus, va, vm) in zip(["1", "2", "3"], [0.0, deg2rad(-0.03), deg2rad(-0.07)], [0.9959, 0.986973, 0.976605])
                    @test all(isapprox.(sol["solution"]["bus"][bus]["va"].values, TPPMs.wraptopi.([2 * pi / tppm["conductors"] * (1 - c) + va for c in 1:tppm["conductors"]]); atol=deg2rad(0.01)))
                    @test all(isapprox.(sol["solution"]["bus"][bus]["vm"].values, vm; atol=1e-5))
                end

                @test isapprox(sum(sol["solution"]["gen"]["1"]["pg"] * sol["solution"]["baseMVA"]), 0.018345; atol=1e-6)
                @test isapprox(sum(sol["solution"]["gen"]["1"]["qg"] * sol["solution"]["baseMVA"]), 0.00919404; atol=1.2e-5)
            end
            @testset "SOC" begin
                sol = TPPMs.run_tp_opf(tppm, PMs.SOCWRPowerModel, ipopt_solver)

                @test sol["status"] == :LocalOptimal
            end
            @testset "LDF" begin
                sol = TPPMs.run_tp_opf_bf(tppm, LPLinUBFPowerModel, ipopt_solver)

                @test sol["status"] == :LocalOptimal
                @test isapprox(sum(sol["solution"]["gen"]["1"]["pg"] * sol["solution"]["baseMVA"]), 0.0183456; atol=2e-3)
                @test isapprox(sum(sol["solution"]["gen"]["1"]["qg"] * sol["solution"]["baseMVA"]), 0.00923328; atol=2e-3)
            end
        end
    end

    @testset "3-bus unbalanced" begin
        tppm = TPPMs.parse_file("../test/data/opendss/case3_unbalanced.dss")
        @testset "OPF" begin
            @testset "ACP" begin
                sol = TPPMs.run_tp_opf(tppm, PMs.ACPPowerModel, ipopt_solver)

                @test sol["status"] == :LocalOptimal

                for (bus, va, vm) in zip(["1", "2", "3"],
                                         [0.0, deg2rad.([-0.22, -0.11, 0.12]), deg2rad.([-0.48, -0.24, 0.27])],
                                         [0.9959, [0.980937, 0.98936, 0.987039], [0.963546, 0.981757, 0.976779]])
                    @test all(isapprox.(sol["solution"]["bus"][bus]["va"].values, TPPMs.wraptopi.([2 * pi / tppm["conductors"] * (1 - c) for c in 1:tppm["conductors"]]) .+ va; atol=deg2rad(0.01)))
                    @test all(isapprox.(sol["solution"]["bus"][bus]["vm"].values, vm; atol=1e-5))
                end

                @test isapprox(sum(sol["solution"]["gen"]["1"]["pg"] * sol["solution"]["baseMVA"]), 0.0214812; atol=1e-6)
                @test isapprox(sum(sol["solution"]["gen"]["1"]["qg"] * sol["solution"]["baseMVA"]), 0.00927263; atol=1e-5)
            end
            @testset "SOC" begin
                sol = TPPMs.run_tp_opf(tppm, PMs.SOCWRPowerModel, ipopt_solver)

                @test sol["status"] == :LocalOptimal
            end
            @testset "LDF" begin
                sol = TPPMs.run_tp_opf_bf(tppm, LPLinUBFPowerModel, ipopt_solver)

                @test sol["status"] == :LocalOptimal
                @test isapprox(sum(sol["solution"]["gen"]["1"]["pg"] * sol["solution"]["baseMVA"]), 0.0214812; atol=2e-3)
                @test isapprox(sum(sol["solution"]["gen"]["1"]["qg"] * sol["solution"]["baseMVA"]), 0.00927263; atol=2e-3)
            end
        end
    end

    @testset "3-bus unbalanced isc" begin
        tppm = TPPMs.parse_file("../test/data/opendss/case3_balanced_isc.dss")
        sol = TPPMs.run_tp_opf(tppm, PMs.ACPPowerModel, ipopt_solver)

        @test sol["status"] == :LocalOptimal
        @test isapprox(sol["objective"], 0.0182769; atol = 1e-4)
    end
end<|MERGE_RESOLUTION|>--- conflicted
+++ resolved
@@ -94,11 +94,8 @@
         tppm = TPPMs.parse_file("../test/data/opendss/test2_master.dss")
 
         @test tppm["name"] == "test2"
-<<<<<<< HEAD
-        @test length(tppm) == 17
-=======
-        @test length(tppm) == 19
->>>>>>> 887a0f9e
+
+        @test length(tppm) == 18
         @test length(dss) == 12
 
         for (key, len) in zip(["bus", "load", "shunt", "branch", "gen", "dcline"], [11, 4, 5, 15, 4, 0])
