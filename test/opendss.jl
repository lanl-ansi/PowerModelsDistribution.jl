--- conflicted
+++ resolved
@@ -89,7 +89,6 @@
 
         @test_warn(TESTLOG, "The neutral impedance, (rg and xg properties), is ignored; the neutral (for wye and zig-zag windings) is connected directly to the ground.",
                    TPPMs.parse_file("../test/data/opendss/test2_master.dss"))
-<<<<<<< HEAD
 
         @test_warn(TESTLOG, "Only three-phase transformers are supported. The bus specification b7.1 is treated as b7 instead.",
                    TPPMs.parse_file("../test/data/opendss/test2_master.dss"))
@@ -109,11 +108,9 @@
 
         @test_warn(TESTLOG, ": load model 8 not supported. Treating as model 1.",
                    TPPMs.parse_file("../test/data/opendss/loadparser_warn_model8.dss"))
-=======
 
         @test_warn(TESTLOG, "Only three-phase transformers are supported. The bus specification b7.1 is treated as b7 instead.",
                   TPPMs.parse_file("../test/data/opendss/test2_master.dss"))
->>>>>>> 4356bd33
 
         Memento.TestUtils.@test_log(TESTLOG, "info", "`dss_data` has been reset with the \"clear\" command.",
                                TPPMs.parse_file("../test/data/opendss/test2_master.dss"))
