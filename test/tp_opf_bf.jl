--- conflicted
+++ resolved
@@ -156,11 +156,7 @@
         # for c in 1:mp_data["conductors"]
         # @test isapprox(result["solution"]["gen"]["1"]["qg"][c],  0.3; atol = 1e-3)
         @test isapprox(result["solution"]["gen"]["1"]["qg"].values,  [0.0862316, 0.135521, 0.1366]; atol = 1e-3)
-<<<<<<< HEAD
-            # @test isapprox(result["solution"]["bus"]["2"]["va"][c], TPPMs.wraptopi(-0.0135651+2*pi/mp_data["conductors"]*(1-c)); atol = 1e-3)
-=======
         # @test isapprox(result["solution"]["bus"]["2"]["va"][c], TPPMs.wraptopi(-0.0135651+2*pi/mp_data["conductors"]*(1-c)); atol = 1e-3)
->>>>>>> 757950c4
         end
     end
     @testset "5-bus coupled meshed case" begin
