--- conflicted
+++ resolved
@@ -6,11 +6,7 @@
 
         @test result["status"] == :LocalOptimal
         @test isapprox(result["objective"], 45500.2 ; atol = 1e0)
-<<<<<<< HEAD
-        @test isapprox(result["solution"]["bus"]["3"]["vm"].values, 0.974398*[1,1,1]; atol = 1e-3)
-=======
         @test isapprox(result["solution"]["bus"]["3"]["vm"].values, 0.992977*[1,1,1]; atol = 1e-3)
->>>>>>> 657addfc
     end
     @testset "5-bus case" begin
         mp_data = PowerModels.parse_file("../test/data/matlab/case5.m")
@@ -21,7 +17,6 @@
         @test isapprox(result["objective"], 44880; atol = 1e0)
         @test isapprox(result["solution"]["bus"]["3"]["vm"].values, 0.911466*[1,1,1]; atol = 1e-3)
 
-<<<<<<< HEAD
     end
     @testset "5-bus independent radial identical case" begin
         mp_data = ThreePhasePowerModels.parse_file("../test/data/matlab/case5_i_r_a.m")
@@ -29,7 +24,7 @@
 
         @test result["status"] == :LocalOptimal
         @test isapprox(result["objective"], 54870.0; atol = 1e-1)
-        @test isapprox(result["solution"]["bus"]["3"]["vm"].values, 1.01026*[1,1,1]; atol = 1e-3)
+        @test isapprox(result["solution"]["bus"]["3"]["vm"].values, 1.02472*[1,1,1]; atol = 1e-3)
     end
     @testset "5-bus independent radial different case" begin
         mp_data = ThreePhasePowerModels.parse_file("../test/data/matlab/case5_i_r_b.m")
@@ -37,7 +32,7 @@
 
         @test result["status"] == :LocalOptimal
         @test isapprox(result["objective"], 55307.7; atol = 1e-1)
-        @test isapprox(result["solution"]["bus"]["3"]["vm"].values, [0.930014, 0.930014, 0.930014]; atol = 1e-3)
+        @test isapprox(result["solution"]["bus"]["3"]["vm"].values, [0.930548, 0.930543, 0.930543]; atol = 1e-3)
 
     end
 end
@@ -68,7 +63,7 @@
 
         @test result["status"] == :LocalOptimal
         @test isapprox(result["objective"], 54870.0; atol = 1e-1)
-        @test isapprox(result["solution"]["bus"]["3"]["vm"].values, 1.01026*[1,1,1]; atol = 1e-3)
+        @test isapprox(result["solution"]["bus"]["3"]["vm"].values, 1.02472*[1,1,1]; atol = 1e-3)
 
     end
     @testset "5-bus independent radial different case" begin
@@ -80,66 +75,6 @@
         @test isapprox(result["solution"]["bus"]["3"]["vm"].values, [0.930014, 0.930014, 0.930014]; atol = 1e-3)
 
     end
-=======
-    end
-    @testset "5-bus independent radial identical case" begin
-        mp_data = ThreePhasePowerModels.parse_file("../test/data/matlab/case5_i_r_a.m")
-        result = run_tp_opf_bf(mp_data, LPLinUBFPowerModel, ipopt_solver)
-
-        @test result["status"] == :LocalOptimal
-        @test isapprox(result["objective"], 54870.0; atol = 1e-1)
-        @test isapprox(result["solution"]["bus"]["3"]["vm"].values, 1.02472*[1,1,1]; atol = 1e-3)
-    end
-    @testset "5-bus independent radial different case" begin
-        mp_data = ThreePhasePowerModels.parse_file("../test/data/matlab/case5_i_r_b.m")
-        result = run_tp_opf_bf(mp_data, LPLinUBFPowerModel, ipopt_solver)
-
-        @test result["status"] == :LocalOptimal
-        @test isapprox(result["objective"], 55307.7; atol = 1e-1)
-        @test isapprox(result["solution"]["bus"]["3"]["vm"].values, [0.930548, 0.930543, 0.930543]; atol = 1e-3)
-
-    end
-end
-
-@testset "test linearised distflow opf_bf in diagonal matrix form" begin
-    @testset "3-bus case" begin
-        mp_data = PowerModels.parse_file("../../PowerModels/test/data/matpower/case3.m")
-        PowerModels.make_multiconductor(mp_data, 3)
-        result = run_tp_opf_bf(mp_data, LPdiagUBFPowerModel, ipopt_solver)
-
-        @test result["status"] == :LocalOptimal
-        @test isapprox(result["objective"], 45500.2 ; atol = 1e0)
-        # @test isapprox(result["solution"]["bus"]["3"]["vm"].values, 0.974398*[1,1,1]; atol = 1e-3)
-    end
-    @testset "5-bus case" begin
-        mp_data = PowerModels.parse_file("../test/data/matlab/case5.m")
-        PowerModels.make_multiconductor(mp_data, 3)
-        result = run_tp_opf_bf(mp_data, LPdiagUBFPowerModel, ipopt_solver)
-
-        @test result["status"] == :LocalOptimal
-        @test isapprox(result["objective"], 44880; atol = 1e0)
-        # @test isapprox(result["solution"]["bus"]["3"]["vm"].values, 0.911466*[1,1,1]; atol = 1e-3)
-
-    end
-    @testset "5-bus independent radial identical case" begin
-        mp_data = ThreePhasePowerModels.parse_file("../test/data/matlab/case5_i_r_a.m")
-        result = run_tp_opf_bf(mp_data, LPdiagUBFPowerModel, ipopt_solver)
-
-        @test result["status"] == :LocalOptimal
-        @test isapprox(result["objective"], 54870.0; atol = 1e-1)
-        @test isapprox(result["solution"]["bus"]["3"]["vm"].values, 1.02472*[1,1,1]; atol = 1e-3)
-
-    end
-    @testset "5-bus independent radial different case" begin
-        mp_data = ThreePhasePowerModels.parse_file("../test/data/matlab/case5_i_r_b.m")
-        result = run_tp_opf_bf(mp_data, LPdiagUBFPowerModel, ipopt_solver)
-
-        @test result["status"] == :LocalOptimal
-        @test isapprox(result["objective"], 55307.7; atol = 1e-1)
-        @test isapprox(result["solution"]["bus"]["3"]["vm"].values, [0.930014, 0.930014, 0.930014]; atol = 1e-3)
-
-    end
->>>>>>> 657addfc
 end
 
 @testset "test linearised distflow opf_bf in full matrix form" begin
@@ -189,12 +124,7 @@
         result = run_tp_opf_bf(mp_data, SDPUBFPowerModel, scs_solver)
 
         @test result["status"] == :Optimal
-<<<<<<< HEAD
-        # @test isapprox(result["objective"], 55451.7; atol = 1e-1)
-        @test isapprox(result["objective"], 55453.76; atol = 1e-1)
-=======
         @test isapprox(result["objective"], 55452.1; atol = 1e-1)
->>>>>>> 657addfc
 
         for c in 1:mp_data["conductors"]
             # @test isapprox(result["solution"]["gen"]["1"]["qg"][c], 0.039742; atol = 1e-4)
@@ -206,26 +136,14 @@
         result = run_tp_opf_bf(mp_data, SDPUBFPowerModel, scs_solver)
 
         @test result["status"] == :Optimal
-<<<<<<< HEAD
-        # @test isapprox(result["objective"], 56091.3; atol = 1e-1)
-        @test isapprox(result["objective"], 56094.23; atol = 1e-1)
-
-        @test isapprox(result["solution"]["gen"]["1"]["qg"][1],  0.0928659; atol = 1e-3)
-=======
         @test isapprox(result["objective"], 56090.3; atol = 1e-1)
 
         @test isapprox(result["solution"]["gen"]["1"]["qg"][1],  0.09371332; atol = 1e-3)
->>>>>>> 657addfc
         # @test isapprox(result["solution"]["gen"]["1"]["qg"][1],  0.105276; atol = 1e-3)
         # @test isapprox(result["solution"]["bus"]["2"]["va"][1],  0.0575114; atol = 1e-3)
 
         for c in 2:mp_data["conductors"]
-<<<<<<< HEAD
-            @test isapprox(result["solution"]["gen"]["1"]["qg"][c],  0.138; atol = 1e-3)
-            # @test isapprox(result["solution"]["bus"]["2"]["va"][c],  TPPMs.wraptopi(0.052544+2*pi/mp_data["conductors"]*(1-c)); atol = 1e-3)
-=======
             @test isapprox(result["solution"]["gen"]["1"]["qg"][c],  0.132; atol = 1e-2)
->>>>>>> 657addfc
         end
     end
     @testset "5-bus independent meshed different case" begin
@@ -233,20 +151,12 @@
         result = run_tp_opf_bf(mp_data, SDPUBFPowerModel, scs_solver)
 
         @test result["status"] == :Optimal
-<<<<<<< HEAD
-        @test isapprox(result["objective"], 45326.5; atol = 1e-1)
-
-        # for c in 1:mp_data["conductors"]
-        # @test isapprox(result["solution"]["gen"]["1"]["qg"][c],  0.3; atol = 1e-3)
-        @test isapprox(result["solution"]["gen"]["1"]["qg"].values,  [0.08645, 0.1295, 0.1301]; atol = 1e-3)
-=======
         @test isapprox(result["objective"], 45326.1; atol = 1e-1)
 
         # for c in 1:mp_data["conductors"]
         # @test isapprox(result["solution"]["gen"]["1"]["qg"][c],  0.3; atol = 1e-3)
         @test isapprox(result["solution"]["gen"]["1"]["qg"].values,  [0.0862316, 0.135521, 0.1366]; atol = 1e-3)
->>>>>>> 657addfc
-            # @test isapprox(result["solution"]["bus"]["2"]["va"][c], TPPMs.wraptopi(-0.0135651+2*pi/mp_data["conductors"]*(1-c)); atol = 1e-3)
+        # @test isapprox(result["solution"]["bus"]["2"]["va"][c], TPPMs.wraptopi(-0.0135651+2*pi/mp_data["conductors"]*(1-c)); atol = 1e-3)
         end
     end
     @testset "5-bus coupled meshed case" begin
@@ -255,33 +165,16 @@
             result = run_tp_opf_bf(mp_data, SDPUBFPowerModel, scs_solver)
 
             @test result["status"] == :Optimal
-<<<<<<< HEAD
-            # @test isapprox(result["objective"], 53273.28; atol = 1e-1)
-            @test isapprox(result["objective"], 45552.66; atol = 1e-1)
-
-            # @test all(isapprox.(result["solution"]["gen"]["1"]["qg"].values, 0.3; atol = 1e-3))
-            @test all(isapprox.(result["solution"]["gen"]["1"]["qg"].values, [0.17912, 0.15860, 0.223877]; atol = 1e-3))
-
-
-            # @test isapprox(result["solution"]["bus"]["2"]["va"][1], TPPMs.wraptopi(-0.0135573); atol = 1e-3)
-            # @test isapprox(result["solution"]["bus"]["2"]["va"][2], TPPMs.wraptopi(-0.0123172-2*pi/mp_data["conductors"]); atol = 1e-3)
-            # @test isapprox(result["solution"]["bus"]["2"]["va"][3], TPPMs.wraptopi(-0.0136547-4*pi/mp_data["conductors"]); atol = 1e-3)
-=======
             @test isapprox(result["objective"], 45553.7; atol = 1e-1)
 
             # @test all(isapprox.(result["solution"]["gen"]["1"]["qg"].values, 0.3; atol = 1e-3))
             @test all(isapprox.(result["solution"]["gen"]["1"]["qg"].values, [0.179472, 0.166747, 0.230607]; atol = 1e-3))
->>>>>>> 657addfc
         end
     end
     @testset "5-bus coupled meshed infeasible case" begin
         @testset "ac case" begin
             mp_data = ThreePhasePowerModels.parse_file("../test/data/matlab/case5_c_m_b.m")
-<<<<<<< HEAD
-            result = run_tp_opf_bf(mp_data, SDPUBFPowerModel, scs_solver)
-=======
             result = run_tp_opf_bf(mp_data, SDPUBFPowerModel, SCSSolver(max_iters=1000, verbose=0))
->>>>>>> 657addfc
 
             @test result["status"] == :UnknownError
         end
@@ -301,11 +194,7 @@
 
         @test result["status"] == :Optimal
         # @test isapprox(result["objective"], 55436.1; atol = 1e-1)
-<<<<<<< HEAD
-        @test isapprox(result["objective"], 55436.6; atol = 1e-1)
-=======
         @test isapprox(result["objective"], 55436.4; atol = 1e0)
->>>>>>> 657addfc
 
         for c in 1:mp_data["conductors"]
             @test isapprox(result["solution"]["gen"]["1"]["pg"][c], 0.4; atol = 1e-3)
@@ -319,12 +208,7 @@
         result = run_tp_opf_bf(mp_data, SDPUBFPowerModel, scs_solver)
 
         @test result["status"] == :Optimal
-<<<<<<< HEAD
-        # @test isapprox(result["objective"], 56075.1; atol = 1e-1)
-        @test isapprox(result["objective"], 56074.76; atol = 1e-1)
-=======
         @test isapprox(result["objective"], 56074.2; atol = 1e-1)
->>>>>>> 657addfc
 
         for c in 1:mp_data["conductors"]
             @test isapprox(result["solution"]["gen"]["1"]["pg"][c],  0.4; atol = 1e-3)
