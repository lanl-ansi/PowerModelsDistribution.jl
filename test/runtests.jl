--- conflicted
+++ resolved
@@ -63,9 +63,7 @@
 
     include("en_pf_validation.jl")
 
-<<<<<<< HEAD
     include("en_pf_native_validation.jl")
-=======
+    
     include("line_constants.jl")
->>>>>>> aec23e63
 end