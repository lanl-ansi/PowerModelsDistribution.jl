--- conflicted
+++ resolved
@@ -63,11 +63,7 @@
 
     # include("en_pf_validation.jl")
 
-<<<<<<< HEAD
     # include("line_constants.jl")
-=======
+
     include("en_pf_native_validation.jl")
-
-    include("line_constants.jl")
->>>>>>> b402afd6
 end