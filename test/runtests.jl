--- conflicted
+++ resolved
@@ -40,14 +40,6 @@
     include("opendss.jl") # all passing
 
     include("data.jl") # all passing
-<<<<<<< HEAD
-
-    include("pf.jl") # all passing
-
-    include("opf.jl") # all passing
-
-    include("opf_bf.jl") # all passing
-=======
 
     include("pf.jl") # all passing
 
@@ -58,7 +50,6 @@
     include("opf_bf.jl") # all passing
 
     include("opf_iv.jl") # all passing
->>>>>>> 756b2117
 
     include("storage.jl") # all passing
 
@@ -70,11 +61,7 @@
 
     include("loadmodels.jl") # all passing
 
-<<<<<<< HEAD
     include("mld.jl") # partial passing
-=======
-    # include("mld.jl")
->>>>>>> 756b2117
 
     # include("multiconductor.jl")
 
