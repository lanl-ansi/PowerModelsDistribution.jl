--- conflicted
+++ resolved
@@ -18,11 +18,7 @@
 New "Line._L4" phases=3 bus1=b8.1.2.3 bus2=b10.1.2.3 linecode=300 normamps=400 emergamps=600 faultrate=0.1 pctperm=20 repair=0 length=1.73 switch=y
 New line.l5 phases=3 bus1=_b2.1.2.3 bus2=b7.1.2.3 linecode=lc8
 New line.l6 phases=3 bus1=b1.1.2.3 bus2=b10.1.2.3 linecode=lc9
-<<<<<<< HEAD
-new line.l7 like=L2 bus1=_b2 bus2=b10 linecode=lc10 !test_param=100.0
-=======
 new line.l7 like=L2 bus1=_b2 bus2=b10 linecode=lc10
->>>>>>> e15b9bd4
 
 ! Loads
 New Load.ld1 phases=1 Bus1=b7.1.0  kv=0.208  status=variable model=1 conn=wye kW=3.89   pf=0.97  Vminpu=.88
